# Crispy Doom
[![Crispy Doom Icon](https://www.chocolate-doom.org/wiki/images/b/be/Crispy-doom.png)](https://github.com/fabiangreffrath/crispy-doom)

[![Top Language](https://img.shields.io/github/languages/top/fabiangreffrath/crispy-doom.svg?style=flat)](https://github.com/fabiangreffrath/crispy-doom)
[![Code Size](https://img.shields.io/github/languages/code-size/fabiangreffrath/crispy-doom.svg?style=flat)](https://github.com/fabiangreffrath/crispy-doom)
[![License](https://img.shields.io/github/license/fabiangreffrath/crispy-doom.svg?style=flat&logo=gnu)](https://github.com/fabiangreffrath/crispy-doom/blob/master/COPYING.md)
[![Release](https://img.shields.io/github/release/fabiangreffrath/crispy-doom.svg?style=flat)](https://github.com/fabiangreffrath/crispy-doom/releases)
[![Release Date](https://img.shields.io/github/release-date/fabiangreffrath/crispy-doom.svg?style=flat)](https://github.com/fabiangreffrath/crispy-doom/releases)
[![Downloads](https://img.shields.io/github/downloads/fabiangreffrath/crispy-doom/latest/total.svg?style=flat)](https://github.com/fabiangreffrath/crispy-doom/releases)
[![Commits](https://img.shields.io/github/commits-since/fabiangreffrath/crispy-doom/latest.svg?style=flat)](https://github.com/fabiangreffrath/crispy-doom/commits/master)
[![Last Commit](https://img.shields.io/github/last-commit/fabiangreffrath/crispy-doom.svg?style=flat)](https://github.com/fabiangreffrath/crispy-doom/commits/master)
[![Travis Build Status](https://img.shields.io/travis/com/fabiangreffrath/crispy-doom.svg?style=flat&logo=travis)](https://travis-ci.com/fabiangreffrath/crispy-doom/)

Crispy Doom is a limit-removing enhanced-resolution Doom source port based on [Chocolate Doom](https://www.chocolate-doom.org/wiki/index.php/Chocolate_Doom).

Its name means that its internal 640x400 resolution looks "crisp" and is also a [slight reference](http://www.mathsisfun.com/recipie.html) to its origin.

## Synopsis

Crispy Doom is a friendly fork of [Chocolate Doom](https://www.chocolate-doom.org/wiki/index.php/Chocolate_Doom) that provides a higher display resolution, removes the [static limits](https://doomwiki.org/wiki/Static_limits) of the Doom engine and offers further optional visual, tactical and physical enhancements while remaining entirely config file, savegame, netplay and demo compatible with the original.

## Objectives and features

Crispy Doom is a source port that aims to provide a faithful Doom gaming experience while also featuring some user-requested improvements and enhancements. It is forked off of Chocolate Doom to take advantage of its free and open-source code base, portability, accuracy and compatibility with Vanilla Doom.

Its core features are:

 * Enhanced 640x400 display resolution, with the original 320x200 resolution still available in the "High Resolution Rendering: Off" mode.
 * Uncapped rendering framerate with interpolation and optional vertical synchronization (VSync) with the screen refresh rate.
 * Intermediate gamma correction levels (0.5, 1.5, 2.5 and 3.5).
 * Removal of all static engine limits, or at least raising of the less crucial ones.
 * Full support for the "Doom Classic" WADs shipped with the "Doom 3: BFG Edition", especially the "No Rest For The Living" episode shipped in the NERVE.WAD file.

Furthermore, the following optional user-visible and audible features are available:

 * Jumping.
 * Free vertical looking, including mouse look and vertical aiming.
 * Aiming support by a crosshair that may get directly rendered into the game world.
 * A new minimal Crispy HUD, displaying only the status bar numbers.
 * Clean Screenshot feature, enabling to take screenshots without HUD elements and even without status bar numbers and weapon sprites at higher screen sizes.
 * Colorized status bar numbers, HUD texts and blood sprites for certain monsters.
 * Translucency for certain sprites and status bar elements in the Crispy HUD.
 * Randomly mirrored death animations and corpse sprites.
 * Command line options to allow for playing with flipped player weapon sprites and/or entirely flipped level geometry.
 * Players may walk over or under monsters and hanging corpses.
 * Centered Weapons when firing, weapon recoil thrust and pitch.
 * Reports whenever a secret is revealed.
 * Level statistics and extended coloring in the Automap.
 * Playing sounds in full length, and misc. other sound fixes.
 * Demo recording and/or playback timers and progress bar.

All of these features are disabled by default and need to get enabled either in the in-game "Crispness" menu, in the crispy-doom-setup tool or as command line parameters. They are implemented in a way that preserves demo-compatibility with Vanilla Doom and network game compatibility with Chocolate Doom. Furthermore, Crispy Doom's savegames and config files are compatible, though not identical (see the Compatibility section below), to Vanilla Doom's.

Crispy Doom strives for maximum compatibility with all "limit-removing Vanilla" maps -- but not Boom or ZDoom maps. More specifically, Crispy Doom supports some select advanced features such as [ANIMATED](https://doomwiki.org/wiki/ANIMATED) and [SWITCHES](https://doomwiki.org/wiki/SWITCHES) lumps, MBF sky transfers, SMMU swirling flats and [MUSINFO](https://doomwiki.org/wiki/MUSINFO) -- but neither generalized linedef and sector types nor DECORATE and MAPINFO.

Many additional less user-visible features have been implemented, e.g. fixed engine limitations and crashes, fixed rendering bugs, fixed harmless game logic bugs, full support for DEHACKED files and lumps in BEX format, additional and improved cheat codes, an improved Automap, and many more! Due to the extra DEHACKED states added from [MBF](https://doomwiki.org/wiki/MBF), Crispy Doom supports [enhancer](https://www.doomworld.com/forum/topic/84859-black-ops-smooth-weapons-dehacked-mod) [mods](https://www.doomworld.com/forum/topic/85991-smoothed-smooth-monsters-for-doom-retro-and-crispy-doom) that can make the gameplay even more pleasing to the eyes. For a detailed list of features and changes please refer to the release notes below.

### New controls (with default bindings)

 * Move Forward (alt.) "W"
 * Move Backward (alt.) "S"
 * Strafe Left (alt.) "A"
 * Strafe Right (alt.) "D"
 * Jump (bindable to mouse buttons as well) "/" (like in Chocolate Hexen and Strife)
 * Quick Reverse (bindable to keys or mouse buttons as well)
 * Mouse Look (bindable to keys or mouse buttons or permanent)
 * Look up "PgDn" (bindable to joystick axes)
 * Look down "DELETE" (bindable to joystick axes)
 * Center view "END"
 * Toggle always run "CAPSLOCK"
 * Toggle vertical mouse movement (new in 5.4)
 * Delete savegame "DELETE"
 * Go to next level
 * Reload current level
 * Save a clean screenshot
 * (with automap open) Toggle overlay mode "O"
 * (with automap open) Toggle rotate mode "R"

### New command line parameters

 * `-dm3` specifies the Deathmatch 3.0 rules (weapons stay, items respawn) for netgames (since 4.1).
 * `-episode 1` launches Hell on Earth and `-episode 2` launches No Rest for the Living episode if the Doom 2 IWAD shipped with the Doom 3: BFG Edition is used.
 * `-warp 1a` warps to the secret level E1M10: Sewers of XBox Doom IWAD (since 2.3).
 * `-mergedump <file>` merges the PWAD file(s) given on the command line with the IWAD file and writes the resulting data into the `<file>` given as argument. May be considered as a replacement for the `DEUSF.EXE` tool (since 2.3).
 * `-blockmap` forces a (re-)building of the BLOCKMAP lumps for loaded maps (since 2.3).
 * `-playdemo demoname -warp N` plays back fast-forward up to the requested map (since 3.0).
 * `-loadgame N -record demoname` and `-loadgame N -playdemo demoname` allow to record and play demos starting from a savegame instead of the level start (since 4.0).
 * `-playdemo demoname1 -record demoname2` plays back fast-forward until the end of demoname1 and continues recording as demoname2 (new in 5.5).
 * `-fliplevels` loads mirrored versions of the maps (this was the default on April 1st up to version 5.0).
 * `-flipweapons` flips the player's weapons (new in 5.3).

### New cheat codes

 * `TNTWEAP` followed by a weapon number gives or removes this weapon (8 = Chainsaw, 9 = SSG). Try to load Doom 1 with `DOOM2.WAD` as a PWAD and type `TNTWEAP9` to play the SSG in Doom 1.
 * `TNTEM`, `KILLEM` or `FHHALL` kill all monsters on the current map (and disables all cube spitters).
 * `SPECHITS` triggers all [Linedef actions](https://doomwiki.org/wiki/Linedef_type) on a map at once, no matter if they are enabled by pushing, walking over or shooting or whether they require a key or not. It also triggers all boss monster and Commander Keen actions if possible.
 * `NOTARGET` or `FHSHH` toggle deaf and blind monsters that do not act until attacked.
 * `TNTHOM` toggles the flashing [HOM](https://doomwiki.org/wiki/Hall_of_mirrors_effect) indicator (disabled by default).
 * `SHOWFPS` or `IDRATE` toggle printing the FPS in the upper right corner.
 * `NOMOMENTUM` toggles a debug aid for pixel-perfect positioning on a map (not recommended to use in-game).
 * `GOOBERS` triggers an easter egg, i.e. an "homage to an old friend". ;-)
 * `IDBEHOLD0` disables all currently active power-ups (since 2.2).
 * `IDCLEV00` restarts the current level (since 2.0).
 * `IDMUS00` restarts the current music (new in 5.1).
 * `VERSION` shows the engine version, build date and SDL version (new in 5.1).

## Download

Binaries for Windows XP / Vista / 7 / 8.1 / 10 (both x86 and x64 editions) are available here: 
https://github.com/fabiangreffrath/crispy-doom/releases/download/crispy-doom-5.5/crispy-doom-5.5-win32.zip

Daily builds of Crispy Doom can be found here:
http://latest.chocolate-doom.org/

Crispy Doom can play nearly all variants of Doom. If you don't own any, you may download the [Shareware version of Doom](http://cdn.debian.net/debian/pool/non-free/d/doom-wad-shareware/doom-wad-shareware_1.9.fixed.orig.tar.gz), extract it and copy the DOOM1.WAD file into your Crispy Doom directory. Alternatively, you may want to play Crispy Doom with [Freedoom](https://www.chocolate-doom.org/wiki/index.php/Freedoom) and a MegaWAD.

### Sources
[![Open Hub](https://www.openhub.net/p/crispy-doom/widgets/project_thin_badge?style=flat&format=gif)](https://www.openhub.net/p/crispy-doom)

The Crispy Doom source code is available at GitHub: https://github.com/fabiangreffrath/crispy-doom.
It can be [downloaded in either ZIP or TAR.GZ format](https://github.com/fabiangreffrath/crispy-doom/releases) 
or cloned via

```
 git clone https://github.com/fabiangreffrath/crispy-doom.git
```

Compilation on Debian/Ubuntu systems should be as simple as

```
 sudo apt-get install build-essential automake
 sudo apt-get build-dep chocolate-doom
```

to install the prerequisites and then

```
 cd crispy-doom
 autoreconf -vif
 ./configure
 make
```

After successful compilation the resulting binaries can be found in the `src/` directory.

## News

Crispy Doom 5.5 has been released on February XX, 2019. This is another release which mostly addresses community suggestions.

Forceful setting of the `SDL_AUDIODRIVER` variable on Windows has been dropped. Windows "releases" from 5.5 onward will be based on the daily builds and use their SDL libraries with the default audio backend.

**Features**

 * Demo recording can now be continued by using `-playdemo` and `-record` simultaneously, based on a pull request by Fraggle.
 * Menu switches for level stats, level time and player coords are now separate. Choices are "Always", "In Automap" or "Never". Also, Automap stats widgets have been condensed a bit ('K' for Kills -- or 'F' for Flemoids in Chex Quest, 'I' for Items and 'S' for Secrets). Right-aligned widgets (i.e. player coords and FPS counter) have been moved a step further to the right.

**Improvements**

 * Revealed secret sectors are now highlighted in gold on the Automap if both the "Extended Automap Colors" and "Show Revealed Secrets" features are enabled. Zodomaniac suggested this feature.
 * The `IDBEHOLDA` cheat can now disable the full automap again, pointed out by Zodomaniac.
 * The demo timer widget is now also drawn on intermission screens (if enabled), thanks to Looper for the suggestion.
 * The `MF_DROPPED` flag is now checked for all ammo and weapon things. This has been contributed by NeuralStunner.
 * A "Crispy" color scheme has been introduced for Crispy Setup based on the suggestions by JNechaevsky and Zodomaniac.
 * Monster seesounds are now uninterruptible if the "Play Sounds In Full Length" feature is enabled, thanks to BCG2000 for pointing this out. Also, sounds "played in the player's head" (i.e. from origin `NULL`) don't interrupt each other anymore, thanks to BCG2000's remark.
 * The `IDMYPOS` cheat now yields extra high precision coordinates updating for 10 seconds and discarding after that instead of going static (the latter caught by Zodomaniac).
 * If the "Walk Over/Under Monsters" feature is enabled, the usual 24 units step-up is now allowed even across monsters' heads, thanks to BCG2000's suggestion. However, jumping on a monster's head straight from the floor by means of "low" jumping is disallowed.
 * A map's default music isn't loaded anymore if MUSINFO data is available and the game gets loaded from a savegame, thanks to zstephens for filing the issue.
 * ExM0 maps are now supported, reachable either through the `-warp x0` command line argument or the `IDCLEVx0` cheat, as suggested by StasBFG for the "No End In Sight" megawad (neis.wad).

**Bug Fixes**

 * Crashes or black screens that occurred when switching specific rendering options have been fixed by a complete overhaul of the rendering stack re-initialization code.
 * The initialization value of `floor->crush` in `EV_BuildStairs()` has been fixed, inherited from Chocolate Doom. This has caused a rare and obscure demo desyncing bug on TNT map 22, reported by Dime.
 * Direct aiming is now applied to the Beta BFG code as well, thanks to NeuralStunner for drawing attention to this.
 * Screenshots without the "screen shot" message have (hopefully!) been fixed again for all platforms and all rendering options.
 * Pickup messages for weapons that are already owned have been brought back as Zodomaniac spotted their absence.
 * All additional player properties are now reset when finishing a level, e.g. you'll now never start a new level with your view in the sky.
 * The things' actual height is now calculated from the spawnstate's first sprite (for shootable solid things only). This mitigates the issue JNechaevsky once reported when both "Mouselook" and "Direct Aiming" are enabled and you miss some obvious targets, like e.g. Romero's head on a stick.
 * The priority for the "Ouch Face" has been raised so that it actually shows up, thanks to BCG2000's and JNechaevsky's carefulness.
 * The default HUD digit color for Hacx is now blue.
<<<<<<< HEAD
 * MUSINFO support has been repaired after it was accidentally destroyed in 5.4 by not setting the `lumpname` variable anymore in `P_SetupLevel()`.
=======
 * MUSINFO support has been repaired after it was accidentally destroyed in 5.4 by not setting the lumpname variable anymore in `P_SetupLevel()`.
>>>>>>> 1a6c5090

**Other Games**

 * Crispy Heretic now catches intercepts overflows which fixes a crash in E1M2 of "Lost and Forgotten".
 * Optional level stats for Crispy Heretic can now be enabled, see the commit message to [`11e6091a`](https://github.com/fabiangreffrath/crispy-doom/commit/11e6091ac13906b5c79238a0a7f49abe60e2c7c9).

**Errata**

 * A thing height clipping issue when standing on a monster's head on a moving platform has been vastly improved, but not entirely fixed yet. Monsters may still get stuck in walls occasionally, but players won't anymore.

Crispy Doom 5.5 is based on Chocolate Doom 3.0.0 and has merged all changes to the Chocolate Doom master branch up to commit [`25ae4973`](https://github.com/chocolate-doom/chocolate-doom/commit/25ae4973fab0cfffe47fbc8373dae8a8715786d7).

## Documentation

 * **[Changelog](https://github.com/fabiangreffrath/crispy-doom/wiki/Changelog)**
 * **[Compatibility](https://github.com/fabiangreffrath/crispy-doom/wiki/Compatibility)**
 * **[FAQ](https://github.com/fabiangreffrath/crispy-doom/wiki/FAQ)**

## Versioning

Crispy Doom's major version number is increased whenever a new Chocolate Doom (pre-)release got merged into its code base. The minor version number is increased for intermediate releases that do only contain Crispy-specific changes or unreleased changes to the Chocolate Doom code base. The micro or patch version is reserved for post-release hotfixes, it remained unused until the 5.5 release.

## Contact

The canonical homepage for Crispy Doom is https://github.com/fabiangreffrath/crispy-doom

Crispy Doom is maintained by [Fabian Greffrath](mailto:fabian@greffXremovethisXrath.com). 

Please report any bugs, glitches or crashes that you encounter to the GitHub [Issue Tracker](https://github.com/fabiangreffrath/crispy-doom/issues).

## Acknowledgement

Although I have played the thought of hacking on Chocolate Doom's renderer for quite some time already, it was Brad Harding's [Doom Retro](https://www.chocolate-doom.org/wiki/index.php/Doom_Retro) that provided the incentive to finally do it. However, his fork aims at a different direction and I did not take a single line of code from it. Lee Killough's [MBF](https://doomwiki.org/wiki/WinMBF) was studied and used to debug the code, especially in the form of Team Eternity's [WinMBF](https://doomwiki.org/wiki/WinMBF) source port, which made it easier to compile and run on my machine. And of course there is fraggle's [Chocolate Doom](https://www.chocolate-doom.org/wiki/index.php/Chocolate_Doom) with its exceptionally clean and legible source code. Please let me take this opportunity to appreciate all these authors for their work!

Also, thanks to plums of the [Doomworld forums](https://www.doomworld.com/vb/) for beta testing, "release manager" Zodomaniac and "art director" JNechaevsky for the continuous flow of support and inspiration during the post-3.x development cycle and (last but not the least) [Cacodemon9000](http://www.moddb.com/members/cacodemon9000) for his [Infested Outpost](http://www.moddb.com/games/doom-ii/addons/infested-outpost) map that helped to track down quite a few bugs!

Furthermore, thanks to VGA for his aid with adding support for his two mods: [PerK & NightFright's Black Ops smooth weapons add-on converted to DEHACKED](https://www.doomworld.com/forum/topic/84859-black-ops-smooth-weapons-dehacked-mod) and [Gifty's Smooth Doom smooth monster animations converted to DEHACKED](https://www.doomworld.com/forum/topic/85991-smoothed-smooth-monsters-for-doom-retro-and-crispy-doom) that can make the gameplay even more pleasing to the eyes.

## Legalese

Doom is © 1993-1996 Id Software, Inc.; 
Boom 2.02 is © 1999 id Software, Chi Hoang, Lee Killough, Jim Flynn, Rand Phares, Ty Halderman;
PrBoom+ is © 1999 id Software, Chi Hoang, Lee Killough, Jim Flynn, Rand Phares, Ty Halderman,
© 1999-2000 Jess Haas, Nicolas Kalkhof, Colin Phipps, Florian Schulze,
© 2005-2006 Florian Schulze, Colin Phipps, Neil Stevens, Andrey Budko;
Chocolate Doom is © 1993-1996 Id Software, Inc., © 2005 Simon Howard; 
Chocolate Hexen is © 1993-1996 Id Software, Inc., © 1993-2008 Raven Software, © 2008 Simon Howard;
Strawberry Doom is © 1993-1996 Id Software, Inc., © 2005 Simon Howard, © 2008-2010 GhostlyDeath; 
Crispy Doom is additionally © 2014-2019 Fabian Greffrath;
all of the above are released under the [GPL-2+](https://www.gnu.org/licenses/gpl-2.0.html).

SDL 2.0, SDL_mixer 2.0 and SDL_net 2.0 are © 1997-2016 Sam Lantinga and are released under the [zlib license](http://www.gzip.org/zlib/zlib_license.html).

Secret Rabbit Code (libsamplerate) is © 2002-2011 Erik de Castro Lopo and is released under the [GPL-2+](http://www.gnu.org/licenses/gpl-2.0.html).
Libpng is © 1998-2014 Glenn Randers-Pehrson, © 1996-1997 Andreas Dilger, © 1995-1996 Guy Eric Schalnat, Group 42, Inc. and is released under the [libpng license](http://www.libpng.org/pub/png/src/libpng-LICENSE.txt).
Zlib is © 1995-2013 Jean-loup Gailly and Mark Adler and is released under the [zlib license](http://www.zlib.net/zlib_license.html).

The Crispy Doom icon (as shown at the top of this page) is composed of the [Chocolate Doom icon](https://www.chocolate-doom.org/wiki/images/7/77/Chocolate-logo.png) and a [photo](https://en.wikipedia.org/wiki/File:Potato-Chips.jpg) of potato crisps (Utz-brand, grandma's kettle-cooked style) by [Evan-Amos](https://commons.wikimedia.org/wiki/User:Evan-Amos) who kindly released it into the [public domain](https://en.wikipedia.org/wiki/Public_domain). The current high-resolution version of this icon has been contributed by JNechaevsky (formerly by Zodomaniac).<|MERGE_RESOLUTION|>--- conflicted
+++ resolved
@@ -178,11 +178,7 @@
  * The things' actual height is now calculated from the spawnstate's first sprite (for shootable solid things only). This mitigates the issue JNechaevsky once reported when both "Mouselook" and "Direct Aiming" are enabled and you miss some obvious targets, like e.g. Romero's head on a stick.
  * The priority for the "Ouch Face" has been raised so that it actually shows up, thanks to BCG2000's and JNechaevsky's carefulness.
  * The default HUD digit color for Hacx is now blue.
-<<<<<<< HEAD
  * MUSINFO support has been repaired after it was accidentally destroyed in 5.4 by not setting the `lumpname` variable anymore in `P_SetupLevel()`.
-=======
- * MUSINFO support has been repaired after it was accidentally destroyed in 5.4 by not setting the lumpname variable anymore in `P_SetupLevel()`.
->>>>>>> 1a6c5090
 
 **Other Games**
 
