AC_INIT(Crispy Doom, 5.8.0,
        fabian@greffrath.com, crispy-doom)

PACKAGE_SHORTNAME=${PACKAGE_NAME% Doom}
PACKAGE_SHORTDESC="Limit-removing enhanced-resolution Doom source port"
PACKAGE_COPYRIGHT="Copyright (C) 1993-2020"
PACKAGE_LICENSE="GNU General Public License, version 2"
PACKAGE_MAINTAINER="Fabian Greffrath"
PACKAGE_URL="http://fabiangreffrath.github.io/crispy-doom"
PACKAGE_RDNS="io.github.fabiangreffrath"
PACKAGE_BUGREPORT="https://github.com/fabiangreffrath/crispy-doom/issues"

AC_CONFIG_AUX_DIR(autotools)
AC_CANONICAL_HOST

orig_CFLAGS="$CFLAGS"

AM_PROG_AR
AC_PROG_CC
AC_PROG_RANLIB
AC_CHECK_PROG(HAVE_PYTHON, python, true, false)

OPT_LEVEL=2

# If this is gcc, we have some options we'd like to turn on.  Turn on 
# optimisation and debugging symbols.

if test "$GCC" = "yes"
then
        WARNINGS="-Wall -Wdeclaration-after-statement -Wredundant-decls"
        CFLAGS="-O$OPT_LEVEL -g $WARNINGS $orig_CFLAGS"
fi

PKG_CHECK_MODULES(SDL, [sdl2 >= 2.0.1])
PKG_CHECK_MODULES(SDLMIXER, [SDL2_mixer >= 2.0.0])
PKG_CHECK_MODULES(SDLNET, [SDL2_net >= 2.0.0])

<<<<<<< HEAD
# [Crispy] Check for zlib.
AC_ARG_WITH([zlib],
AS_HELP_STRING([--without-zlib],
    [Build without zlib @<:@default=check@:>@]),
[],
[
    [with_zlib=check]
])
AS_IF([test "x$with_zlib" != xno], [
    PKG_CHECK_MODULES(LIBZ, zlib, [
        AC_DEFINE([HAVE_LIBZ], [1], [zlib installed])
    ], [
        AS_IF([test "x$with_zlib" != xcheck], [AC_MSG_FAILURE(
            [--with-zlib was given, but test for zlib failed])
        ])
=======
# Check for bash-completion.
AC_ARG_ENABLE([bash-completion],
AS_HELP_STRING([--disable-bash-completion], [Disable bash-completion])
)
AS_IF([test "x$enable_bash_completion" != xno], [
    AS_IF([test HAVE_PYTHON = false], [
        AC_MSG_WARN([Building bash-completion requires Python, but Python not found])
        enable_bash_completion=no
    ])
])

# Check for doc.
AC_ARG_ENABLE([doc],
AS_HELP_STRING([--disable-doc], [Disable documentation])
)
AS_IF([test "x$enable_doc" != xno], [
    AS_IF([test HAVE_PYTHON = false], [
        AC_MSG_WARN([Building documentation requires Python, but Python not found])
        enable_doc=no
    ])
])

# Check for fonts.
AC_ARG_ENABLE([fonts],
AS_HELP_STRING([--disable-fonts], [Disable fonts])
)
AS_IF([test "x$enable_fonts" != xno], [
    AS_IF([test HAVE_PYTHON = false], [
        AC_MSG_WARN([Building fonts require Python, but Python not found])
        enable_fonts=no
    ])
])

# Check for icons.
AC_ARG_ENABLE([icons],
AS_HELP_STRING([--disable-icons], [Disable icons])
)
AS_IF([test "x$enable_icons" != xno], [
    AS_IF([test HAVE_PYTHON = false], [
        AC_MSG_WARN([Building icons require Python, but Python not found])
        enable_icons=no
>>>>>>> 8b6cfbfc
    ])
])

# Check for libsamplerate.
AC_ARG_WITH([libsamplerate],
AS_HELP_STRING([--without-libsamplerate],
    [Build without libsamplerate @<:@default=check@:>@]),
[],
[
    [with_libsamplerate=check]
])
AS_IF([test "x$with_libsamplerate" != xno], [
    PKG_CHECK_MODULES(SAMPLERATE, samplerate >= 0.1.8, [
        AC_DEFINE([HAVE_LIBSAMPLERATE], [1], [libsamplerate installed])
    ], [
        AS_IF([test "x$with_libsamplerate" != xcheck], [AC_MSG_FAILURE(
            [--with-libsamplerate was given, but test for libsamplerate failed])
        ])
    ])
])

# Check for libpng.
AC_ARG_WITH([libpng],
AS_HELP_STRING([--without-libpng],
    [Build without libpng @<:@default=check@:>@]),
[],
[
    [with_libpng=check]
])
AS_IF([test "x$with_libpng" != xno], [
    PKG_CHECK_MODULES(PNG, libpng >= 1.2.50, [
        AC_DEFINE([HAVE_LIBPNG], [1], [libpng installed])
    ], [
        AS_IF([test "x$with_libpng" != xcheck], [AC_MSG_FAILURE(
            [--with-libpng was given, but test for libpng failed])
        ])
    ])
])

# [crispy] true-color rendering as a compile-time option
AC_ARG_ENABLE([truecolor],
AS_HELP_STRING([--enable-truecolor],
    [true-color rendering (experimental) @<:@default=no@:>@]),
AC_DEFINE([CRISPY_TRUECOLOR], [1], [true-color rendering])
)

# TODO: We currently link everything against libraries that don't need it.
# Use the specific library CFLAGS/LIBS variables instead of setting them here.
CFLAGS="$CFLAGS $SDL_CFLAGS ${SAMPLERATE_CFLAGS:-} ${PNG_CFLAGS:-} ${LIBZ_CFLAGS:-}"
LDFLAGS="$LDFLAGS $SDL_LIBS ${SAMPLERATE_LIBS:-} ${PNG_LIBS:-} ${LIBZ_LIBS:-}"
AC_CHECK_LIB(m, log)

# [crispy] use stdlib's qsort() function for sorting the vissprites[] array
AC_CHECK_FUNCS(qsort)

AC_CHECK_HEADERS([dirent.h linux/kd.h dev/isa/spkrio.h dev/speaker/speaker.h])
AC_CHECK_FUNCS(mmap ioperm)
AC_CHECK_DECLS([strcasecmp, strncasecmp], [], [], [[#include <strings.h>]])

# OpenBSD I/O i386 library for I/O port access.
# (64 bit has the same thing with a different name!)

AC_CHECK_LIB(i386, i386_iopl)
AC_CHECK_LIB(amd64, amd64_iopl)

case "$host" in
  *-*-mingw* | *-*-cygwin* | *-*-msvc* )
    AC_CHECK_TOOL(WINDRES, windres, )
    ;;
  *)
    WINDRES=
    ;;
esac

AC_CHECK_TOOL(OBJDUMP, objdump, )
AC_CHECK_TOOL(STRIP, strip, )

AC_ARG_ENABLE([werror], AS_HELP_STRING([--enable-werror], [Treat warnings as errors]))

AS_IF([test "x$enable_werror" = "xyes"], [
        CFLAGS="$CFLAGS -Werror"
])

AM_CONDITIONAL(HAVE_WINDRES, test "$WINDRES" != "")
AM_CONDITIONAL(HAVE_BASH_COMPLETION, [test "x$enable_bash_completion" != xno])
AM_CONDITIONAL(HAVE_DOC, [test "x$enable_doc" != xno])
AM_CONDITIONAL(HAVE_FONTS, [test "x$enable_fonts" != xno])
AM_CONDITIONAL(HAVE_ICONS, [test "x$enable_icons" != xno])

dnl Automake v1.8.0 is required, please upgrade!

AM_INIT_AUTOMAKE([1.8.0 foreign])
m4_ifdef([AM_SILENT_RULES], [AM_SILENT_RULES([yes])])

WINDOWS_RC_VERSION=`echo $PACKAGE_VERSION | sed 's/-.*//; s/\./, /g; s/$/, 0/'`

dnl Without a hyphen. This is used for the bash-completion scripts.
PROGRAM_SPREFIX=$(echo $PACKAGE_SHORTNAME | tr A-Z a-z)

dnl With a hyphen, used almost everywhere else.
PROGRAM_PREFIX=${PROGRAM_SPREFIX}-

AC_SUBST(PROGRAM_PREFIX)
AC_DEFINE_UNQUOTED(PROGRAM_PREFIX, "$PROGRAM_PREFIX",
                   Change this when you create your awesome forked version)
AC_SUBST(PROGRAM_SPREFIX)

AM_CONFIG_HEADER(config.h:config.hin)

AC_SUBST(WINDOWS_RC_VERSION)
AC_SUBST(SDLMIXER_CFLAGS)
AC_SUBST(SDLMIXER_LIBS)

AC_SUBST(SDLNET_CFLAGS)
AC_SUBST(SDLNET_LIBS)

AC_SUBST(ac_aux_dir)

AC_SUBST(PACKAGE_SHORTNAME)
AC_SUBST(PACKAGE_SHORTDESC)
AC_SUBST(PACKAGE_COPYRIGHT)
AC_SUBST(PACKAGE_LICENSE)
AC_SUBST(PACKAGE_MAINTAINER)
AC_SUBST(PACKAGE_URL)
AC_SUBST(PACKAGE_RDNS)
AC_SUBST(PACKAGE_BUGREPORT)

dnl Shut up the datarootdir warnings.
AC_DEFUN([AC_DATAROOTDIR_CHECKED])

AC_OUTPUT([
Makefile
man/Makefile
man/bash-completion/Makefile
man/bash-completion/doom.template
man/bash-completion/heretic.template
man/bash-completion/hexen.template
man/bash-completion/strife.template
midiproc/Makefile
opl/Makefile
opl/examples/Makefile
pcsound/Makefile
pkg/Makefile
pkg/config.make
pkg/osx/Info.plist
rpm.spec
data/Makefile
src/Makefile
src/Doom.metainfo.xml
src/Doom.desktop
src/Doom_Screensaver.desktop
src/doom/Makefile
src/Heretic.metainfo.xml
src/Heretic.desktop
src/heretic/Makefile
src/Hexen.metainfo.xml
src/Hexen.desktop
src/hexen/Makefile
src/resource.rc
src/setup-res.rc
src/setup/Makefile
src/setup/Setup.desktop
src/setup/setup-manifest.xml
src/Strife.metainfo.xml
src/Strife.desktop
src/strife/Makefile
textscreen/Makefile
textscreen/examples/Makefile
textscreen/fonts/Makefile
])
<|MERGE_RESOLUTION|>--- conflicted
+++ resolved
@@ -35,7 +35,50 @@
 PKG_CHECK_MODULES(SDLMIXER, [SDL2_mixer >= 2.0.0])
 PKG_CHECK_MODULES(SDLNET, [SDL2_net >= 2.0.0])
 
-<<<<<<< HEAD
+# Check for bash-completion.
+AC_ARG_ENABLE([bash-completion],
+AS_HELP_STRING([--disable-bash-completion], [Disable bash-completion])
+)
+AS_IF([test "x$enable_bash_completion" != xno], [
+    AS_IF([test HAVE_PYTHON = false], [
+        AC_MSG_WARN([Building bash-completion requires Python, but Python not found])
+        enable_bash_completion=no
+    ])
+])
+
+# Check for doc.
+AC_ARG_ENABLE([doc],
+AS_HELP_STRING([--disable-doc], [Disable documentation])
+)
+AS_IF([test "x$enable_doc" != xno], [
+    AS_IF([test HAVE_PYTHON = false], [
+        AC_MSG_WARN([Building documentation requires Python, but Python not found])
+        enable_doc=no
+    ])
+])
+
+# Check for fonts.
+AC_ARG_ENABLE([fonts],
+AS_HELP_STRING([--disable-fonts], [Disable fonts])
+)
+AS_IF([test "x$enable_fonts" != xno], [
+    AS_IF([test HAVE_PYTHON = false], [
+        AC_MSG_WARN([Building fonts require Python, but Python not found])
+        enable_fonts=no
+    ])
+])
+
+# Check for icons.
+AC_ARG_ENABLE([icons],
+AS_HELP_STRING([--disable-icons], [Disable icons])
+)
+AS_IF([test "x$enable_icons" != xno], [
+    AS_IF([test HAVE_PYTHON = false], [
+        AC_MSG_WARN([Building icons require Python, but Python not found])
+        enable_icons=no
+    ])
+])
+
 # [Crispy] Check for zlib.
 AC_ARG_WITH([zlib],
 AS_HELP_STRING([--without-zlib],
@@ -51,49 +94,6 @@
         AS_IF([test "x$with_zlib" != xcheck], [AC_MSG_FAILURE(
             [--with-zlib was given, but test for zlib failed])
         ])
-=======
-# Check for bash-completion.
-AC_ARG_ENABLE([bash-completion],
-AS_HELP_STRING([--disable-bash-completion], [Disable bash-completion])
-)
-AS_IF([test "x$enable_bash_completion" != xno], [
-    AS_IF([test HAVE_PYTHON = false], [
-        AC_MSG_WARN([Building bash-completion requires Python, but Python not found])
-        enable_bash_completion=no
-    ])
-])
-
-# Check for doc.
-AC_ARG_ENABLE([doc],
-AS_HELP_STRING([--disable-doc], [Disable documentation])
-)
-AS_IF([test "x$enable_doc" != xno], [
-    AS_IF([test HAVE_PYTHON = false], [
-        AC_MSG_WARN([Building documentation requires Python, but Python not found])
-        enable_doc=no
-    ])
-])
-
-# Check for fonts.
-AC_ARG_ENABLE([fonts],
-AS_HELP_STRING([--disable-fonts], [Disable fonts])
-)
-AS_IF([test "x$enable_fonts" != xno], [
-    AS_IF([test HAVE_PYTHON = false], [
-        AC_MSG_WARN([Building fonts require Python, but Python not found])
-        enable_fonts=no
-    ])
-])
-
-# Check for icons.
-AC_ARG_ENABLE([icons],
-AS_HELP_STRING([--disable-icons], [Disable icons])
-)
-AS_IF([test "x$enable_icons" != xno], [
-    AS_IF([test HAVE_PYTHON = false], [
-        AC_MSG_WARN([Building icons require Python, but Python not found])
-        enable_icons=no
->>>>>>> 8b6cfbfc
     ])
 ])
 
