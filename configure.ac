--- conflicted
+++ resolved
@@ -1,9 +1,5 @@
-<<<<<<< HEAD
-AC_INIT(Crispy Doom, 3.4, fabian@greffrath.com, crispy-doom)
-=======
-AC_INIT(Chocolate Doom, 2.2.1, chocolate-doom-dev-list@chocolate-doom.org,
-        chocolate-doom)
->>>>>>> 5d3c0e0a
+AC_INIT(Crispy Doom, 3.4, fabian@greffrath.com,
+        crispy-doom)
 
 PACKAGE_SHORTNAME=${PACKAGE_NAME% Doom}
 PACKAGE_SHORTDESC="Limit-removing enhanced-resolution Doom source port"
