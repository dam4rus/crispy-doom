AC_INIT(Crispy Doom, 4.0, fabian@greffrath.com,
        crispy-doom)

PACKAGE_SHORTNAME=${PACKAGE_NAME% Doom}
PACKAGE_SHORTDESC="Limit-removing enhanced-resolution Doom source port"
PACKAGE_COPYRIGHT="Copyright (C) 1993-2017"
PACKAGE_LICENSE="GNU General Public License, version 2"
PACKAGE_MAINTAINER="Fabian Greffrath"
PACKAGE_URL="https://www.chocolate-doom.org/wiki/index.php/Crispy_Doom"
PACKAGE_ISSUES="https://github.com/fabiangreffrath/crispy-doom/issues"

AC_DEFINE([NET_PACKAGE_STRING], ["Chocolate Doom 2.3.0"], [declare netcode-compatibility with Chocolate Doom])

AC_CONFIG_AUX_DIR(autotools)
AC_CANONICAL_HOST

orig_CFLAGS="$CFLAGS"

AC_PROG_CC
AC_PROG_RANLIB
AC_CHECK_PROG(HAVE_PYTHON, python, true, false)

OPT_LEVEL=2

# If this is gcc, we have some options we'd like to turn on.  Turn on 
# optimisation and debugging symbols.

if test "$GCC" = "yes"
then
        WARNINGS="-Wall -Wdeclaration-after-statement -Wredundant-decls"
        CFLAGS="-O$OPT_LEVEL -g $WARNINGS $orig_CFLAGS"
fi

dnl Search for SDL ...

AM_PATH_SDL(1.1.3)

# Add the SDL compiler flags to the default compiler flag variables. 
# It is important to do this now, before checking for headers and
# library functions.  The reason being that on Windows, sdl-config
# sets the -mno-cygwin compiler option in order to generate MinGW 
# executables.  If we don't do this now, we might end up discovering
# header files that are not actually available to us when we come
# to compile.

CFLAGS="$CFLAGS $SDL_CFLAGS"
LDFLAGS="$LDFLAGS $SDL_LIBS"

# On some platforms, SDL renames main() to SDL_main() using a #define,
# so that its own main, stored in the SDLmain library, can be run first.
# Unfortunately, this causes problems for autoconf, which builds
# test programs to probe the system.  All library/header/symbol checks
# must be run in this block, that performs a workaround for the problem.

AC_SDL_MAIN_WORKAROUND([

    # Check for SDL_mixer.

    AC_CHECK_LIB(SDL_mixer,Mix_LoadMUS,[
        SDLMIXER_LIBS="$SDLMIXER_LIBS -lSDL_mixer"
    ],[
        echo "*** Could not find SDL_mixer.  Please install it."
        exit -1
    ])

    # Check for SDL_net.

    AC_CHECK_LIB(SDL_net,SDLNet_UDP_Send,[
        SDLNET_LIBS="$SDLNET_LIBS -lSDL_net"
    ],[
        echo "*** Could not find SDL_net.  Please install it."
        exit -1
    ])

    # Check for libsamplerate.
    AC_ARG_WITH([libsamplerate],
    AS_HELP_STRING([--without-libsamplerate],
        [Build without libsamplerate @<:@default=check@:>@]),
    [],
    [
        [with_libsamplerate=check]
    ])
    AS_IF([test "x$with_libsamplerate" != xno], [
        AC_CHECK_LIB(samplerate, src_new, [], [
            AS_IF([test "x$with_libsamplerate" != xcheck], [AC_MSG_FAILURE(
                [--with-libsamplerate was given, but test for libsamplerate failed])
            ])
        ])
    ])
    # Check for libpng.
    AC_ARG_WITH([libpng],
    AS_HELP_STRING([--without-libpng],
        [Build without libpng @<:@default=check@:>@]),
    [],
    [
        [with_libpng=check]
    ])
    AS_IF([test "x$with_libpng" != xno], [
        AC_CHECK_LIB(z, zlibVersion)
        AC_CHECK_LIB(png, png_get_io_ptr, [], [
            AS_IF([test "x$with_libpng" != xcheck], [AC_MSG_FAILURE(
                [--with-libpng was given, but test for libpng failed])
            ])
        ])
    ])
    AC_CHECK_LIB(m, log)

    AC_CHECK_HEADERS([linux/kd.h dev/isa/spkrio.h dev/speaker/speaker.h])
    AC_CHECK_FUNCS(mmap ioperm)

    # [crispy] use stdlib's qsort() function for sorting the vissprites[] array
    AC_CHECK_FUNCS(qsort)

    # OpenBSD I/O i386 library for I/O port access.
    # (64 bit has the same thing with a different name!)

    AC_CHECK_LIB(i386, i386_iopl)
    AC_CHECK_LIB(amd64, amd64_iopl)
])

AC_ARG_WITH([bashcompletiondir],
    AS_HELP_STRING([--with-bashcompletiondir=DIR], [Bash completion directory]),
    [],
    [AS_IF([$($PKG_CONFIG --exists bash-completion 2> /dev/null)],
        [bashcompletiondir=$($PKG_CONFIG --variable=completionsdir bash-completion)],
	[bashcompletiondir=${datadir}/bash-completion/completions])])

case "$host" in
  *-*-mingw* | *-*-cygwin* | *-*-msvc* )
    AC_CHECK_TOOL(WINDRES, windres, )
    ;;
  *)
    WINDRES=
    ;;
esac

AC_CHECK_TOOL(STRIP, strip, )

AM_CONDITIONAL(HAVE_WINDRES, test "$WINDRES" != "")
AM_CONDITIONAL(HAVE_PYTHON, $HAVE_PYTHON)

dnl Automake v1.8.0 is required, please upgrade!

AM_INIT_AUTOMAKE([1.8.0 foreign])
m4_ifdef([AM_SILENT_RULES], [AM_SILENT_RULES([yes])])

WINDOWS_RC_VERSION=`echo $PACKAGE_VERSION | sed 's/-.*//; s/\./, /g; s/$/, 0, 0/'`

dnl Without a hyphen. This is used for the bash-completion scripts.
PROGRAM_SPREFIX=$(echo $PACKAGE_SHORTNAME | tr A-Z a-z)

<<<<<<< HEAD
PROGRAM_PREFIX=crispy-
=======
dnl With a hyphen, used almost everywhere else.
PROGRAM_PREFIX=${PROGRAM_SPREFIX}-
>>>>>>> 429fa571

AC_SUBST(PROGRAM_PREFIX)
AC_DEFINE_UNQUOTED(PROGRAM_PREFIX, "$PROGRAM_PREFIX",
                   Change this when you create your awesome forked version)
AC_SUBST(PROGRAM_SPREFIX)

AM_CONFIG_HEADER(config.h:config.hin)

AC_SUBST(WINDOWS_RC_VERSION)
AC_SUBST(SDLMIXER_CFLAGS)
AC_SUBST(SDLMIXER_LIBS)

AC_SUBST(SDLNET_CFLAGS)
AC_SUBST(SDLNET_LIBS)

AC_SUBST(ac_aux_dir)

AC_SUBST(PACKAGE_SHORTNAME)
AC_SUBST(PACKAGE_SHORTDESC)
AC_SUBST(PACKAGE_COPYRIGHT)
AC_SUBST(PACKAGE_LICENSE)
AC_SUBST(PACKAGE_MAINTAINER)
AC_SUBST(PACKAGE_URL)
AC_SUBST(PACKAGE_ISSUES)

AC_SUBST(bashcompletiondir)

dnl Shut up the datarootdir warnings.
AC_DEFUN([AC_DATAROOTDIR_CHECKED])

AC_OUTPUT([
Makefile
man/Makefile
man/bash-completion/Makefile
man/bash-completion/doom.template
man/bash-completion/heretic.template
man/bash-completion/hexen.template
man/bash-completion/strife.template
opl/Makefile
opl/examples/Makefile
pcsound/Makefile
pkg/Makefile
pkg/config.make
pkg/osx/Info-gnustep.plist
pkg/osx/Info.plist
rpm.spec
data/Makefile
src/Makefile
src/doom.appdata.xml
src/doom.desktop
src/doom-screensaver.desktop
src/doom/Makefile
src/heretic.appdata.xml
src/heretic.desktop
src/heretic/Makefile
src/hexen.appdata.xml
src/hexen.desktop
src/hexen/Makefile
src/resource.rc
src/setup-res.rc
src/setup/Makefile
src/setup/setup.desktop
src/setup/setup-manifest.xml
src/strife.appdata.xml
src/strife.desktop
src/strife/Makefile
textscreen/Makefile
textscreen/examples/Makefile
])
<|MERGE_RESOLUTION|>--- conflicted
+++ resolved
@@ -148,13 +148,10 @@
 
 dnl Without a hyphen. This is used for the bash-completion scripts.
 PROGRAM_SPREFIX=$(echo $PACKAGE_SHORTNAME | tr A-Z a-z)
-
-<<<<<<< HEAD
-PROGRAM_PREFIX=crispy-
-=======
+PROGRAM_SPREFIX=crispy
+
 dnl With a hyphen, used almost everywhere else.
 PROGRAM_PREFIX=${PROGRAM_SPREFIX}-
->>>>>>> 429fa571
 
 AC_SUBST(PROGRAM_PREFIX)
 AC_DEFINE_UNQUOTED(PROGRAM_PREFIX, "$PROGRAM_PREFIX",
