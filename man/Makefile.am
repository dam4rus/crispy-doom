--- conflicted
+++ resolved
@@ -20,8 +20,7 @@
 GENERATED_MAN_PAGES =               \
            @PROGRAM_PREFIX@doom.6         \
            default.cfg.5            \
-<<<<<<< HEAD
-           @PROGRAM_PREFIX@doom.cfg.5
+           @PROGRAM_PREFIX@doom.cfg.5     \
 #          @PROGRAM_PREFIX@heretic.6      \
 #          heretic.cfg.5            \
 #          @PROGRAM_PREFIX@heretic.cfg.5  \
@@ -30,20 +29,8 @@
 #          @PROGRAM_PREFIX@hexen.cfg.5    \
 #          @PROGRAM_PREFIX@strife.6       \
 #          strife.cfg.5             \
-#          @PROGRAM_PREFIX@strife.cfg.5
-=======
-           @PROGRAM_PREFIX@doom.cfg.5     \
-           @PROGRAM_PREFIX@heretic.6      \
-           heretic.cfg.5            \
-           @PROGRAM_PREFIX@heretic.cfg.5  \
-           @PROGRAM_PREFIX@hexen.6        \
-           hexen.cfg.5              \
-           @PROGRAM_PREFIX@hexen.cfg.5    \
-           @PROGRAM_PREFIX@strife.6       \
-           strife.cfg.5             \
-           @PROGRAM_PREFIX@strife.cfg.5   \
-           @PROGRAM_PREFIX@server.6
->>>>>>> 55a1c1c9
+#          @PROGRAM_PREFIX@strife.cfg.5   \
+#          @PROGRAM_PREFIX@server.6
 
 SETUP_MAN_PAGES =                          \
            @PROGRAM_PREFIX@doom-setup.6
