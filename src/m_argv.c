--- conflicted
+++ resolved
@@ -101,18 +101,12 @@
     size = M_FileLength(handle);
 
     // Read in the entire file
-<<<<<<< HEAD
-    // Allocate one byte extra - this is incase there is an argument
+    // Allocate one byte extra - this is in case there is an argument
     // at the end of the response file, in which case a '\0' will be
-=======
-    // Allocate one byte extra - this is in case there is an argument
-    // at the end of the response file, in which case a '\0' will be 
->>>>>>> aa35a71b
     // needed.
 
     file = malloc(size + 1);
 
-<<<<<<< HEAD
     i = 0;
 
     while (i < size)
@@ -125,11 +119,6 @@
         }
 
         i += k;
-=======
-    if (fread(file, 1, size, handle) < size)
-    {
-        I_Error("Failed to read entire response file");
->>>>>>> aa35a71b
     }
 
     fclose(handle);
