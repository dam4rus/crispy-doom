--- conflicted
+++ resolved
@@ -1957,17 +1957,18 @@
     //!
     // @game doom
     //
-<<<<<<< HEAD
     // Extended Automap.
     //
 
     CONFIG_VARIABLE_INT(crispy_extautomap),
-=======
+
+    //!
+    // @game doom
+    //
     // Apply brightmaps to select textures and sprites.
     //
 
     CONFIG_VARIABLE_INT(crispy_brightmaps),
->>>>>>> bbc81eb6
 };
 
 static default_collection_t extra_defaults =
