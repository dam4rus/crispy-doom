//
// Copyright(C) 1993-1996 Id Software, Inc.
// Copyright(C) 2005-2014 Simon Howard
//
// This program is free software; you can redistribute it and/or
// modify it under the terms of the GNU General Public License
// as published by the Free Software Foundation; either version 2
// of the License, or (at your option) any later version.
//
// This program is distributed in the hope that it will be useful,
// but WITHOUT ANY WARRANTY; without even the implied warranty of
// MERCHANTABILITY or FITNESS FOR A PARTICULAR PURPOSE.  See the
// GNU General Public License for more details.
//
// DESCRIPTION:
//	Disk load indicator.
//

#include "doomtype.h"
#include "deh_str.h"
#include "i_swap.h"
#include "i_video.h"
#include "m_argv.h"
#include "v_video.h"
#include "w_wad.h"
#include "z_zone.h"

#include "v_diskicon.h"

// Only display the disk icon if more then this much bytes have been read
// during the previous tic.

static const int diskicon_threshold = 20*1024;

// Two buffers: disk_data contains the data representing the disk icon
// (raw, not a patch_t) while saved_background is an equivalently-sized
// buffer where we save the background data while the disk is on screen.
static pixel_t *disk_data;
static pixel_t *saved_background;

static int loading_disk_xoffs = 0;
static int loading_disk_yoffs = 0;

// Number of bytes read since the last call to V_DrawDiskIcon().
static size_t recent_bytes_read = 0;
static boolean disk_drawn;

static void CopyRegion(pixel_t *dest, int dest_pitch,
                       pixel_t *src, int src_pitch,
                       int w, int h)
{
    pixel_t *s, *d;
    int y;

    s = src; d = dest;
    for (y = 0; y < h; ++y)
    {
        memcpy(d, s, w * sizeof(*d));
        s += src_pitch;
        d += dest_pitch;
    }
}

static void SaveDiskData(const char *disk_lump, int xoffs, int yoffs)
{
    pixel_t *tmpscreen;
    patch_t *disk;

    // Allocate a complete temporary screen where we'll draw the patch.
    tmpscreen = Z_Malloc(MAXWIDTH * MAXHEIGHT * sizeof(*tmpscreen),
                         PU_STATIC, NULL);
    memset(tmpscreen, 0, SCREENWIDTH * SCREENHEIGHT * sizeof(*tmpscreen));
    V_UseBuffer(tmpscreen);

    // Buffer where we'll save the disk data.
<<<<<<< HEAD
    if (disk_data != NULL)
    {
        Z_Free(disk_data);
    }

    disk_data = Z_Malloc(MAX_LOADING_DISK_W * MAX_LOADING_DISK_H * sizeof(*disk_data),
=======

    if (disk_data != NULL)
    {
        Z_Free(disk_data);
        disk_data = NULL;
    }

    disk_data = Z_Malloc(LOADING_DISK_W * LOADING_DISK_H * sizeof(*disk_data),
>>>>>>> ce7f7c8f
                         PU_STATIC, NULL);

    // Draw the patch and save the result to disk_data.
    disk = W_CacheLumpName(disk_lump, PU_STATIC);
    V_DrawPatch(loading_disk_xoffs >> crispy->hires, loading_disk_yoffs >> crispy->hires, disk);
    CopyRegion(disk_data, LOADING_DISK_W,
               tmpscreen + yoffs * SCREENWIDTH + xoffs, SCREENWIDTH,
               LOADING_DISK_W, LOADING_DISK_H);
    W_ReleaseLumpName(disk_lump);

    V_RestoreBuffer();
    Z_Free(tmpscreen);
}

void V_EnableLoadingDisk(const char *lump_name, int xoffs, int yoffs)
{
    loading_disk_xoffs = xoffs;
    loading_disk_yoffs = yoffs;

    if (saved_background != NULL)
    {
        Z_Free(saved_background);
<<<<<<< HEAD
    }

    saved_background = Z_Malloc(MAX_LOADING_DISK_W * MAX_LOADING_DISK_H
=======
        saved_background = NULL;
    }

    saved_background = Z_Malloc(LOADING_DISK_W * LOADING_DISK_H
>>>>>>> ce7f7c8f
                                 * sizeof(*saved_background),
                                PU_STATIC, NULL);
    SaveDiskData(lump_name, xoffs, yoffs);
}

void V_BeginRead(size_t nbytes)
{
    recent_bytes_read += nbytes;
}

static pixel_t *DiskRegionPointer(void)
{
    return I_VideoBuffer
         + loading_disk_yoffs * SCREENWIDTH
         + loading_disk_xoffs;
}

void V_DrawDiskIcon(void)
{
    if (disk_data != NULL)// && recent_bytes_read > diskicon_threshold)
    {
        // Save the background behind the disk before we draw it.
        CopyRegion(saved_background, LOADING_DISK_W,
                   DiskRegionPointer(), SCREENWIDTH,
                   LOADING_DISK_W, LOADING_DISK_H);

        // Write the disk to the screen buffer.
        CopyRegion(DiskRegionPointer(), SCREENWIDTH,
                   disk_data, LOADING_DISK_W,
                   LOADING_DISK_W, LOADING_DISK_H);
        disk_drawn = true;
    }

    recent_bytes_read = 0;
}

void V_RestoreDiskBackground(void)
{
    if (disk_drawn)
    {
        // Restore the background.
        CopyRegion(DiskRegionPointer(), SCREENWIDTH,
                   saved_background, LOADING_DISK_W,
                   LOADING_DISK_W, LOADING_DISK_H);

        disk_drawn = false;
    }
}
<|MERGE_RESOLUTION|>--- conflicted
+++ resolved
@@ -67,20 +67,12 @@
     patch_t *disk;
 
     // Allocate a complete temporary screen where we'll draw the patch.
-    tmpscreen = Z_Malloc(MAXWIDTH * MAXHEIGHT * sizeof(*tmpscreen),
+    tmpscreen = Z_Malloc(SCREENWIDTH * SCREENHEIGHT * sizeof(*tmpscreen),
                          PU_STATIC, NULL);
     memset(tmpscreen, 0, SCREENWIDTH * SCREENHEIGHT * sizeof(*tmpscreen));
     V_UseBuffer(tmpscreen);
 
     // Buffer where we'll save the disk data.
-<<<<<<< HEAD
-    if (disk_data != NULL)
-    {
-        Z_Free(disk_data);
-    }
-
-    disk_data = Z_Malloc(MAX_LOADING_DISK_W * MAX_LOADING_DISK_H * sizeof(*disk_data),
-=======
 
     if (disk_data != NULL)
     {
@@ -89,7 +81,6 @@
     }
 
     disk_data = Z_Malloc(LOADING_DISK_W * LOADING_DISK_H * sizeof(*disk_data),
->>>>>>> ce7f7c8f
                          PU_STATIC, NULL);
 
     // Draw the patch and save the result to disk_data.
@@ -112,16 +103,10 @@
     if (saved_background != NULL)
     {
         Z_Free(saved_background);
-<<<<<<< HEAD
-    }
-
-    saved_background = Z_Malloc(MAX_LOADING_DISK_W * MAX_LOADING_DISK_H
-=======
         saved_background = NULL;
     }
 
     saved_background = Z_Malloc(LOADING_DISK_W * LOADING_DISK_H
->>>>>>> ce7f7c8f
                                  * sizeof(*saved_background),
                                 PU_STATIC, NULL);
     SaveDiskData(lump_name, xoffs, yoffs);
@@ -141,7 +126,7 @@
 
 void V_DrawDiskIcon(void)
 {
-    if (disk_data != NULL)// && recent_bytes_read > diskicon_threshold)
+    if (disk_data != NULL && recent_bytes_read > diskicon_threshold)
     {
         // Save the background behind the disk before we draw it.
         CopyRegion(saved_background, LOADING_DISK_W,
