//
// Copyright(C) 1993-1996 Id Software, Inc.
// Copyright(C) 2005-2014 Simon Howard
//
// This program is free software; you can redistribute it and/or
// modify it under the terms of the GNU General Public License
// as published by the Free Software Foundation; either version 2
// of the License, or (at your option) any later version.
//
// This program is distributed in the hope that it will be useful,
// but WITHOUT ANY WARRANTY; without even the implied warranty of
// MERCHANTABILITY or FITNESS FOR A PARTICULAR PURPOSE.  See the
// GNU General Public License for more details.
//
// DESCRIPTION:
//	Disk load indicator.
//

#include "doomtype.h"
#include "deh_str.h"
#include "i_swap.h"
#include "i_video.h"
#include "m_argv.h"
#include "v_video.h"
#include "w_wad.h"
#include "z_zone.h"

#include "v_diskicon.h"

// Only display the disk icon if more then this much bytes have been read
// during the previous tic.

static const int diskicon_threshold = 20*1024;

// Two buffers: disk_data contains the data representing the disk icon
// (raw, not a patch_t) while saved_background is an equivalently-sized
// buffer where we save the background data while the disk is on screen.
static pixel_t *disk_data;
static pixel_t *saved_background;

static int loading_disk_xoffs = 0;
static int loading_disk_yoffs = 0;

// Number of bytes read since the last call to V_DrawDiskIcon().
static size_t recent_bytes_read = 0;
static boolean disk_drawn;

static void CopyRegion(pixel_t *dest, int dest_pitch,
                       pixel_t *src, int src_pitch,
                       int w, int h)
{
    pixel_t *s, *d;
    int y;

    s = src; d = dest;
    for (y = 0; y < h; ++y)
    {
        memcpy(d, s, w * sizeof(*d));
        s += src_pitch;
        d += dest_pitch;
    }
}

static void SaveDiskData(const char *disk_lump, int xoffs, int yoffs)
{
    pixel_t *tmpscreen;
    patch_t *disk;

    // Allocate a complete temporary screen where we'll draw the patch.
    tmpscreen = Z_Malloc(SCREENWIDTH * SCREENHEIGHT * sizeof(*tmpscreen),
                         PU_STATIC, NULL);
    memset(tmpscreen, 0, SCREENWIDTH * SCREENHEIGHT * sizeof(*tmpscreen));
    V_UseBuffer(tmpscreen);

    // Buffer where we'll save the disk data.

    if (disk_data != NULL)
    {
        Z_Free(disk_data);
        disk_data = NULL;
    }

    disk_data = Z_Malloc(LOADING_DISK_W * LOADING_DISK_H * sizeof(*disk_data),
                         PU_STATIC, NULL);

    // Draw the patch and save the result to disk_data.
    disk = W_CacheLumpName(disk_lump, PU_STATIC);
<<<<<<< HEAD
    V_DrawPatch(loading_disk_xoffs >> hires, loading_disk_yoffs >> hires, disk);
=======
    V_DrawPatch(loading_disk_xoffs >> crispy->hires, loading_disk_yoffs >> crispy->hires, disk);
>>>>>>> 80c5186f
    CopyRegion(disk_data, LOADING_DISK_W,
               tmpscreen + yoffs * SCREENWIDTH + xoffs, SCREENWIDTH,
               LOADING_DISK_W, LOADING_DISK_H);
    W_ReleaseLumpName(disk_lump);

    V_RestoreBuffer();
    Z_Free(tmpscreen);
}

void V_EnableLoadingDisk(const char *lump_name, int xoffs, int yoffs)
{
    loading_disk_xoffs = xoffs;
    loading_disk_yoffs = yoffs;

    if (saved_background != NULL)
    {
        Z_Free(saved_background);
        saved_background = NULL;
    }

    saved_background = Z_Malloc(LOADING_DISK_W * LOADING_DISK_H
                                 * sizeof(*saved_background),
                                PU_STATIC, NULL);
    SaveDiskData(lump_name, xoffs, yoffs);
}

void V_BeginRead(size_t nbytes)
{
    recent_bytes_read += nbytes;
}

static pixel_t *DiskRegionPointer(void)
{
    return I_VideoBuffer
         + loading_disk_yoffs * SCREENWIDTH
         + loading_disk_xoffs;
}

void V_DrawDiskIcon(void)
{
    if (disk_data != NULL && recent_bytes_read > diskicon_threshold)
    {
        // Save the background behind the disk before we draw it.
        CopyRegion(saved_background, LOADING_DISK_W,
                   DiskRegionPointer(), SCREENWIDTH,
                   LOADING_DISK_W, LOADING_DISK_H);

        // Write the disk to the screen buffer.
        CopyRegion(DiskRegionPointer(), SCREENWIDTH,
                   disk_data, LOADING_DISK_W,
                   LOADING_DISK_W, LOADING_DISK_H);
        disk_drawn = true;
    }

    recent_bytes_read = 0;
}

void V_RestoreDiskBackground(void)
{
    if (disk_drawn)
    {
        // Restore the background.
        CopyRegion(DiskRegionPointer(), SCREENWIDTH,
                   saved_background, LOADING_DISK_W,
                   LOADING_DISK_W, LOADING_DISK_H);

        disk_drawn = false;
    }
}
<|MERGE_RESOLUTION|>--- conflicted
+++ resolved
@@ -85,11 +85,7 @@
 
     // Draw the patch and save the result to disk_data.
     disk = W_CacheLumpName(disk_lump, PU_STATIC);
-<<<<<<< HEAD
-    V_DrawPatch(loading_disk_xoffs >> hires, loading_disk_yoffs >> hires, disk);
-=======
     V_DrawPatch(loading_disk_xoffs >> crispy->hires, loading_disk_yoffs >> crispy->hires, disk);
->>>>>>> 80c5186f
     CopyRegion(disk_data, LOADING_DISK_W,
                tmpscreen + yoffs * SCREENWIDTH + xoffs, SCREENWIDTH,
                LOADING_DISK_W, LOADING_DISK_H);
