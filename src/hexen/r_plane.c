--- conflicted
+++ resolved
@@ -384,11 +384,7 @@
     int skyTexture2;
     int scrollOffset;
     int frac;
-<<<<<<< HEAD
-    int fracstep = FRACUNIT >> hires;
-=======
     int fracstep = FRACUNIT >> crispy->hires;
->>>>>>> 80c5186f
 
     extern byte *ylookup[MAXHEIGHT];
     extern int columnofs[MAXWIDTH];
