--- conflicted
+++ resolved
@@ -1177,41 +1177,23 @@
         V_DrawPatch(94, 164, manaVialPatch1);
         for (i = 165; i < 187 - (22 * CPlayer->mana[0]) / MAX_MANA; i++)
         {
-<<<<<<< HEAD
-         for (j = 0; j <= hires; j++)
-          for (k = 0; k <= hires; k++)
-          {
-            I_VideoBuffer[((i << hires) + j) * SCREENWIDTH + ((95 << hires) + k)] = 0;
-            I_VideoBuffer[((i << hires) + j) * SCREENWIDTH + ((96 << hires) + k)] = 0;
-            I_VideoBuffer[((i << hires) + j) * SCREENWIDTH + ((97 << hires) + k)] = 0;
-=======
          for (j = 0; j <= crispy->hires; j++)
           for (k = 0; k <= crispy->hires; k++)
           {
             I_VideoBuffer[((i << crispy->hires) + j) * SCREENWIDTH + ((95 << crispy->hires) + k)] = 0;
             I_VideoBuffer[((i << crispy->hires) + j) * SCREENWIDTH + ((96 << crispy->hires) + k)] = 0;
             I_VideoBuffer[((i << crispy->hires) + j) * SCREENWIDTH + ((97 << crispy->hires) + k)] = 0;
->>>>>>> 80c5186f
           }
         }
         V_DrawPatch(102, 164, manaVialPatch2);
         for (i = 165; i < 187 - (22 * CPlayer->mana[1]) / MAX_MANA; i++)
         {
-<<<<<<< HEAD
-         for (j = 0; j <= hires; j++)
-          for (k = 0; k <= hires; k++)
-          {
-            I_VideoBuffer[((i << hires) + j) * SCREENWIDTH + ((103 << hires) + k)] = 0;
-            I_VideoBuffer[((i << hires) + j) * SCREENWIDTH + ((104 << hires) + k)] = 0;
-            I_VideoBuffer[((i << hires) + j) * SCREENWIDTH + ((105 << hires) + k)] = 0;
-=======
          for (j = 0; j <= crispy->hires; j++)
           for (k = 0; k <= crispy->hires; k++)
           {
             I_VideoBuffer[((i << crispy->hires) + j) * SCREENWIDTH + ((103 << crispy->hires) + k)] = 0;
             I_VideoBuffer[((i << crispy->hires) + j) * SCREENWIDTH + ((104 << crispy->hires) + k)] = 0;
             I_VideoBuffer[((i << crispy->hires) + j) * SCREENWIDTH + ((105 << crispy->hires) + k)] = 0;
->>>>>>> 80c5186f
           }
         }
         oldweapon = CPlayer->readyweapon;
