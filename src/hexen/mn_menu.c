--- conflicted
+++ resolved
@@ -294,12 +294,8 @@
     &SaveMenu
 };
 
-<<<<<<< HEAD
 // [crispy] intermediate gamma levels
-static char *GammaText[] = {
-=======
 static const char *GammaText[] = {
->>>>>>> 28e72614
     TXT_GAMMA_LEVEL_OFF,
     TXT_GAMMA_LEVEL_05,
     TXT_GAMMA_LEVEL_1,
