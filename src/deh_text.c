//
// Copyright(C) 2005-2014 Simon Howard
//
// This program is free software; you can redistribute it and/or
// modify it under the terms of the GNU General Public License
// as published by the Free Software Foundation; either version 2
// of the License, or (at your option) any later version.
//
// This program is distributed in the hope that it will be useful,
// but WITHOUT ANY WARRANTY; without even the implied warranty of
// MERCHANTABILITY or FITNESS FOR A PARTICULAR PURPOSE.  See the
// GNU General Public License for more details.
//
//
// Parses Text substitution sections in dehacked files
//

#include <stdio.h>
#include <stdlib.h>
#include <string.h>

#include "doomtype.h"

#include "z_zone.h"

#include "deh_defs.h"
#include "deh_io.h"
#include "deh_main.h"

// [crispy] support INCLUDE NOTEXT directive in BEX files
boolean bex_notext = false;

// Given a string length, find the maximum length of a 
// string that can replace it.

static int TXT_MaxStringLength(int len)
{
    // Enough bytes for the string and the NUL terminator

    len += 1;

    // All strings in doom.exe are on 4-byte boundaries, so we may be able
    // to support a slightly longer string.
    // Extend up to the next 4-byte boundary

    len += (4 - (len % 4)) % 4;
            
    // Less one for the NUL terminator.

    return len - 1;
}

static void *DEH_TextStart(deh_context_t *context, char *line)
{
    char *from_text, *to_text;
    int fromlen, tolen;
    int i;

    if (sscanf(line, "Text %i %i", &fromlen, &tolen) != 2)
    {
        DEH_Warning(context, "Parse error on section start");
        return NULL;
    }

    // Only allow string replacements that are possible in Vanilla Doom.  
    // Chocolate Doom is unforgiving!

    if (!deh_allow_long_strings && tolen > TXT_MaxStringLength(fromlen))
    {
        DEH_Error(context, "Replacement string is longer than the maximum "
                           "possible in doom.exe");
        return NULL;
    }

    from_text = malloc(fromlen + 1);
    to_text = malloc(tolen + 1);

    // read in the "from" text

    for (i=0; i<fromlen; ++i)
    {
        from_text[i] = DEH_GetChar(context);
    }
    from_text[fromlen] = '\0';

    // read in the "to" text

    for (i=0; i<tolen; ++i)
    {
        to_text[i] = DEH_GetChar(context);
    }
    to_text[tolen] = '\0';

    if (!bex_notext)
    {
    DEH_AddStringReplacement(from_text, to_text);
<<<<<<< HEAD
    }
    
=======

    free(from_text);
    free(to_text);

>>>>>>> a8a5d289
    return NULL;
}

static void DEH_TextParseLine(deh_context_t *context, char *line, void *tag)
{
    // not used
}

deh_section_t deh_section_text =
{
    "Text",
    NULL,
    DEH_TextStart,
    DEH_TextParseLine,
    NULL,
    NULL,
};
<|MERGE_RESOLUTION|>--- conflicted
+++ resolved
@@ -94,15 +94,11 @@
     if (!bex_notext)
     {
     DEH_AddStringReplacement(from_text, to_text);
-<<<<<<< HEAD
     }
-    
-=======
 
     free(from_text);
     free(to_text);
 
->>>>>>> a8a5d289
     return NULL;
 }
 
