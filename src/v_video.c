//
// Copyright(C) 1993-1996 Id Software, Inc.
// Copyright(C) 1993-2008 Raven Software
// Copyright(C) 2005-2014 Simon Howard
//
// This program is free software; you can redistribute it and/or
// modify it under the terms of the GNU General Public License
// as published by the Free Software Foundation; either version 2
// of the License, or (at your option) any later version.
//
// This program is distributed in the hope that it will be useful,
// but WITHOUT ANY WARRANTY; without even the implied warranty of
// MERCHANTABILITY or FITNESS FOR A PARTICULAR PURPOSE.  See the
// GNU General Public License for more details.
//
// DESCRIPTION:
//	Gamma correction LUT stuff.
//	Functions to draw patches (by post) directly to screen.
//	Functions to blit a block to the screen.
//

#include <stdio.h>
#include <string.h>
#include <math.h>

#include "i_system.h"

#include "doomtype.h"

#include "deh_str.h"
#include "i_input.h"
#include "i_swap.h"
#include "i_video.h"
#include "m_bbox.h"
#include "m_misc.h"
#include "v_video.h"
#include "w_wad.h"
#include "z_zone.h"

#include "config.h"
#ifdef HAVE_LIBPNG
#include <png.h>
#endif

// TODO: There are separate RANGECHECK defines for different games, but this
// is common code. Fix this.
#define RANGECHECK

// Blending table used for fuzzpatch, etc.
// Only used in Heretic/Hexen

byte *tinttable = NULL;
byte *tranmap = NULL;
byte *dp_translation = NULL;
boolean dp_translucent = false;

// villsa [STRIFE] Blending table used for Strife
byte *xlatab = NULL;

// The screen buffer that the v_video.c code draws to.

static pixel_t *dest_screen = NULL;

int dirtybox[4]; 

// haleyjd 08/28/10: clipping callback function for patches.
// This is needed for Chocolate Strife, which clips patches to the screen.
static vpatchclipfunc_t patchclip_callback = NULL;

//
// V_MarkRect 
// 
void V_MarkRect(int x, int y, int width, int height) 
{ 
    // If we are temporarily using an alternate screen, do not 
    // affect the update box.

    if (dest_screen == I_VideoBuffer)
    {
        M_AddToBox (dirtybox, x, y); 
        M_AddToBox (dirtybox, x + width-1, y + height-1); 
    }
} 
 

//
// V_CopyRect 
// 
void V_CopyRect(int srcx, int srcy, pixel_t *source,
                int width, int height,
                int destx, int desty)
{ 
    pixel_t *src;
    pixel_t *dest;
 
    srcx <<= hires;
    srcy <<= hires;
    width <<= hires;
    height <<= hires;
    destx <<= hires;
    desty <<= hires;

#ifdef RANGECHECK 
    if (srcx < 0
     || srcx + width > SCREENWIDTH
     || srcy < 0
     || srcy + height > SCREENHEIGHT 
     || destx < 0
     || destx /* + width */ > SCREENWIDTH
     || desty < 0
     || desty /* + height */ > SCREENHEIGHT)
    {
        I_Error ("Bad V_CopyRect");
    }
#endif 

    // [crispy] prevent framebuffer overflow
    if (destx + width > SCREENWIDTH)
	width = SCREENWIDTH - destx;
    if (desty + height > SCREENHEIGHT)
	height = SCREENHEIGHT - desty;

    V_MarkRect(destx, desty, width, height); 
 
    src = source + SCREENWIDTH * srcy + srcx; 
    dest = dest_screen + SCREENWIDTH * desty + destx; 

    for ( ; height>0 ; height--) 
    { 
        memcpy(dest, src, width * sizeof(*dest));
        src += SCREENWIDTH; 
        dest += SCREENWIDTH; 
    } 
} 
 
//
// V_SetPatchClipCallback
//
// haleyjd 08/28/10: Added for Strife support.
// By calling this function, you can setup runtime error checking for patch 
// clipping. Strife never caused errors by drawing patches partway off-screen.
// Some versions of vanilla DOOM also behaved differently than the default
// implementation, so this could possibly be extended to those as well for
// accurate emulation.
//
void V_SetPatchClipCallback(vpatchclipfunc_t func)
{
    patchclip_callback = func;
}

//
// V_DrawPatch
// Masks a column based masked pic to the screen. 
//

// [crispy] four different rendering functions
// for each possible combination of dp_translation and dp_translucent:
// (1) normal, opaque patch
static const inline byte drawpatchpx00 (const byte dest, const byte source)
{return source;}
// (2) color-translated, opaque patch
static const inline byte drawpatchpx01 (const byte dest, const byte source)
{return dp_translation[source];}
// (3) normal, translucent patch
static const inline byte drawpatchpx10 (const byte dest, const byte source)
{return tranmap[(dest<<8)+source];}
// (4) color-translated, translucent patch
static const inline byte drawpatchpx11 (const byte dest, const byte source)
{return tranmap[(dest<<8)+dp_translation[source]];}

static void V_DrawPatchCrispy(int x, int y, patch_t *patch, int r)
{ 
    int count;
    int col;
    column_t *column;
    pixel_t *desttop;
    pixel_t *dest;
    byte *source;
    byte *desttop2, *dest2;
    int w, f;

    // [crispy] four different rendering functions
    const byte (* drawpatchpx) (const byte dest, const byte source) =
        (!dp_translucent ?
        (!dp_translation ? drawpatchpx00 : drawpatchpx01) :
        (!dp_translation ? drawpatchpx10 : drawpatchpx11));

    y -= SHORT(patch->topoffset);
    x -= SHORT(patch->leftoffset);

    // haleyjd 08/28/10: Strife needs silent error checking here.
    if(patchclip_callback)
    {
        if(!patchclip_callback(patch, x, y))
            return;
    }

#ifdef RANGECHECK_NOTHANKS
    if (x < 0
     || x + SHORT(patch->width) > ORIGWIDTH
     || y < 0
     || y + SHORT(patch->height) > ORIGHEIGHT)
    {
        I_Error("Bad V_DrawPatch");
    }
#endif

    V_MarkRect(x, y, SHORT(patch->width), SHORT(patch->height));

    col = 0;
    desttop = dest_screen + (y << hires) * SCREENWIDTH + x;
    desttop2 = dest_screen + ((y + r) << hires) * SCREENWIDTH + x + r;

    w = SHORT(patch->width);

    for ( ; col<w ; x++, col++, desttop++, desttop2++)
    {
        column = (column_t *)((byte *)patch + LONG(patch->columnofs[col]));

        // step through the posts in a column
        while (column->topdelta != 0xff)
        {
          for (f = 0; f <= hires; f++)
          {
            source = (byte *)column + 3;
            dest = desttop + column->topdelta*(SCREENWIDTH << hires) + (x * hires) + f;
            dest2 = desttop2 + column->topdelta * (SCREENWIDTH << hires) + (x * hires) + f;
            count = column->length;

            // [crispy] prevent framebuffer overflows
            {
                int tmpy = y + column->topdelta;

                // [crispy] too far left
                if (x < 0)
                {
                    continue;
                }

                // [crispy] too far right / width
                if (x >= ORIGWIDTH)
                {
                    break;
                }

                // [crispy] too high
                while (tmpy < 0)
                {
                    count--;
                    source++;
                    dest += (SCREENWIDTH << hires);
                    tmpy++;
                }

                // [crispy] too low / height
                while (tmpy + count > ORIGHEIGHT)
                {
                    count--;
                }

                // [crispy] nothing left to draw?
                if (count < 1)
                {
                    continue;
                }
            }

            while (count--)
            {
                if (hires)
                {
                    if (r)
                    {
                        *dest2 = tinttable[*dest2];
                        dest2 += SCREENWIDTH;
                    }
                    *dest = drawpatchpx(*dest, *source);
                    dest += SCREENWIDTH;
                }
                if (r)
                {
                    *dest2 = tinttable[*dest2];
                    dest2 += SCREENWIDTH;
                }
                *dest = drawpatchpx(*dest, *source++);
                dest += SCREENWIDTH;
            }
          }
            column = (column_t *)((byte *)column + column->length + 4);
        }
    }
}

void V_DrawPatch(int x, int y, patch_t *patch)
{
    return V_DrawPatchCrispy(x, y, patch, 0);
}

void V_DrawPatchShadow1(int x, int y, patch_t *patch)
{
    return V_DrawPatchCrispy(x, y, patch, 1);
}

void V_DrawPatchShadow2(int x, int y, patch_t *patch)
{
    return V_DrawPatchCrispy(x, y, patch, 2);
}

//
// V_DrawPatchFlipped
// Masks a column based masked pic to the screen.
// Flips horizontally, e.g. to mirror face.
//

void V_DrawPatchFlipped(int x, int y, patch_t *patch)
{
    int count;
    int col; 
    column_t *column; 
    pixel_t *desttop;
    pixel_t *dest;
    byte *source; 
    int w, f;
 
    y -= SHORT(patch->topoffset); 
    x -= SHORT(patch->leftoffset); 

    // haleyjd 08/28/10: Strife needs silent error checking here.
    if(patchclip_callback)
    {
        if(!patchclip_callback(patch, x, y))
            return;
    }

#ifdef RANGECHECK_NOTHANKS
    if (x < 0
     || x + SHORT(patch->width) > ORIGWIDTH
     || y < 0
     || y + SHORT(patch->height) > ORIGHEIGHT)
    {
        I_Error("Bad V_DrawPatchFlipped");
    }
#endif

    V_MarkRect (x, y, SHORT(patch->width), SHORT(patch->height));

    col = 0;
    desttop = dest_screen + (y << hires) * SCREENWIDTH + x;

    w = SHORT(patch->width);

    for ( ; col<w ; x++, col++, desttop++)
    {
        column = (column_t *)((byte *)patch + LONG(patch->columnofs[w-1-col]));

        // step through the posts in a column
        while (column->topdelta != 0xff )
        {
          for (f = 0; f <= hires; f++)
          {
            source = (byte *)column + 3;
            dest = desttop + column->topdelta*(SCREENWIDTH << hires) + (x * hires) + f;
            count = column->length;

            // [crispy] prevent framebuffer overflows
            {
                int tmpy = y + column->topdelta;

                // [crispy] too far left
                if (x < 0)
                {
                    continue;
                }

                // [crispy] too far right / width
                if (x >= ORIGWIDTH)
                {
                    break;
                }

                // [crispy] too high
                while (tmpy < 0)
                {
                    count--;
                    source++;
                    dest += (SCREENWIDTH << hires);
                    tmpy++;
                }

                // [crispy] too low / height
                while (tmpy + count > ORIGHEIGHT)
                {
                    count--;
                }

                // [crispy] nothing left to draw?
                if (count < 1)
                {
                    continue;
                }
            }

            while (count--)
            {
                if (hires)
                {
                    *dest = *source;
                    dest += SCREENWIDTH;
                }
                *dest = *source++;
                dest += SCREENWIDTH;
            }
          }
            column = (column_t *)((byte *)column + column->length + 4);
        }
    }
}



//
// V_DrawPatchDirect
// Draws directly to the screen on the pc. 
//

void V_DrawPatchDirect(int x, int y, patch_t *patch)
{
    V_DrawPatch(x, y, patch); 
} 

//
// V_DrawTLPatch
//
// Masks a column based translucent masked pic to the screen.
//

void V_DrawTLPatch(int x, int y, patch_t * patch)
{
    int count, col;
    column_t *column;
    pixel_t *desttop, *dest;
    byte *source;
    int w, f;

    y -= SHORT(patch->topoffset);
    x -= SHORT(patch->leftoffset);

    if (x < 0
     || x + SHORT(patch->width) > ORIGWIDTH
     || y < 0
     || y + SHORT(patch->height) > ORIGHEIGHT)
    {
        I_Error("Bad V_DrawTLPatch");
    }

    col = 0;
    desttop = dest_screen + (y << hires) * SCREENWIDTH + x;

    w = SHORT(patch->width);
    for (; col < w; x++, col++, desttop++)
    {
        column = (column_t *) ((byte *) patch + LONG(patch->columnofs[col]));

        // step through the posts in a column

        while (column->topdelta != 0xff)
        {
          for (f = 0; f <= hires; f++)
          {
            source = (byte *) column + 3;
            dest = desttop + column->topdelta * (SCREENWIDTH << hires) + (x * hires) + f;
            count = column->length;

            while (count--)
            {
                if (hires)
                {
                    *dest = tinttable[((*dest) << 8) + *source];
                    dest += SCREENWIDTH;
                }
                *dest = tinttable[((*dest) << 8) + *source++];
                dest += SCREENWIDTH;
            }
          }
            column = (column_t *) ((byte *) column + column->length + 4);
        }
    }
}

//
// V_DrawXlaPatch
//
// villsa [STRIFE] Masks a column based translucent masked pic to the screen.
//

void V_DrawXlaPatch(int x, int y, patch_t * patch)
{
    int count, col;
    column_t *column;
    pixel_t *desttop, *dest;
    byte *source;
    int w, f;

    y -= SHORT(patch->topoffset);
    x -= SHORT(patch->leftoffset);

    if(patchclip_callback)
    {
        if(!patchclip_callback(patch, x, y))
            return;
    }

    col = 0;
    desttop = dest_screen + (y << hires) * SCREENWIDTH + x;

    w = SHORT(patch->width);
    for(; col < w; x++, col++, desttop++)
    {
        column = (column_t *) ((byte *) patch + LONG(patch->columnofs[col]));

        // step through the posts in a column

        while(column->topdelta != 0xff)
        {
          for (f = 0; f <= hires; f++)
          {
            source = (byte *) column + 3;
            dest = desttop + column->topdelta * (SCREENWIDTH << hires) + (x * hires) + f;
            count = column->length;

            while(count--)
            {
                if (hires)
                {
                    *dest = xlatab[*dest + ((*source) << 8)];
                    dest += SCREENWIDTH;
                }
                *dest = xlatab[*dest + ((*source) << 8)];
                source++;
                dest += SCREENWIDTH;
            }
          }
            column = (column_t *) ((byte *) column + column->length + 4);
        }
    }
}

//
// V_DrawAltTLPatch
//
// Masks a column based translucent masked pic to the screen.
//

void V_DrawAltTLPatch(int x, int y, patch_t * patch)
{
    int count, col;
    column_t *column;
    pixel_t *desttop, *dest;
    byte *source;
    int w, f;

    y -= SHORT(patch->topoffset);
    x -= SHORT(patch->leftoffset);

    if (x < 0
     || x + SHORT(patch->width) > ORIGWIDTH
     || y < 0
     || y + SHORT(patch->height) > ORIGHEIGHT)
    {
        I_Error("Bad V_DrawAltTLPatch");
    }

    col = 0;
    desttop = dest_screen + (y << hires) * SCREENWIDTH + x;

    w = SHORT(patch->width);
    for (; col < w; x++, col++, desttop++)
    {
        column = (column_t *) ((byte *) patch + LONG(patch->columnofs[col]));

        // step through the posts in a column

        while (column->topdelta != 0xff)
        {
          for (f = 0; f <= hires; f++)
          {
            source = (byte *) column + 3;
            dest = desttop + column->topdelta * (SCREENWIDTH << hires) + (x * hires) + f;
            count = column->length;

            while (count--)
            {
                if (hires)
                {
                    *dest = tinttable[((*dest) << 8) + *source];
                    dest += SCREENWIDTH;
                }
                *dest = tinttable[((*dest) << 8) + *source++];
                dest += SCREENWIDTH;
            }
          }
            column = (column_t *) ((byte *) column + column->length + 4);
        }
    }
}

//
// V_DrawShadowedPatch
//
// Masks a column based masked pic to the screen.
//

void V_DrawShadowedPatch(int x, int y, patch_t *patch)
{
    int count, col;
    column_t *column;
    pixel_t *desttop, *dest;
    byte *source;
    pixel_t *desttop2, *dest2;
    int w, f;

    y -= SHORT(patch->topoffset);
    x -= SHORT(patch->leftoffset);

    if (x < 0
     || x + SHORT(patch->width) > ORIGWIDTH
     || y < 0
     || y + SHORT(patch->height) > ORIGHEIGHT)
    {
        I_Error("Bad V_DrawShadowedPatch");
    }

    col = 0;
    desttop = dest_screen + (y << hires) * SCREENWIDTH + x;
    desttop2 = dest_screen + ((y + 2) << hires) * SCREENWIDTH + x + 2;

    w = SHORT(patch->width);
    for (; col < w; x++, col++, desttop++, desttop2++)
    {
        column = (column_t *) ((byte *) patch + LONG(patch->columnofs[col]));

        // step through the posts in a column

        while (column->topdelta != 0xff)
        {
          for (f = 0; f <= hires; f++)
          {
            source = (byte *) column + 3;
            dest = desttop + column->topdelta * (SCREENWIDTH << hires) + (x * hires) + f;
            dest2 = desttop2 + column->topdelta * (SCREENWIDTH << hires) + (x * hires) + f;
            count = column->length;

            while (count--)
            {
                if (hires)
                {
                    *dest2 = tinttable[((*dest2) << 8)];
                    dest2 += SCREENWIDTH;
                    *dest = *source;
                    dest += SCREENWIDTH;
                }
                *dest2 = tinttable[((*dest2) << 8)];
                dest2 += SCREENWIDTH;
                *dest = *source++;
                dest += SCREENWIDTH;

            }
          }
            column = (column_t *) ((byte *) column + column->length + 4);
        }
    }
}

//
// Load tint table from TINTTAB lump.
//

void V_LoadTintTable(void)
{
    tinttable = W_CacheLumpName("TINTTAB", PU_STATIC);
}

//
// V_LoadXlaTable
//
// villsa [STRIFE] Load xla table from XLATAB lump.
//

void V_LoadXlaTable(void)
{
    xlatab = W_CacheLumpName("XLATAB", PU_STATIC);
}

//
// V_DrawBlock
// Draw a linear block of pixels into the view buffer.
//

void V_DrawBlock(int x, int y, int width, int height, pixel_t *src)
{ 
    pixel_t *dest;
 
#ifdef RANGECHECK 
    if (x < 0
     || x + width >SCREENWIDTH
     || y < 0
     || y + height > SCREENHEIGHT)
    {
	I_Error ("Bad V_DrawBlock");
    }
#endif 
 
    V_MarkRect (x, y, width, height); 
 
    dest = dest_screen + (y << hires) * SCREENWIDTH + x;

    while (height--) 
    { 
	memcpy (dest, src, width * sizeof(*dest));
	src += width; 
	dest += SCREENWIDTH; 
    } 
} 

void V_DrawScaledBlock(int x, int y, int width, int height, byte *src)
{
    byte *dest;
    int i, j;

#ifdef RANGECHECK
    if (x < 0
     || x + width > ORIGWIDTH
     || y < 0
     || y + height > ORIGHEIGHT)
    {
	I_Error ("Bad V_DrawScaledBlock");
    }
#endif

    V_MarkRect (x, y, width, height);

    dest = dest_screen + (y << hires) * SCREENWIDTH + (x << hires);

    for (i = 0; i < (height << hires); i++)
    {
        for (j = 0; j < (width << hires); j++)
        {
            *(dest + i * SCREENWIDTH + j) = *(src + (i >> hires) * width + (j >> hires));
        }
    }
}

void V_DrawFilledBox(int x, int y, int w, int h, int c)
{
    pixel_t *buf, *buf1;
    int x1, y1;

    buf = I_VideoBuffer + SCREENWIDTH * y + x;

    for (y1 = 0; y1 < h; ++y1)
    {
        buf1 = buf;

        for (x1 = 0; x1 < w; ++x1)
        {
            *buf1++ = c;
        }

        buf += SCREENWIDTH;
    }
}

void V_DrawHorizLine(int x, int y, int w, int c)
{
    pixel_t *buf;
    int x1;

    // [crispy] prevent framebuffer overflows
    if (x + w > SCREENWIDTH)
	w = SCREENWIDTH - x;

    buf = I_VideoBuffer + SCREENWIDTH * y + x;

    for (x1 = 0; x1 < w; ++x1)
    {
        *buf++ = c;
    }
}

void V_DrawVertLine(int x, int y, int h, int c)
{
    pixel_t *buf;
    int y1;

    buf = I_VideoBuffer + SCREENWIDTH * y + x;

    for (y1 = 0; y1 < h; ++y1)
    {
        *buf = c;
        buf += SCREENWIDTH;
    }
}

void V_DrawBox(int x, int y, int w, int h, int c)
{
    V_DrawHorizLine(x, y, w, c);
    V_DrawHorizLine(x, y+h-1, w, c);
    V_DrawVertLine(x, y, h, c);
    V_DrawVertLine(x+w-1, y, h, c);
}

//
// Draw a "raw" screen (lump containing raw data to blit directly
// to the screen)
//

void V_CopyScaledBuffer(byte *dest, byte *src, size_t size)
{
    int i, j;

#ifdef RANGECHECK
    if (size > ORIGWIDTH * ORIGHEIGHT)
    {
        I_Error("Bad V_CopyScaledBuffer");
    }
#endif

    while (size--)
    {
        for (i = 0; i <= hires; i++)
        {
            for (j = 0; j <= hires; j++)
            {
                *(dest + (size << hires) + (hires * (int) (size / ORIGWIDTH) + i) * SCREENWIDTH + j) = *(src + size);
            }
        }
    }
}
 
void V_DrawRawScreen(pixel_t *raw)
{
<<<<<<< HEAD
    V_CopyScaledBuffer(dest_screen, raw, ORIGWIDTH * ORIGHEIGHT);
=======
    memcpy(dest_screen, raw, SCREENWIDTH * SCREENHEIGHT * sizeof(*dest_screen));
>>>>>>> 7279f688
}

//
// V_Init
// 
void V_Init (void) 
{ 
    // no-op!
    // There used to be separate screens that could be drawn to; these are
    // now handled in the upper layers.
}

// Set the buffer that the code draws to.

void V_UseBuffer(pixel_t *buffer)
{
    dest_screen = buffer;
}

// Restore screen buffer to the i_video screen buffer.

void V_RestoreBuffer(void)
{
    dest_screen = I_VideoBuffer;
}

//
// SCREEN SHOTS
//

typedef PACKED_STRUCT (
{
    char		manufacturer;
    char		version;
    char		encoding;
    char		bits_per_pixel;

    unsigned short	xmin;
    unsigned short	ymin;
    unsigned short	xmax;
    unsigned short	ymax;
    
    unsigned short	hres;
    unsigned short	vres;

    unsigned char	palette[48];
    
    char		reserved;
    char		color_planes;
    unsigned short	bytes_per_line;
    unsigned short	palette_type;
    
    char		filler[58];
    unsigned char	data;		// unbounded
}) pcx_t;


//
// WritePCXfile
//

void WritePCXfile(char *filename, byte *data,
                  int width, int height,
                  byte *palette)
{
    int		i;
    int		length;
    pcx_t*	pcx;
    byte*	pack;
	
    pcx = Z_Malloc (width*height*2+1000, PU_STATIC, NULL);

    pcx->manufacturer = 0x0a;		// PCX id
    pcx->version = 5;			// 256 color
    pcx->encoding = 1;			// uncompressed
    pcx->bits_per_pixel = 8;		// 256 color
    pcx->xmin = 0;
    pcx->ymin = 0;
    pcx->xmax = SHORT(width-1);
    pcx->ymax = SHORT(height-1);
    pcx->hres = SHORT(1);
    pcx->vres = SHORT(1);
    memset (pcx->palette,0,sizeof(pcx->palette));
    pcx->reserved = 0;                  // PCX spec: reserved byte must be zero
    pcx->color_planes = 1;		// chunky image
    pcx->bytes_per_line = SHORT(width);
    pcx->palette_type = SHORT(2);	// not a grey scale
    memset (pcx->filler,0,sizeof(pcx->filler));

    // pack the image
    pack = &pcx->data;
	
    for (i=0 ; i<width*height ; i++)
    {
	if ( (*data & 0xc0) != 0xc0)
	    *pack++ = *data++;
	else
	{
	    *pack++ = 0xc1;
	    *pack++ = *data++;
	}
    }
    
    // write the palette
    *pack++ = 0x0c;	// palette ID byte
    for (i=0 ; i<768 ; i++)
	*pack++ = *palette++;
    
    // write output file
    length = pack - (byte *)pcx;
    M_WriteFile (filename, pcx, length);

    Z_Free (pcx);
}

#ifdef HAVE_LIBPNG
//
// WritePNGfile
//

static void error_fn(png_structp p, png_const_charp s)
{
    printf("libpng error: %s\n", s);
}

static void warning_fn(png_structp p, png_const_charp s)
{
    printf("libpng warning: %s\n", s);
}

void WritePNGfile(char *filename, byte *data,
                  int width, int height,
                  byte *palette)
{
    png_structp ppng;
    png_infop pinfo;
//  png_colorp pcolor;
    FILE *handle;
    int i, j;
//  int w_factor, h_factor;
    byte *rowbuf;
    extern void I_RenderReadPixels(byte **data, int *w, int *h, int *p);

/*
    if (aspect_ratio_correct)
    {
        // scale up to accommodate aspect ratio correction
        w_factor = 5;
        h_factor = 6;

        width *= w_factor;
        height *= h_factor;
    }
    else
    {
        w_factor = 1;
        h_factor = 1;
    }
*/

    handle = fopen(filename, "wb");
    if (!handle)
    {
        return;
    }

    ppng = png_create_write_struct(PNG_LIBPNG_VER_STRING, NULL,
                                   error_fn, warning_fn);
    if (!ppng)
    {
        fclose(handle);
        return;
    }

    pinfo = png_create_info_struct(ppng);
    if (!pinfo)
    {
        fclose(handle);
        png_destroy_write_struct(&ppng, NULL);
        return;
    }

    png_init_io(ppng, handle);

    I_RenderReadPixels(&data, &width, &height, &j);
    rowbuf = data;

    png_set_IHDR(ppng, pinfo, width, height,
                 8, PNG_COLOR_TYPE_RGB_ALPHA, PNG_INTERLACE_NONE,
                 PNG_COMPRESSION_TYPE_DEFAULT, PNG_FILTER_TYPE_DEFAULT);
/*
    png_set_IHDR(ppng, pinfo, width, height,
                 8, PNG_COLOR_TYPE_PALETTE, PNG_INTERLACE_NONE,
                 PNG_COMPRESSION_TYPE_DEFAULT, PNG_FILTER_TYPE_DEFAULT);

    pcolor = malloc(sizeof(*pcolor) * 256);
    if (!pcolor)
    {
        fclose(handle);
        png_destroy_write_struct(&ppng, &pinfo);
        return;
    }

    for (i = 0; i < 256; i++)
    {
        pcolor[i].red   = *(palette + 3 * i);
        pcolor[i].green = *(palette + 3 * i + 1);
        pcolor[i].blue  = *(palette + 3 * i + 2);
    }

    png_set_PLTE(ppng, pinfo, pcolor, 256);
    free(pcolor);
*/

    png_write_info(ppng, pinfo);

/*
    rowbuf = malloc(width);

    if (rowbuf)
    {
        for (i = 0; i < SCREENHEIGHT; i++)
        {
            // expand the row 5x
            for (j = 0; j < SCREENWIDTH; j++)
            {
                memset(rowbuf + j * w_factor, *(data + i*SCREENWIDTH + j), w_factor);
            }

            // write the row 6 times
            for (j = 0; j < h_factor; j++)
            {
                png_write_row(ppng, rowbuf);
            }
        }

        free(rowbuf);
    }
*/

    for (i = 0; i < height; i++)
    {
        png_write_row(ppng, rowbuf);
        rowbuf += j;
    }
    free(data);

    png_write_end(ppng, pinfo);
    png_destroy_write_struct(&ppng, &pinfo);
    fclose(handle);
}
#endif

//
// V_ScreenShot
//

void V_ScreenShot(char *format)
{
    int i;
    char lbmname[16]; // haleyjd 20110213: BUG FIX - 12 is too small!
    char *ext;
    
    // find a file name to save it to

#ifdef HAVE_LIBPNG
    extern int png_screenshots;
    if (png_screenshots)
    {
        ext = "png";
    }
    else
#endif
    {
        ext = "pcx";
    }

    for (i=0; i<=9999; i++) // [crispy] increase screenshot filename limit
    {
        M_snprintf(lbmname, sizeof(lbmname), format, i, ext);

        if (!M_FileExists(lbmname))
        {
            break;      // file doesn't exist
        }
    }

    if (i == 10000) // [crispy] increase screenshot filename limit
    {
#ifdef HAVE_LIBPNG
        if (png_screenshots)
        {
            I_Error ("V_ScreenShot: Couldn't create a PNG");
        }
        else
#endif
        {
            I_Error ("V_ScreenShot: Couldn't create a PCX");
        }
    }

#ifdef HAVE_LIBPNG
    if (png_screenshots)
    {
    WritePNGfile(lbmname, I_VideoBuffer,
                 SCREENWIDTH, SCREENHEIGHT,
                 W_CacheLumpName (DEH_String("PLAYPAL"), PU_CACHE));
    }
    else
#endif
    {
    // save the pcx file
    WritePCXfile(lbmname, I_VideoBuffer,
                 SCREENWIDTH, SCREENHEIGHT,
                 W_CacheLumpName (DEH_String("PLAYPAL"), PU_CACHE));
    }
}

#define MOUSE_SPEED_BOX_WIDTH  120
#define MOUSE_SPEED_BOX_HEIGHT 9

//
// V_DrawMouseSpeedBox
//

// If box is only to calibrate speed, testing relative speed (as a measure
// of game pixels to movement units) is important whether physical mouse DPI
// is high or low. Line resolution starts at 1 pixel per 1 move-unit: if
// line maxes out, resolution becomes 1 pixel per 2 move-units, then per
// 3 move-units, etc.

static int linelen_multiplier = 1;

void V_DrawMouseSpeedBox(int speed)
{
    extern int usemouse;
    int bgcolor, bordercolor, red, black, white, yellow;
    int box_x, box_y;
    int original_speed;
    int redline_x;
    int linelen;
    int i;
    boolean draw_acceleration = false;

    // Get palette indices for colors for widget. These depend on the
    // palette of the game being played.

    bgcolor = I_GetPaletteIndex(0x77, 0x77, 0x77);
    bordercolor = I_GetPaletteIndex(0x55, 0x55, 0x55);
    red = I_GetPaletteIndex(0xff, 0x00, 0x00);
    black = I_GetPaletteIndex(0x00, 0x00, 0x00);
    yellow = I_GetPaletteIndex(0xff, 0xff, 0x00);
    white = I_GetPaletteIndex(0xff, 0xff, 0xff);

    // If the mouse is turned off, don't draw the box at all.
    if (!usemouse)
    {
        return;
    }

    // If acceleration is used, draw a box that helps to calibrate the
    // threshold point.
    if (mouse_threshold > 0 && fabs(mouse_acceleration - 1) > 0.01)
    {
        draw_acceleration = true;
    }

    // Calculate box position

    box_x = SCREENWIDTH - MOUSE_SPEED_BOX_WIDTH - 10;
    box_y = 15;

    V_DrawFilledBox(box_x, box_y,
                    MOUSE_SPEED_BOX_WIDTH, MOUSE_SPEED_BOX_HEIGHT, bgcolor);
    V_DrawBox(box_x, box_y,
              MOUSE_SPEED_BOX_WIDTH, MOUSE_SPEED_BOX_HEIGHT, bordercolor);

    // Calculate the position of the red threshold line when calibrating
    // acceleration.  This is 1/3 of the way along the box.

    redline_x = MOUSE_SPEED_BOX_WIDTH / 3;

    // Calculate line length

    if (draw_acceleration && speed >= mouse_threshold)
    {
        // Undo acceleration and get back the original mouse speed
        original_speed = speed - mouse_threshold;
        original_speed = (int) (original_speed / mouse_acceleration);
        original_speed += mouse_threshold;

        linelen = (original_speed * redline_x) / mouse_threshold;
    }
    else
    {
        linelen = speed / linelen_multiplier;
    }

    // Draw horizontal "thermometer" 

    if (linelen > MOUSE_SPEED_BOX_WIDTH - 1)
    {
        linelen = MOUSE_SPEED_BOX_WIDTH - 1;
        if (!draw_acceleration)
        {
            linelen_multiplier++;
        }
    }

    V_DrawHorizLine(box_x + 1, box_y + 4, MOUSE_SPEED_BOX_WIDTH - 2, black);

    if (!draw_acceleration || linelen < redline_x)
    {
        V_DrawHorizLine(box_x + 1, box_y + MOUSE_SPEED_BOX_HEIGHT / 2,
                        linelen, white);
    }
    else
    {
        V_DrawHorizLine(box_x + 1, box_y + MOUSE_SPEED_BOX_HEIGHT / 2,
                        redline_x, white);
        V_DrawHorizLine(box_x + redline_x, box_y + MOUSE_SPEED_BOX_HEIGHT / 2,
                        linelen - redline_x, yellow);
    }

    if (draw_acceleration)
    {
        // Draw acceleration threshold line
        V_DrawVertLine(box_x + redline_x, box_y + 1,
                       MOUSE_SPEED_BOX_HEIGHT - 2, red);
    }
    else
    {
        // Draw multiplier lines to indicate current resolution
        for (i = 1; i < linelen_multiplier; i++)
        {
            V_DrawVertLine(
                box_x + (i * MOUSE_SPEED_BOX_WIDTH / linelen_multiplier),
                box_y + 1, MOUSE_SPEED_BOX_HEIGHT - 2, yellow);
        }
    }
}
<|MERGE_RESOLUTION|>--- conflicted
+++ resolved
@@ -839,11 +839,7 @@
  
 void V_DrawRawScreen(pixel_t *raw)
 {
-<<<<<<< HEAD
     V_CopyScaledBuffer(dest_screen, raw, ORIGWIDTH * ORIGHEIGHT);
-=======
-    memcpy(dest_screen, raw, SCREENWIDTH * SCREENHEIGHT * sizeof(*dest_screen));
->>>>>>> 7279f688
 }
 
 //
