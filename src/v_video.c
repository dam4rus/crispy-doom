//
// Copyright(C) 1993-1996 Id Software, Inc.
// Copyright(C) 1993-2008 Raven Software
// Copyright(C) 2005-2014 Simon Howard
//
// This program is free software; you can redistribute it and/or
// modify it under the terms of the GNU General Public License
// as published by the Free Software Foundation; either version 2
// of the License, or (at your option) any later version.
//
// This program is distributed in the hope that it will be useful,
// but WITHOUT ANY WARRANTY; without even the implied warranty of
// MERCHANTABILITY or FITNESS FOR A PARTICULAR PURPOSE.  See the
// GNU General Public License for more details.
//
// DESCRIPTION:
//	Gamma correction LUT stuff.
//	Functions to draw patches (by post) directly to screen.
//	Functions to blit a block to the screen.
//

#include "SDL_version.h" // [crispy]

#include <stdio.h>
#include <stdlib.h>
#include <string.h>
#include <math.h>

#include "i_system.h"

#include "doomtype.h"

#include "deh_str.h"
#include "i_input.h"
#include "i_swap.h"
#include "i_video.h"
#include "m_bbox.h"
#include "m_misc.h"
#ifdef CRISPY_TRUECOLOR
#include "v_trans.h"
#endif
#include "v_video.h"
#include "w_wad.h"
#include "z_zone.h"
#include "crispy.h"

#include "config.h"
#ifdef HAVE_LIBPNG
#include <png.h>
#endif

// TODO: There are separate RANGECHECK defines for different games, but this
// is common code. Fix this.
#define RANGECHECK

// Blending table used for fuzzpatch, etc.
// Only used in Heretic/Hexen

byte *tinttable = NULL;
byte *tranmap = NULL;
byte *dp_translation = NULL;
boolean dp_translucent = false;
#ifdef CRISPY_TRUECOLOR
extern pixel_t *colormaps;
#endif

// villsa [STRIFE] Blending table used for Strife
byte *xlatab = NULL;

// The screen buffer that the v_video.c code draws to.

static pixel_t *dest_screen = NULL;

int dirtybox[4]; 

// haleyjd 08/28/10: clipping callback function for patches.
// This is needed for Chocolate Strife, which clips patches to the screen.
static vpatchclipfunc_t patchclip_callback = NULL;

//
// V_MarkRect 
// 
void V_MarkRect(int x, int y, int width, int height) 
{ 
    // If we are temporarily using an alternate screen, do not 
    // affect the update box.

    if (dest_screen == I_VideoBuffer)
    {
        M_AddToBox (dirtybox, x, y); 
        M_AddToBox (dirtybox, x + width-1, y + height-1); 
    }
} 
 

//
// V_CopyRect 
// 
void V_CopyRect(int srcx, int srcy, pixel_t *source,
                int width, int height,
                int destx, int desty)
{ 
    pixel_t *src;
    pixel_t *dest;
 
    srcx <<= crispy->hires;
    srcy <<= crispy->hires;
    width <<= crispy->hires;
    height <<= crispy->hires;
    destx <<= crispy->hires;
    desty <<= crispy->hires;

#ifdef RANGECHECK 
    if (srcx < 0
     || srcx + width > SCREENWIDTH
     || srcy < 0
     || srcy + height > SCREENHEIGHT 
     || destx < 0
     || destx /* + width */ > SCREENWIDTH
     || desty < 0
     || desty /* + height */ > SCREENHEIGHT)
    {
        I_Error ("Bad V_CopyRect");
    }
#endif 

    // [crispy] prevent framebuffer overflow
    if (destx + width > SCREENWIDTH)
	width = SCREENWIDTH - destx;
    if (desty + height > SCREENHEIGHT)
	height = SCREENHEIGHT - desty;

    V_MarkRect(destx, desty, width, height); 
 
    src = source + SCREENWIDTH * srcy + srcx; 
    dest = dest_screen + SCREENWIDTH * desty + destx; 

    for ( ; height>0 ; height--) 
    { 
        memcpy(dest, src, width * sizeof(*dest));
        src += SCREENWIDTH; 
        dest += SCREENWIDTH; 
    } 
} 
 
//
// V_SetPatchClipCallback
//
// haleyjd 08/28/10: Added for Strife support.
// By calling this function, you can setup runtime error checking for patch 
// clipping. Strife never caused errors by drawing patches partway off-screen.
// Some versions of vanilla DOOM also behaved differently than the default
// implementation, so this could possibly be extended to those as well for
// accurate emulation.
//
void V_SetPatchClipCallback(vpatchclipfunc_t func)
{
    patchclip_callback = func;
}

//
// V_DrawPatch
// Masks a column based masked pic to the screen. 
//

// [crispy] four different rendering functions
// for each possible combination of dp_translation and dp_translucent:
// (1) normal, opaque patch
static const inline pixel_t drawpatchpx00 (const pixel_t dest, const pixel_t source)
#ifndef CRISPY_TRUECOLOR
{return source;}
#else
{return colormaps[source];}
#endif
// (2) color-translated, opaque patch
static const inline pixel_t drawpatchpx01 (const pixel_t dest, const pixel_t source)
#ifndef CRISPY_TRUECOLOR
{return dp_translation[source];}
#else
{return colormaps[dp_translation[source]];}
#endif
// (3) normal, translucent patch
static const inline pixel_t drawpatchpx10 (const pixel_t dest, const pixel_t source)
#ifndef CRISPY_TRUECOLOR
{return tranmap[(dest<<8)+source];}
#else
{return I_BlendOver(dest, colormaps[source]);}
#endif
// (4) color-translated, translucent patch
static const inline pixel_t drawpatchpx11 (const pixel_t dest, const pixel_t source)
#ifndef CRISPY_TRUECOLOR
{return tranmap[(dest<<8)+dp_translation[source]];}
#else
{return I_BlendOver(dest, colormaps[dp_translation[source]]);}
#endif
// [crispy] array of function pointers holding the different rendering functions
typedef const pixel_t drawpatchpx_t (const pixel_t dest, const pixel_t source);
static drawpatchpx_t *const drawpatchpx_a[2][2] = {{drawpatchpx11, drawpatchpx10}, {drawpatchpx01, drawpatchpx00}};

static fixed_t dx, dxi, dy, dyi;

<<<<<<< HEAD
static void V_DrawPatchCrispy(int x, int y, patch_t *patch, int r)
=======
void V_DrawPatch(int x, int y, patch_t *patch)
>>>>>>> 26d83671
{ 
    int count;
    int col;
    column_t *column;
    pixel_t *desttop;
    pixel_t *dest;
    byte *source;
    pixel_t *desttop2, *dest2;
    int w;

    // [crispy] four different rendering functions
    drawpatchpx_t *const drawpatchpx = drawpatchpx_a[!dp_translucent][!dp_translation];

    y -= SHORT(patch->topoffset);
    x -= SHORT(patch->leftoffset);

    // haleyjd 08/28/10: Strife needs silent error checking here.
    if(patchclip_callback)
    {
        if(!patchclip_callback(patch, x, y))
            return;
    }

#ifdef RANGECHECK_NOTHANKS
    if (x < 0
     || x + SHORT(patch->width) > ORIGWIDTH
     || y < 0
     || y + SHORT(patch->height) > ORIGHEIGHT)
    {
        I_Error("Bad V_DrawPatch");
    }
#endif

    V_MarkRect(x, y, SHORT(patch->width), SHORT(patch->height));

    col = 0;
    desttop = dest_screen + ((y * dy) >> FRACBITS) * SCREENWIDTH + ((x * dx) >> FRACBITS);
<<<<<<< HEAD
    desttop2 = dest_screen + (((y + r) * dy) >> FRACBITS) * SCREENWIDTH + (((x + r) * dx) >> FRACBITS);

    w = SHORT(patch->width);

    for ( ; col<w << FRACBITS ; x++, col+=dxi, desttop++, desttop2++)
=======

    w = SHORT(patch->width);

    for ( ; col<w << FRACBITS ; x++, col+=dxi, desttop++)
>>>>>>> 26d83671
    {
        int topdelta = -1;

        // [crispy] too far left
        if (x < 0)
        {
            continue;
        }

        // [crispy] too far right / width
        if (x >= SCREENWIDTH)
        {
            break;
        }

        column = (column_t *)((byte *)patch + LONG(patch->columnofs[col >> FRACBITS]));

        // step through the posts in a column
        while (column->topdelta != 0xff)
        {
            int top, srccol = 0;
            // [crispy] support for DeePsea tall patches
            if (column->topdelta <= topdelta)
            {
                topdelta += column->topdelta;
            }
            else
            {
                topdelta = column->topdelta;
            }
            top = ((y + topdelta) * dy) >> FRACBITS;
            source = (byte *)column + 3;
            dest = desttop + ((topdelta * dy) >> FRACBITS)*SCREENWIDTH;
<<<<<<< HEAD
            dest2 = desttop2 + ((topdelta * dy) >> FRACBITS)*SCREENWIDTH;
=======
>>>>>>> 26d83671
            count = (column->length * dy) >> FRACBITS;

            // [crispy] too low / height
            if (top + count > SCREENHEIGHT)
            {
                count = SCREENHEIGHT - top;
            }

            // [crispy] nothing left to draw?
            if (count < 1)
            {
                break;
            }

            while (count--)
            {
<<<<<<< HEAD
                if (r)
                {
#ifndef CRISPY_TRUECOLOR
                    *dest2 = tinttable[*dest2];
#else
                    *dest2 = I_BlendDark(*dest2, 0x80);
#endif
                    dest2 += SCREENWIDTH;
                }

=======
>>>>>>> 26d83671
                // [crispy] too high
                if (top++ >= 0)
                {
                    *dest = drawpatchpx(*dest, source[srccol >> FRACBITS]);
                }
                srccol += dyi;
                dest += SCREENWIDTH;
            }
            column = (column_t *)((byte *)column + column->length + 4);
        }
    }
}

<<<<<<< HEAD
void V_DrawPatch(int x, int y, patch_t *patch)
{
    return V_DrawPatchCrispy(x, y, patch, 0);
}

void V_DrawPatchShadow1(int x, int y, patch_t *patch)
{
    return V_DrawPatchCrispy(x, y, patch, 1);
}

void V_DrawPatchShadow2(int x, int y, patch_t *patch)
{
    return V_DrawPatchCrispy(x, y, patch, 2);
}

=======
>>>>>>> 26d83671
void V_DrawPatchFullScreen(patch_t *patch, boolean flipped)
{
    const short width = SHORT(patch->width);
    const short height = SHORT(patch->height);

    dx = (SCREENWIDTH << FRACBITS) / width;
    dxi = (width << FRACBITS) / SCREENWIDTH;
    dy = (SCREENHEIGHT << FRACBITS) / height;
    dyi = (height << FRACBITS) / SCREENHEIGHT;

    patch->leftoffset = 0;
    patch->topoffset = 0;

    if (flipped)
    {
        V_DrawPatchFlipped(0, 0, patch);
    }
    else
    {
        V_DrawPatch(0, 0, patch);
    }

    dx = (SCREENWIDTH << FRACBITS) / ORIGWIDTH;
    dxi = (ORIGWIDTH << FRACBITS) / SCREENWIDTH;
    dy = (SCREENHEIGHT << FRACBITS) / ORIGHEIGHT;
    dyi = (ORIGHEIGHT << FRACBITS) / SCREENHEIGHT;
}

//
// V_DrawPatchFlipped
// Masks a column based masked pic to the screen.
// Flips horizontally, e.g. to mirror face.
//

void V_DrawPatchFlipped(int x, int y, patch_t *patch)
{
    int count;
    int col; 
    column_t *column; 
    pixel_t *desttop;
    pixel_t *dest;
    byte *source; 
    int w; 
 
    y -= SHORT(patch->topoffset); 
    x -= SHORT(patch->leftoffset); 

    // haleyjd 08/28/10: Strife needs silent error checking here.
    if(patchclip_callback)
    {
        if(!patchclip_callback(patch, x, y))
            return;
    }

#ifdef RANGECHECK_NOTHANKS
    if (x < 0
     || x + SHORT(patch->width) > ORIGWIDTH
     || y < 0
     || y + SHORT(patch->height) > ORIGHEIGHT)
    {
        I_Error("Bad V_DrawPatchFlipped");
    }
#endif

    V_MarkRect (x, y, SHORT(patch->width), SHORT(patch->height));

    col = 0;
    desttop = dest_screen + ((y * dy) >> FRACBITS) * SCREENWIDTH + ((x * dx) >> FRACBITS);

    w = SHORT(patch->width);

    for ( ; col<w << FRACBITS ; x++, col+=dxi, desttop++)
    {
        int topdelta = -1;

        // [crispy] too far left
        if (x < 0)
        {
            continue;
        }

        // [crispy] too far right / width
        if (x >= SCREENWIDTH)
        {
            break;
        }

        column = (column_t *)((byte *)patch + LONG(patch->columnofs[w-1-(col >> FRACBITS)]));

        // step through the posts in a column
        while (column->topdelta != 0xff )
        {
            int top, srccol = 0;
            // [crispy] support for DeePsea tall patches
            if (column->topdelta <= topdelta)
            {
                topdelta += column->topdelta;
            }
            else
            {
                topdelta = column->topdelta;
            }
            top = ((y + topdelta) * dy) >> FRACBITS;
            source = (byte *)column + 3;
            dest = desttop + ((topdelta * dy) >> FRACBITS)*SCREENWIDTH;
            count = (column->length * dy) >> FRACBITS;

            // [crispy] too low / height
            if (top + count > SCREENHEIGHT)
            {
                count = SCREENHEIGHT - top;
            }

            // [crispy] nothing left to draw?
            if (count < 1)
            {
                break;
            }

            while (count--)
            {
                // [crispy] too high
                if (top++ >= 0)
                {
#ifndef CRISPY_TRUECOLOR
                    *dest = source[srccol >> FRACBITS];
#else
                    *dest = colormaps[source[srccol >> FRACBITS]];
#endif
                }
                srccol += dyi;
                dest += SCREENWIDTH;
            }
            column = (column_t *)((byte *)column + column->length + 4);
        }
    }
}



//
// V_DrawPatchDirect
// Draws directly to the screen on the pc. 
//

void V_DrawPatchDirect(int x, int y, patch_t *patch)
{
    V_DrawPatch(x, y, patch); 
} 

//
// V_DrawTLPatch
//
// Masks a column based translucent masked pic to the screen.
//

void V_DrawTLPatch(int x, int y, patch_t * patch)
{
    int count, col;
    column_t *column;
    pixel_t *desttop, *dest;
    byte *source;
    int w;

    y -= SHORT(patch->topoffset);
    x -= SHORT(patch->leftoffset);

    if (x < 0
     || x + SHORT(patch->width) > ORIGWIDTH
     || y < 0
     || y + SHORT(patch->height) > ORIGHEIGHT)
    {
        I_Error("Bad V_DrawTLPatch");
    }

    col = 0;
    desttop = dest_screen + ((y * dy) >> FRACBITS) * SCREENWIDTH + ((x * dx) >> FRACBITS);

    w = SHORT(patch->width);
    for (; col < w << FRACBITS; x++, col+=dxi, desttop++)
    {
        column = (column_t *) ((byte *) patch + LONG(patch->columnofs[col >> FRACBITS]));

        // step through the posts in a column

        while (column->topdelta != 0xff)
        {
            int srccol = 0;
            source = (byte *) column + 3;
            dest = desttop + ((column->topdelta * dy) >> FRACBITS) * SCREENWIDTH;
            count = (column->length * dy) >> FRACBITS;

            while (count--)
            {
                *dest = tinttable[((*dest) << 8) + source[srccol >> FRACBITS]];
                srccol += dyi;
                dest += SCREENWIDTH;
            }
            column = (column_t *) ((byte *) column + column->length + 4);
        }
    }
}

//
// V_DrawXlaPatch
//
// villsa [STRIFE] Masks a column based translucent masked pic to the screen.
//

void V_DrawXlaPatch(int x, int y, patch_t * patch)
{
    int count, col;
    column_t *column;
    pixel_t *desttop, *dest;
    byte *source;
    int w;

    y -= SHORT(patch->topoffset);
    x -= SHORT(patch->leftoffset);

    if(patchclip_callback)
    {
        if(!patchclip_callback(patch, x, y))
            return;
    }

    col = 0;
    desttop = dest_screen + ((y * dy) >> FRACBITS) * SCREENWIDTH + ((x * dx) >> FRACBITS);

    w = SHORT(patch->width);
    for(; col < w << FRACBITS; x++, col+=dxi, desttop++)
    {
        column = (column_t *) ((byte *) patch + LONG(patch->columnofs[col >> FRACBITS]));

        // step through the posts in a column

        while(column->topdelta != 0xff)
        {
            int srccol = 0;
            source = (byte *) column + 3;
            dest = desttop + ((column->topdelta * dy) >> FRACBITS) * SCREENWIDTH;
            count = (column->length * dy) >> FRACBITS;

            while(count--)
            {
                *dest = xlatab[*dest + (source[srccol >> FRACBITS] << 8)];
                srccol += dyi;
                dest += SCREENWIDTH;
            }
            column = (column_t *) ((byte *) column + column->length + 4);
        }
    }
}

//
// V_DrawAltTLPatch
//
// Masks a column based translucent masked pic to the screen.
//

void V_DrawAltTLPatch(int x, int y, patch_t * patch)
{
    int count, col;
    column_t *column;
    pixel_t *desttop, *dest;
    byte *source;
    int w;

    y -= SHORT(patch->topoffset);
    x -= SHORT(patch->leftoffset);

    if (x < 0
     || x + SHORT(patch->width) > ORIGWIDTH
     || y < 0
     || y + SHORT(patch->height) > ORIGHEIGHT)
    {
        I_Error("Bad V_DrawAltTLPatch");
    }

    col = 0;
    desttop = dest_screen + ((y * dy) >> FRACBITS) * SCREENWIDTH + ((x * dx) >> FRACBITS);

    w = SHORT(patch->width);
    for (; col < w << FRACBITS; x++, col+=dxi, desttop++)
    {
        column = (column_t *) ((byte *) patch + LONG(patch->columnofs[col >> FRACBITS]));

        // step through the posts in a column

        while (column->topdelta != 0xff)
        {
            int srccol = 0;
            source = (byte *) column + 3;
            dest = desttop + ((column->topdelta * dy) >> FRACBITS) * SCREENWIDTH;
            count = (column->length * dy) >> FRACBITS;

            while (count--)
            {
                *dest = tinttable[((*dest) << 8) + source[srccol >> FRACBITS]];
                srccol += dyi;
                dest += SCREENWIDTH;
            }
            column = (column_t *) ((byte *) column + column->length + 4);
        }
    }
}

//
// V_DrawShadowedPatch
//
// Masks a column based masked pic to the screen.
//

void V_DrawShadowedPatch(int x, int y, patch_t *patch)
{
    int count, col;
    column_t *column;
    pixel_t *desttop, *dest;
    byte *source;
    pixel_t *desttop2, *dest2;
    int w;

    y -= SHORT(patch->topoffset);
    x -= SHORT(patch->leftoffset);

    if (x < 0
     || x + SHORT(patch->width) > ORIGWIDTH
     || y < 0
     || y + SHORT(patch->height) > ORIGHEIGHT)
    {
        I_Error("Bad V_DrawShadowedPatch");
    }

    col = 0;
    desttop = dest_screen + ((y * dy) >> FRACBITS) * SCREENWIDTH + ((x * dx) >> FRACBITS);
    desttop2 = dest_screen + (((y + 2) * dy) >> FRACBITS) * SCREENWIDTH + (((x + 2) * dx) >> FRACBITS);

    w = SHORT(patch->width);
    for (; col < w << FRACBITS; x++, col+=dxi, desttop++, desttop2++)
    {
        column = (column_t *) ((byte *) patch + LONG(patch->columnofs[col >> FRACBITS]));

        // step through the posts in a column

        while (column->topdelta != 0xff)
        {
            int srccol = 0;
            source = (byte *) column + 3;
            dest = desttop + ((column->topdelta * dy) >> FRACBITS) * SCREENWIDTH;
            dest2 = desttop2 + ((column->topdelta * dy) >> FRACBITS) * SCREENWIDTH;
            count = (column->length * dy) >> FRACBITS;

            while (count--)
            {
                *dest2 = tinttable[((*dest2) << 8)];
                dest2 += SCREENWIDTH;
                *dest = source[srccol >> FRACBITS];
                srccol += dyi;
                dest += SCREENWIDTH;

            }
            column = (column_t *) ((byte *) column + column->length + 4);
        }
    }
}

//
// Load tint table from TINTTAB lump.
//

void V_LoadTintTable(void)
{
    tinttable = W_CacheLumpName("TINTTAB", PU_STATIC);
}

//
// V_LoadXlaTable
//
// villsa [STRIFE] Load xla table from XLATAB lump.
//

void V_LoadXlaTable(void)
{
    xlatab = W_CacheLumpName("XLATAB", PU_STATIC);
}

//
// V_DrawBlock
// Draw a linear block of pixels into the view buffer.
//

void V_DrawBlock(int x, int y, int width, int height, pixel_t *src)
{ 
    pixel_t *dest;
 
#ifdef RANGECHECK 
    if (x < 0
     || x + width >SCREENWIDTH
     || y < 0
     || y + height > SCREENHEIGHT)
    {
	I_Error ("Bad V_DrawBlock");
    }
#endif 
 
    V_MarkRect (x, y, width, height); 
 
    dest = dest_screen + (y << crispy->hires) * SCREENWIDTH + x;

    while (height--) 
    { 
	memcpy (dest, src, width * sizeof(*dest));
	src += width; 
	dest += SCREENWIDTH; 
    } 
} 

void V_DrawScaledBlock(int x, int y, int width, int height, pixel_t *src)
{
    pixel_t *dest;
    int i, j;

#ifdef RANGECHECK
    if (x < 0
     || x + width > ORIGWIDTH
     || y < 0
     || y + height > ORIGHEIGHT)
    {
	I_Error ("Bad V_DrawScaledBlock");
    }
#endif

    V_MarkRect (x, y, width, height);

    dest = dest_screen + (y << crispy->hires) * SCREENWIDTH + (x << crispy->hires);

    for (i = 0; i < (height << crispy->hires); i++)
    {
        for (j = 0; j < (width << crispy->hires); j++)
        {
            *(dest + i * SCREENWIDTH + j) = *(src + (i >> crispy->hires) * width + (j >> crispy->hires));
        }
    }
}

void V_DrawFilledBox(int x, int y, int w, int h, int c)
{
    pixel_t *buf, *buf1;
    int x1, y1;

    buf = I_VideoBuffer + SCREENWIDTH * y + x;

    for (y1 = 0; y1 < h; ++y1)
    {
        buf1 = buf;

        for (x1 = 0; x1 < w; ++x1)
        {
            *buf1++ = c;
        }

        buf += SCREENWIDTH;
    }
}

void V_DrawHorizLine(int x, int y, int w, int c)
{
    pixel_t *buf;
    int x1;

    // [crispy] prevent framebuffer overflows
    if (x + w > (unsigned)SCREENWIDTH)
	w = SCREENWIDTH - x;

    buf = I_VideoBuffer + SCREENWIDTH * y + x;

    for (x1 = 0; x1 < w; ++x1)
    {
        *buf++ = c;
    }
}

void V_DrawVertLine(int x, int y, int h, int c)
{
    pixel_t *buf;
    int y1;

    buf = I_VideoBuffer + SCREENWIDTH * y + x;

    for (y1 = 0; y1 < h; ++y1)
    {
        *buf = c;
        buf += SCREENWIDTH;
    }
}

void V_DrawBox(int x, int y, int w, int h, int c)
{
    V_DrawHorizLine(x, y, w, c);
    V_DrawHorizLine(x, y+h-1, w, c);
    V_DrawVertLine(x, y, h, c);
    V_DrawVertLine(x+w-1, y, h, c);
}

//
// Draw a "raw" screen (lump containing raw data to blit directly
// to the screen)
//

void V_CopyScaledBuffer(pixel_t *dest, pixel_t *src, size_t size)
{
    int i, j;

#ifdef RANGECHECK
    if (size > ORIGWIDTH * ORIGHEIGHT)
    {
        I_Error("Bad V_CopyScaledBuffer");
    }
#endif

    while (size--)
    {
        for (i = 0; i <= crispy->hires; i++)
        {
            for (j = 0; j <= crispy->hires; j++)
            {
                *(dest + (size << crispy->hires) + (crispy->hires * (int) (size / ORIGWIDTH) + i) * SCREENWIDTH + j) = *(src + size);
            }
        }
    }
}
 
void V_DrawRawScreen(pixel_t *raw)
{
    V_CopyScaledBuffer(dest_screen, raw, ORIGWIDTH * ORIGHEIGHT);
}

//
// V_Init
// 
void V_Init (void) 
{ 
    // [crispy] initialize resolution-agnostic patch drawing
    if (SCREENWIDTH && SCREENHEIGHT)
    {
        dx = (SCREENWIDTH << FRACBITS) / ORIGWIDTH;
        dxi = (ORIGWIDTH << FRACBITS) / SCREENWIDTH;
        dy = (SCREENHEIGHT << FRACBITS) / ORIGHEIGHT;
        dyi = (ORIGHEIGHT << FRACBITS) / SCREENHEIGHT;
    }
    // no-op!
    // There used to be separate screens that could be drawn to; these are
    // now handled in the upper layers.
}

// Set the buffer that the code draws to.

void V_UseBuffer(pixel_t *buffer)
{
    dest_screen = buffer;
}

// Restore screen buffer to the i_video screen buffer.

void V_RestoreBuffer(void)
{
    dest_screen = I_VideoBuffer;
}

//
// SCREEN SHOTS
//

typedef PACKED_STRUCT (
{
    char		manufacturer;
    char		version;
    char		encoding;
    char		bits_per_pixel;

    unsigned short	xmin;
    unsigned short	ymin;
    unsigned short	xmax;
    unsigned short	ymax;
    
    unsigned short	hres;
    unsigned short	vres;

    unsigned char	palette[48];
    
    char		reserved;
    char		color_planes;
    unsigned short	bytes_per_line;
    unsigned short	palette_type;
    
    char		filler[58];
    unsigned char	data;		// unbounded
}) pcx_t;


//
// WritePCXfile
//

void WritePCXfile(char *filename, pixel_t *data,
                  int width, int height,
                  byte *palette)
{
    int		i;
    int		length;
    pcx_t*	pcx;
    byte*	pack;
	
    pcx = Z_Malloc (width*height*2+1000, PU_STATIC, NULL);

    pcx->manufacturer = 0x0a;		// PCX id
    pcx->version = 5;			// 256 color
    pcx->encoding = 1;			// uncompressed
    pcx->bits_per_pixel = 8;		// 256 color
    pcx->xmin = 0;
    pcx->ymin = 0;
    pcx->xmax = SHORT(width-1);
    pcx->ymax = SHORT(height-1);
    pcx->hres = SHORT(1);
    pcx->vres = SHORT(1);
    memset (pcx->palette,0,sizeof(pcx->palette));
    pcx->reserved = 0;                  // PCX spec: reserved byte must be zero
    pcx->color_planes = 1;		// chunky image
    pcx->bytes_per_line = SHORT(width);
    pcx->palette_type = SHORT(2);	// not a grey scale
    memset (pcx->filler,0,sizeof(pcx->filler));

    // pack the image
    pack = &pcx->data;
	
    for (i=0 ; i<width*height ; i++)
    {
	if ( (*data & 0xc0) != 0xc0)
	    *pack++ = *data++;
	else
	{
	    *pack++ = 0xc1;
	    *pack++ = *data++;
	}
    }
    
    // write the palette
    *pack++ = 0x0c;	// palette ID byte
    for (i=0 ; i<768 ; i++)
	*pack++ = *palette++;
    
    // write output file
    length = pack - (byte *)pcx;
    M_WriteFile (filename, pcx, length);

    Z_Free (pcx);
}

#ifdef HAVE_LIBPNG
//
// WritePNGfile
//

static void error_fn(png_structp p, png_const_charp s)
{
    printf("libpng error: %s\n", s);
}

static void warning_fn(png_structp p, png_const_charp s)
{
    printf("libpng warning: %s\n", s);
}

void WritePNGfile(char *filename, pixel_t *data,
                  int width, int height,
                  byte *palette)
{
    png_structp ppng;
    png_infop pinfo;
//  png_colorp pcolor;
    FILE *handle;
    int i, j;
//  int w_factor, h_factor;
    byte *rowbuf;

    extern void I_RenderReadPixels(byte **data, int *w, int *h, int *p);

/*
    if (aspect_ratio_correct == 1)
    {
        // scale up to accommodate aspect ratio correction
        w_factor = 5;
        h_factor = 6;

        width *= w_factor;
        height *= h_factor;
    }
    else
    {
        w_factor = 1;
        h_factor = 1;
    }
*/

    handle = fopen(filename, "wb");
    if (!handle)
    {
        return;
    }

    ppng = png_create_write_struct(PNG_LIBPNG_VER_STRING, NULL,
                                   error_fn, warning_fn);
    if (!ppng)
    {
        fclose(handle);
        return;
    }

    pinfo = png_create_info_struct(ppng);
    if (!pinfo)
    {
        fclose(handle);
        png_destroy_write_struct(&ppng, NULL);
        return;
    }

    png_init_io(ppng, handle);

    I_RenderReadPixels(&palette, &width, &height, &j);
    rowbuf = palette; // [crispy] pointer abuse!

    png_set_IHDR(ppng, pinfo, width, height,
#if SDL_VERSION_ATLEAST(2, 0, 5)
                 8, PNG_COLOR_TYPE_RGB, PNG_INTERLACE_NONE,
#else
                 8, PNG_COLOR_TYPE_RGB_ALPHA, PNG_INTERLACE_NONE,
#endif
                 PNG_COMPRESSION_TYPE_DEFAULT, PNG_FILTER_TYPE_DEFAULT);
/*
    png_set_IHDR(ppng, pinfo, width, height,
                 8, PNG_COLOR_TYPE_PALETTE, PNG_INTERLACE_NONE,
                 PNG_COMPRESSION_TYPE_DEFAULT, PNG_FILTER_TYPE_DEFAULT);

    pcolor = malloc(sizeof(*pcolor) * 256);
    if (!pcolor)
    {
        fclose(handle);
        png_destroy_write_struct(&ppng, &pinfo);
        return;
    }

    for (i = 0; i < 256; i++)
    {
        pcolor[i].red   = *(palette + 3 * i);
        pcolor[i].green = *(palette + 3 * i + 1);
        pcolor[i].blue  = *(palette + 3 * i + 2);
    }

    png_set_PLTE(ppng, pinfo, pcolor, 256);
    free(pcolor);
*/

    png_write_info(ppng, pinfo);

/*
    rowbuf = malloc(width);

    if (rowbuf)
    {
        for (i = 0; i < SCREENHEIGHT; i++)
        {
            // expand the row 5x
            for (j = 0; j < SCREENWIDTH; j++)
            {
                memset(rowbuf + j * w_factor, *(data + i*SCREENWIDTH + j), w_factor);
            }

            // write the row 6 times
            for (j = 0; j < h_factor; j++)
            {
                png_write_row(ppng, rowbuf);
            }
        }

        free(rowbuf);
    }
*/

    for (i = 0; i < height; i++)
    {
        png_write_row(ppng, rowbuf);
        rowbuf += j;
    }
    free(palette);

    png_write_end(ppng, pinfo);
    png_destroy_write_struct(&ppng, &pinfo);
    fclose(handle);
}
#endif

//
// V_ScreenShot
//

void V_ScreenShot(const char *format)
{
    int i;
    char lbmname[16]; // haleyjd 20110213: BUG FIX - 12 is too small!
    const char *ext;
    
    // find a file name to save it to

#ifdef HAVE_LIBPNG
    extern int png_screenshots;
    if (png_screenshots)
    {
        ext = "png";
    }
    else
#endif
    {
        ext = "pcx";
    }

    for (i=0; i<=9999; i++) // [crispy] increase screenshot filename limit
    {
        M_snprintf(lbmname, sizeof(lbmname), format, i, ext);

        if (!M_FileExists(lbmname))
        {
            break;      // file doesn't exist
        }
    }

    if (i == 10000) // [crispy] increase screenshot filename limit
    {
#ifdef HAVE_LIBPNG
        if (png_screenshots)
        {
            I_Error ("V_ScreenShot: Couldn't create a PNG");
        }
        else
#endif
        {
            I_Error ("V_ScreenShot: Couldn't create a PCX");
        }
    }

#ifdef HAVE_LIBPNG
    if (png_screenshots)
    {
    WritePNGfile(lbmname, I_VideoBuffer,
                 SCREENWIDTH, SCREENHEIGHT,
                 W_CacheLumpName (DEH_String("PLAYPAL"), PU_CACHE));
    }
    else
#endif
    {
    // save the pcx file
    WritePCXfile(lbmname, I_VideoBuffer,
                 SCREENWIDTH, SCREENHEIGHT,
                 W_CacheLumpName (DEH_String("PLAYPAL"), PU_CACHE));
    }
}

#define MOUSE_SPEED_BOX_WIDTH  120
#define MOUSE_SPEED_BOX_HEIGHT 9
#define MOUSE_SPEED_BOX_X (SCREENWIDTH - MOUSE_SPEED_BOX_WIDTH - 10)
#define MOUSE_SPEED_BOX_Y 15

//
// V_DrawMouseSpeedBox
//

static void DrawAcceleratingBox(int speed)
{
    int red, white, yellow;
    int original_speed;
    int redline_x;
    int linelen;

#ifndef CRISPY_TRUECOLOR
    red = I_GetPaletteIndex(0xff, 0x00, 0x00);
    white = I_GetPaletteIndex(0xff, 0xff, 0xff);
    yellow = I_GetPaletteIndex(0xff, 0xff, 0x00);
#else
    red = I_MapRGB(0xff, 0x00, 0x00);
    white = I_MapRGB(0xff, 0xff, 0xff);
    yellow = I_MapRGB(0xff, 0xff, 0x00);
#endif

    // Calculate the position of the red threshold line when calibrating
    // acceleration.  This is 1/3 of the way along the box.

    redline_x = MOUSE_SPEED_BOX_WIDTH / 3;

    if (speed >= mouse_threshold)
    {
        // Undo acceleration and get back the original mouse speed
        original_speed = speed - mouse_threshold;
        original_speed = (int) (original_speed / mouse_acceleration);
        original_speed += mouse_threshold;

        linelen = (original_speed * redline_x) / mouse_threshold;
    }
    else
    {
        linelen = (speed * redline_x) / mouse_threshold;
    }

    // Horizontal "thermometer"
    if (linelen > MOUSE_SPEED_BOX_WIDTH - 1)
    {
        linelen = MOUSE_SPEED_BOX_WIDTH - 1;
    }

    if (linelen < redline_x)
    {
        V_DrawHorizLine(MOUSE_SPEED_BOX_X + 1,
                        MOUSE_SPEED_BOX_Y + MOUSE_SPEED_BOX_HEIGHT / 2,
                        linelen, white);
    }
    else
    {
        V_DrawHorizLine(MOUSE_SPEED_BOX_X + 1,
                        MOUSE_SPEED_BOX_Y + MOUSE_SPEED_BOX_HEIGHT / 2,
                        redline_x, white);
        V_DrawHorizLine(MOUSE_SPEED_BOX_X + redline_x,
                        MOUSE_SPEED_BOX_Y + MOUSE_SPEED_BOX_HEIGHT / 2,
                        linelen - redline_x, yellow);
    }

    // Draw acceleration threshold line
    V_DrawVertLine(MOUSE_SPEED_BOX_X + redline_x, MOUSE_SPEED_BOX_Y + 1,
                   MOUSE_SPEED_BOX_HEIGHT - 2, red);
}

// Highest seen mouse turn speed. We scale the range of the thermometer
// according to this value, so that it never exceeds the range. Initially
// this is set to a 1:1 setting where 1 pixel = 1 unit of speed.
static int max_seen_speed = MOUSE_SPEED_BOX_WIDTH - 1;

static void DrawNonAcceleratingBox(int speed)
{
    int white;
    int linelen;

#ifndef CRISPY_TRUECOLOR
    white = I_GetPaletteIndex(0xff, 0xff, 0xff);
#else
    white = I_MapRGB(0xff, 0xff, 0xff);
#endif

    if (speed > max_seen_speed)
    {
        max_seen_speed = speed;
    }

    // Draw horizontal "thermometer":
    linelen = speed * (MOUSE_SPEED_BOX_WIDTH - 1) / max_seen_speed;

    V_DrawHorizLine(MOUSE_SPEED_BOX_X + 1,
                    MOUSE_SPEED_BOX_Y + MOUSE_SPEED_BOX_HEIGHT / 2,
                    linelen, white);
}

void V_DrawMouseSpeedBox(int speed)
{
    extern int usemouse;
    int bgcolor, bordercolor, black;

    // If the mouse is turned off, don't draw the box at all.
    if (!usemouse)
    {
        return;
    }

    // Get palette indices for colors for widget. These depend on the
    // palette of the game being played.

#ifndef CRISPY_TRUECOLOR
    bgcolor = I_GetPaletteIndex(0x77, 0x77, 0x77);
    bordercolor = I_GetPaletteIndex(0x55, 0x55, 0x55);
    black = I_GetPaletteIndex(0x00, 0x00, 0x00);
#else
    bgcolor = I_MapRGB(0x77, 0x77, 0x77);
    bordercolor = I_MapRGB(0x55, 0x55, 0x55);
    black = I_MapRGB(0x00, 0x00, 0x00);
#endif

    // Calculate box position

    V_DrawFilledBox(MOUSE_SPEED_BOX_X, MOUSE_SPEED_BOX_Y,
                    MOUSE_SPEED_BOX_WIDTH, MOUSE_SPEED_BOX_HEIGHT, bgcolor);
    V_DrawBox(MOUSE_SPEED_BOX_X, MOUSE_SPEED_BOX_Y,
              MOUSE_SPEED_BOX_WIDTH, MOUSE_SPEED_BOX_HEIGHT, bordercolor);
    V_DrawHorizLine(MOUSE_SPEED_BOX_X + 1, MOUSE_SPEED_BOX_Y + 4,
                    MOUSE_SPEED_BOX_WIDTH - 2, black);

    // If acceleration is used, draw a box that helps to calibrate the
    // threshold point.
    if (mouse_threshold > 0 && fabs(mouse_acceleration - 1) > 0.01)
    {
        DrawAcceleratingBox(speed);
    }
    else
    {
        DrawNonAcceleratingBox(speed);
    }
}
<|MERGE_RESOLUTION|>--- conflicted
+++ resolved
@@ -199,11 +199,7 @@
 
 static fixed_t dx, dxi, dy, dyi;
 
-<<<<<<< HEAD
-static void V_DrawPatchCrispy(int x, int y, patch_t *patch, int r)
-=======
 void V_DrawPatch(int x, int y, patch_t *patch)
->>>>>>> 26d83671
 { 
     int count;
     int col;
@@ -211,7 +207,6 @@
     pixel_t *desttop;
     pixel_t *dest;
     byte *source;
-    pixel_t *desttop2, *dest2;
     int w;
 
     // [crispy] four different rendering functions
@@ -241,18 +236,10 @@
 
     col = 0;
     desttop = dest_screen + ((y * dy) >> FRACBITS) * SCREENWIDTH + ((x * dx) >> FRACBITS);
-<<<<<<< HEAD
-    desttop2 = dest_screen + (((y + r) * dy) >> FRACBITS) * SCREENWIDTH + (((x + r) * dx) >> FRACBITS);
 
     w = SHORT(patch->width);
 
-    for ( ; col<w << FRACBITS ; x++, col+=dxi, desttop++, desttop2++)
-=======
-
-    w = SHORT(patch->width);
-
     for ( ; col<w << FRACBITS ; x++, col+=dxi, desttop++)
->>>>>>> 26d83671
     {
         int topdelta = -1;
 
@@ -286,10 +273,6 @@
             top = ((y + topdelta) * dy) >> FRACBITS;
             source = (byte *)column + 3;
             dest = desttop + ((topdelta * dy) >> FRACBITS)*SCREENWIDTH;
-<<<<<<< HEAD
-            dest2 = desttop2 + ((topdelta * dy) >> FRACBITS)*SCREENWIDTH;
-=======
->>>>>>> 26d83671
             count = (column->length * dy) >> FRACBITS;
 
             // [crispy] too low / height
@@ -306,19 +289,6 @@
 
             while (count--)
             {
-<<<<<<< HEAD
-                if (r)
-                {
-#ifndef CRISPY_TRUECOLOR
-                    *dest2 = tinttable[*dest2];
-#else
-                    *dest2 = I_BlendDark(*dest2, 0x80);
-#endif
-                    dest2 += SCREENWIDTH;
-                }
-
-=======
->>>>>>> 26d83671
                 // [crispy] too high
                 if (top++ >= 0)
                 {
@@ -332,24 +302,6 @@
     }
 }
 
-<<<<<<< HEAD
-void V_DrawPatch(int x, int y, patch_t *patch)
-{
-    return V_DrawPatchCrispy(x, y, patch, 0);
-}
-
-void V_DrawPatchShadow1(int x, int y, patch_t *patch)
-{
-    return V_DrawPatchCrispy(x, y, patch, 1);
-}
-
-void V_DrawPatchShadow2(int x, int y, patch_t *patch)
-{
-    return V_DrawPatchCrispy(x, y, patch, 2);
-}
-
-=======
->>>>>>> 26d83671
 void V_DrawPatchFullScreen(patch_t *patch, boolean flipped)
 {
     const short width = SHORT(patch->width);
