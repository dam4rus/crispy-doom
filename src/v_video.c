//
// Copyright(C) 1993-1996 Id Software, Inc.
// Copyright(C) 1993-2008 Raven Software
// Copyright(C) 2005-2014 Simon Howard
//
// This program is free software; you can redistribute it and/or
// modify it under the terms of the GNU General Public License
// as published by the Free Software Foundation; either version 2
// of the License, or (at your option) any later version.
//
// This program is distributed in the hope that it will be useful,
// but WITHOUT ANY WARRANTY; without even the implied warranty of
// MERCHANTABILITY or FITNESS FOR A PARTICULAR PURPOSE.  See the
// GNU General Public License for more details.
//
// DESCRIPTION:
//	Gamma correction LUT stuff.
//	Functions to draw patches (by post) directly to screen.
//	Functions to blit a block to the screen.
//

#include <stdio.h>
#include <stdlib.h>
#include <string.h>
#include <math.h>

#include "i_system.h"

#include "doomtype.h"

#include "deh_str.h"
#include "i_input.h"
#include "i_swap.h"
#include "i_video.h"
#include "m_bbox.h"
#include "m_misc.h"
#include "v_video.h"
#include "w_wad.h"
#include "z_zone.h"
#include "crispy.h"

#include "config.h"
#ifdef HAVE_LIBPNG
#include <png.h>
#endif

// TODO: There are separate RANGECHECK defines for different games, but this
// is common code. Fix this.
#define RANGECHECK

// Blending table used for fuzzpatch, etc.
// Only used in Heretic/Hexen

byte *tinttable = NULL;
byte *tranmap = NULL;
byte *dp_translation = NULL;
boolean dp_translucent = false;

// villsa [STRIFE] Blending table used for Strife
byte *xlatab = NULL;

// The screen buffer that the v_video.c code draws to.

static pixel_t *dest_screen = NULL;

int dirtybox[4]; 

// haleyjd 08/28/10: clipping callback function for patches.
// This is needed for Chocolate Strife, which clips patches to the screen.
static vpatchclipfunc_t patchclip_callback = NULL;

//
// V_MarkRect 
// 
void V_MarkRect(int x, int y, int width, int height) 
{ 
    // If we are temporarily using an alternate screen, do not 
    // affect the update box.

    if (dest_screen == I_VideoBuffer)
    {
        M_AddToBox (dirtybox, x, y); 
        M_AddToBox (dirtybox, x + width-1, y + height-1); 
    }
} 
 

//
// V_CopyRect 
// 
void V_CopyRect(int srcx, int srcy, pixel_t *source,
                int width, int height,
                int destx, int desty)
{ 
    pixel_t *src;
    pixel_t *dest;
 
    srcx <<= crispy->hires;
    srcy <<= crispy->hires;
    width <<= crispy->hires;
    height <<= crispy->hires;
    destx <<= crispy->hires;
    desty <<= crispy->hires;

#ifdef RANGECHECK 
    if (srcx < 0
     || srcx + width > SCREENWIDTH
     || srcy < 0
     || srcy + height > SCREENHEIGHT 
     || destx < 0
     || destx /* + width */ > SCREENWIDTH
     || desty < 0
     || desty /* + height */ > SCREENHEIGHT)
    {
        I_Error ("Bad V_CopyRect");
    }
#endif 

    // [crispy] prevent framebuffer overflow
    if (destx + width > SCREENWIDTH)
	width = SCREENWIDTH - destx;
    if (desty + height > SCREENHEIGHT)
	height = SCREENHEIGHT - desty;

    V_MarkRect(destx, desty, width, height); 
 
    src = source + SCREENWIDTH * srcy + srcx; 
    dest = dest_screen + SCREENWIDTH * desty + destx; 

    for ( ; height>0 ; height--) 
    { 
        memcpy(dest, src, width * sizeof(*dest));
        src += SCREENWIDTH; 
        dest += SCREENWIDTH; 
    } 
} 
 
//
// V_SetPatchClipCallback
//
// haleyjd 08/28/10: Added for Strife support.
// By calling this function, you can setup runtime error checking for patch 
// clipping. Strife never caused errors by drawing patches partway off-screen.
// Some versions of vanilla DOOM also behaved differently than the default
// implementation, so this could possibly be extended to those as well for
// accurate emulation.
//
void V_SetPatchClipCallback(vpatchclipfunc_t func)
{
    patchclip_callback = func;
}

//
// V_DrawPatch
// Masks a column based masked pic to the screen. 
//

// [crispy] four different rendering functions
// for each possible combination of dp_translation and dp_translucent:
// (1) normal, opaque patch
static const inline byte drawpatchpx00 (const byte dest, const byte source)
{return source;}
// (2) color-translated, opaque patch
static const inline byte drawpatchpx01 (const byte dest, const byte source)
{return dp_translation[source];}
// (3) normal, translucent patch
static const inline byte drawpatchpx10 (const byte dest, const byte source)
{return tranmap[(dest<<8)+source];}
// (4) color-translated, translucent patch
static const inline byte drawpatchpx11 (const byte dest, const byte source)
{return tranmap[(dest<<8)+dp_translation[source]];}

static fixed_t dx, dxi, dy, dyi;

static void V_DrawPatchCrispy(int x, int y, patch_t *patch, int r)
{ 
    int count;
    int col;
    column_t *column;
    pixel_t *desttop;
    pixel_t *dest;
    byte *source;
    byte *desttop2, *dest2;
    int w;

    // [crispy] four different rendering functions
    const byte (* drawpatchpx) (const byte dest, const byte source) =
        (!dp_translucent ?
        (!dp_translation ? drawpatchpx00 : drawpatchpx01) :
        (!dp_translation ? drawpatchpx10 : drawpatchpx11));

    y -= SHORT(patch->topoffset);
    x -= SHORT(patch->leftoffset);

    // haleyjd 08/28/10: Strife needs silent error checking here.
    if(patchclip_callback)
    {
        if(!patchclip_callback(patch, x, y))
            return;
    }

#ifdef RANGECHECK_NOTHANKS
    if (x < 0
     || x + SHORT(patch->width) > ORIGWIDTH
     || y < 0
     || y + SHORT(patch->height) > ORIGHEIGHT)
    {
        I_Error("Bad V_DrawPatch");
    }
#endif

    V_MarkRect(x, y, SHORT(patch->width), SHORT(patch->height));

    col = 0;
    desttop = dest_screen + ((y * dy) >> FRACBITS) * SCREENWIDTH + ((x * dx) >> FRACBITS);
    desttop2 = dest_screen + (((y + r) * dy) >> FRACBITS) * SCREENWIDTH + (((x + r) * dx) >> FRACBITS);

    w = SHORT(patch->width);

    for ( ; col<w << FRACBITS ; x++, col+=dxi, desttop++, desttop2++)
    {
        int top = -1;
        column = (column_t *)((byte *)patch + LONG(patch->columnofs[col >> FRACBITS]));

        // step through the posts in a column
        while (column->topdelta != 0xff)
        {
            int height, srccol = 0;
            // [crispy] support for DeePsea tall patches
            if (column->topdelta <= top)
            {
                top += column->topdelta;
            }
            else
            {
                top = column->topdelta;
            }
            height = ((y + top + column->length) * dy) >> FRACBITS;
            source = (byte *)column + 3;
            dest = desttop + ((top * dy) >> FRACBITS)*SCREENWIDTH;
            dest2 = desttop2 + ((top * dy) >> FRACBITS)*SCREENWIDTH;
            count = (column->length * dy) >> FRACBITS;

            while (count--)
            {
                if (r)
                {
                    *dest2 = tinttable[*dest2];
                    dest2 += SCREENWIDTH;
                }

                // [crispy] prevent framebuffer overflows
                if (height > count)
                {
                    *dest = drawpatchpx(*dest, source[srccol >> FRACBITS]);
                }
                srccol += dyi;
                dest += SCREENWIDTH;
            }
            column = (column_t *)((byte *)column + column->length + 4);
        }
    }
}

void V_DrawPatch(int x, int y, patch_t *patch)
{
    return V_DrawPatchCrispy(x, y, patch, 0);
}

void V_DrawPatchShadow1(int x, int y, patch_t *patch)
{
    return V_DrawPatchCrispy(x, y, patch, 1);
}

void V_DrawPatchShadow2(int x, int y, patch_t *patch)
{
    return V_DrawPatchCrispy(x, y, patch, 2);
}

void V_DrawPatchFullScreen(patch_t *patch, boolean flipped)
{
    const short width = SHORT(patch->width);
    const short height = SHORT(patch->height);

    dx = (SCREENWIDTH << FRACBITS) / width;
    dxi = (width << FRACBITS) / SCREENWIDTH;
    dy = (SCREENHEIGHT << FRACBITS) / height;
    dyi = (height << FRACBITS) / SCREENHEIGHT;

    patch->leftoffset = 0;
    patch->topoffset = 0;

    if (flipped)
    {
        V_DrawPatchFlipped(0, 0, patch);
    }
    else
    {
        V_DrawPatch(0, 0, patch);
    }

    dx = (SCREENWIDTH << FRACBITS) / ORIGWIDTH;
    dxi = (ORIGWIDTH << FRACBITS) / SCREENWIDTH;
    dy = (SCREENHEIGHT << FRACBITS) / ORIGHEIGHT;
    dyi = (ORIGHEIGHT << FRACBITS) / SCREENHEIGHT;
}

//
// V_DrawPatchFlipped
// Masks a column based masked pic to the screen.
// Flips horizontally, e.g. to mirror face.
//

void V_DrawPatchFlipped(int x, int y, patch_t *patch)
{
    int count;
    int col; 
    column_t *column; 
    pixel_t *desttop;
    pixel_t *dest;
    byte *source; 
    int w; 
 
    y -= SHORT(patch->topoffset); 
    x -= SHORT(patch->leftoffset); 

    // haleyjd 08/28/10: Strife needs silent error checking here.
    if(patchclip_callback)
    {
        if(!patchclip_callback(patch, x, y))
            return;
    }

#ifdef RANGECHECK_NOTHANKS
    if (x < 0
     || x + SHORT(patch->width) > ORIGWIDTH
     || y < 0
     || y + SHORT(patch->height) > ORIGHEIGHT)
    {
        I_Error("Bad V_DrawPatchFlipped");
    }
#endif

    V_MarkRect (x, y, SHORT(patch->width), SHORT(patch->height));

    col = 0;
    desttop = dest_screen + ((y * dy) >> FRACBITS) * SCREENWIDTH + ((x * dx) >> FRACBITS);

    w = SHORT(patch->width);

    for ( ; col<w << FRACBITS ; x++, col+=dxi, desttop++)
    {
        int top = -1;
        column = (column_t *)((byte *)patch + LONG(patch->columnofs[w-1-(col >> FRACBITS)]));

        // step through the posts in a column
        while (column->topdelta != 0xff )
        {
            int height, srccol = 0;
            // [crispy] support for DeePsea tall patches
            if (column->topdelta <= top)
            {
                top += column->topdelta;
            }
            else
            {
                top = column->topdelta;
            }
            height = ((y + top + column->length) * dy) >> FRACBITS;
            source = (byte *)column + 3;
            dest = desttop + ((top * dy) >> FRACBITS)*SCREENWIDTH;
            count = (column->length * dy) >> FRACBITS;

            while (count--)
            {
                // [crispy] prevent framebuffer overflows
                if (height > count)
                {
                    *dest = source[srccol >> FRACBITS];
                }
                srccol += dyi;
                dest += SCREENWIDTH;
            }
            column = (column_t *)((byte *)column + column->length + 4);
        }
    }
}



//
// V_DrawPatchDirect
// Draws directly to the screen on the pc. 
//

void V_DrawPatchDirect(int x, int y, patch_t *patch)
{
    V_DrawPatch(x, y, patch); 
} 

//
// V_DrawTLPatch
//
// Masks a column based translucent masked pic to the screen.
//

void V_DrawTLPatch(int x, int y, patch_t * patch)
{
    int count, col;
    column_t *column;
    pixel_t *desttop, *dest;
    byte *source;
    int w;

    y -= SHORT(patch->topoffset);
    x -= SHORT(patch->leftoffset);

    if (x < 0
     || x + SHORT(patch->width) > ORIGWIDTH
     || y < 0
     || y + SHORT(patch->height) > ORIGHEIGHT)
    {
        I_Error("Bad V_DrawTLPatch");
    }

    col = 0;
    desttop = dest_screen + ((y * dy) >> FRACBITS) * SCREENWIDTH + ((x * dx) >> FRACBITS);

    w = SHORT(patch->width);
    for (; col < w << FRACBITS; x++, col+=dxi, desttop++)
    {
        column = (column_t *) ((byte *) patch + LONG(patch->columnofs[col >> FRACBITS]));

        // step through the posts in a column

        while (column->topdelta != 0xff)
        {
            int srccol = 0;
            source = (byte *) column + 3;
            dest = desttop + ((column->topdelta * dy) >> FRACBITS) * SCREENWIDTH;
            count = (column->length * dy) >> FRACBITS;

            while (count--)
            {
                *dest = tinttable[((*dest) << 8) + source[srccol >> FRACBITS]];
                srccol += dyi;
                dest += SCREENWIDTH;
            }
            column = (column_t *) ((byte *) column + column->length + 4);
        }
    }
}

//
// V_DrawXlaPatch
//
// villsa [STRIFE] Masks a column based translucent masked pic to the screen.
//

void V_DrawXlaPatch(int x, int y, patch_t * patch)
{
    int count, col;
    column_t *column;
    pixel_t *desttop, *dest;
    byte *source;
    int w;

    y -= SHORT(patch->topoffset);
    x -= SHORT(patch->leftoffset);

    if(patchclip_callback)
    {
        if(!patchclip_callback(patch, x, y))
            return;
    }

    col = 0;
    desttop = dest_screen + ((y * dy) >> FRACBITS) * SCREENWIDTH + ((x * dx) >> FRACBITS);

    w = SHORT(patch->width);
    for(; col < w << FRACBITS; x++, col+=dxi, desttop++)
    {
        column = (column_t *) ((byte *) patch + LONG(patch->columnofs[col >> FRACBITS]));

        // step through the posts in a column

        while(column->topdelta != 0xff)
        {
            int srccol = 0;
            source = (byte *) column + 3;
            dest = desttop + ((column->topdelta * dy) >> FRACBITS) * SCREENWIDTH;
            count = (column->length * dy) >> FRACBITS;

            while(count--)
            {
                *dest = xlatab[*dest + (source[srccol >> FRACBITS] << 8)];
                srccol += dyi;
                dest += SCREENWIDTH;
            }
            column = (column_t *) ((byte *) column + column->length + 4);
        }
    }
}

//
// V_DrawAltTLPatch
//
// Masks a column based translucent masked pic to the screen.
//

void V_DrawAltTLPatch(int x, int y, patch_t * patch)
{
    int count, col;
    column_t *column;
    pixel_t *desttop, *dest;
    byte *source;
    int w;

    y -= SHORT(patch->topoffset);
    x -= SHORT(patch->leftoffset);

    if (x < 0
     || x + SHORT(patch->width) > ORIGWIDTH
     || y < 0
     || y + SHORT(patch->height) > ORIGHEIGHT)
    {
        I_Error("Bad V_DrawAltTLPatch");
    }

    col = 0;
    desttop = dest_screen + ((y * dy) >> FRACBITS) * SCREENWIDTH + ((x * dx) >> FRACBITS);

    w = SHORT(patch->width);
    for (; col < w << FRACBITS; x++, col+=dxi, desttop++)
    {
        column = (column_t *) ((byte *) patch + LONG(patch->columnofs[col >> FRACBITS]));

        // step through the posts in a column

        while (column->topdelta != 0xff)
        {
            int srccol = 0;
            source = (byte *) column + 3;
            dest = desttop + ((column->topdelta * dy) >> FRACBITS) * SCREENWIDTH;
            count = (column->length * dy) >> FRACBITS;

            while (count--)
            {
                *dest = tinttable[((*dest) << 8) + source[srccol >> FRACBITS]];
                srccol += dyi;
                dest += SCREENWIDTH;
            }
            column = (column_t *) ((byte *) column + column->length + 4);
        }
    }
}

//
// V_DrawShadowedPatch
//
// Masks a column based masked pic to the screen.
//

void V_DrawShadowedPatch(int x, int y, patch_t *patch)
{
    int count, col;
    column_t *column;
    pixel_t *desttop, *dest;
    byte *source;
    pixel_t *desttop2, *dest2;
    int w;

    y -= SHORT(patch->topoffset);
    x -= SHORT(patch->leftoffset);

    if (x < 0
     || x + SHORT(patch->width) > ORIGWIDTH
     || y < 0
     || y + SHORT(patch->height) > ORIGHEIGHT)
    {
        I_Error("Bad V_DrawShadowedPatch");
    }

    col = 0;
    desttop = dest_screen + ((y * dy) >> FRACBITS) * SCREENWIDTH + ((x * dx) >> FRACBITS);
    desttop2 = dest_screen + (((y + 2) * dy) >> FRACBITS) * SCREENWIDTH + (((x + 2) * dx) >> FRACBITS);

    w = SHORT(patch->width);
    for (; col < w << FRACBITS; x++, col+=dxi, desttop++, desttop2++)
    {
        column = (column_t *) ((byte *) patch + LONG(patch->columnofs[col >> FRACBITS]));

        // step through the posts in a column

        while (column->topdelta != 0xff)
        {
            int srccol = 0;
            source = (byte *) column + 3;
            dest = desttop + ((column->topdelta * dy) >> FRACBITS) * SCREENWIDTH;
            dest2 = desttop2 + ((column->topdelta * dy) >> FRACBITS) * SCREENWIDTH;
            count = (column->length * dy) >> FRACBITS;

            while (count--)
            {
                *dest2 = tinttable[((*dest2) << 8)];
                dest2 += SCREENWIDTH;
                *dest = source[srccol >> FRACBITS];
                srccol += dyi;
                dest += SCREENWIDTH;

            }
            column = (column_t *) ((byte *) column + column->length + 4);
        }
    }
}

//
// Load tint table from TINTTAB lump.
//

void V_LoadTintTable(void)
{
    tinttable = W_CacheLumpName("TINTTAB", PU_STATIC);
}

//
// V_LoadXlaTable
//
// villsa [STRIFE] Load xla table from XLATAB lump.
//

void V_LoadXlaTable(void)
{
    xlatab = W_CacheLumpName("XLATAB", PU_STATIC);
}

//
// V_DrawBlock
// Draw a linear block of pixels into the view buffer.
//

void V_DrawBlock(int x, int y, int width, int height, pixel_t *src)
{ 
    pixel_t *dest;
 
#ifdef RANGECHECK 
    if (x < 0
     || x + width >SCREENWIDTH
     || y < 0
     || y + height > SCREENHEIGHT)
    {
	I_Error ("Bad V_DrawBlock");
    }
#endif 
 
    V_MarkRect (x, y, width, height); 
 
    dest = dest_screen + (y << crispy->hires) * SCREENWIDTH + x;

    while (height--) 
    { 
	memcpy (dest, src, width * sizeof(*dest));
	src += width; 
	dest += SCREENWIDTH; 
    } 
} 

void V_DrawScaledBlock(int x, int y, int width, int height, byte *src)
{
    byte *dest;
    int i, j;

#ifdef RANGECHECK
    if (x < 0
     || x + width > ORIGWIDTH
     || y < 0
     || y + height > ORIGHEIGHT)
    {
	I_Error ("Bad V_DrawScaledBlock");
    }
#endif

    V_MarkRect (x, y, width, height);

    dest = dest_screen + (y << crispy->hires) * SCREENWIDTH + (x << crispy->hires);

    for (i = 0; i < (height << crispy->hires); i++)
    {
        for (j = 0; j < (width << crispy->hires); j++)
        {
            *(dest + i * SCREENWIDTH + j) = *(src + (i >> crispy->hires) * width + (j >> crispy->hires));
        }
    }
}

void V_DrawFilledBox(int x, int y, int w, int h, int c)
{
    pixel_t *buf, *buf1;
    int x1, y1;

    buf = I_VideoBuffer + SCREENWIDTH * y + x;

    for (y1 = 0; y1 < h; ++y1)
    {
        buf1 = buf;

        for (x1 = 0; x1 < w; ++x1)
        {
            *buf1++ = c;
        }

        buf += SCREENWIDTH;
    }
}

void V_DrawHorizLine(int x, int y, int w, int c)
{
    pixel_t *buf;
    int x1;

    // [crispy] prevent framebuffer overflows
    if (x + w > SCREENWIDTH)
	w = SCREENWIDTH - x;

    buf = I_VideoBuffer + SCREENWIDTH * y + x;

    for (x1 = 0; x1 < w; ++x1)
    {
        *buf++ = c;
    }
}

void V_DrawVertLine(int x, int y, int h, int c)
{
    pixel_t *buf;
    int y1;

    buf = I_VideoBuffer + SCREENWIDTH * y + x;

    for (y1 = 0; y1 < h; ++y1)
    {
        *buf = c;
        buf += SCREENWIDTH;
    }
}

void V_DrawBox(int x, int y, int w, int h, int c)
{
    V_DrawHorizLine(x, y, w, c);
    V_DrawHorizLine(x, y+h-1, w, c);
    V_DrawVertLine(x, y, h, c);
    V_DrawVertLine(x+w-1, y, h, c);
}

//
// Draw a "raw" screen (lump containing raw data to blit directly
// to the screen)
//

void V_CopyScaledBuffer(byte *dest, byte *src, size_t size)
{
    int i, j;

#ifdef RANGECHECK
    if (size > ORIGWIDTH * ORIGHEIGHT)
    {
        I_Error("Bad V_CopyScaledBuffer");
    }
#endif

    while (size--)
    {
        for (i = 0; i <= crispy->hires; i++)
        {
            for (j = 0; j <= crispy->hires; j++)
            {
                *(dest + (size << crispy->hires) + (crispy->hires * (int) (size / ORIGWIDTH) + i) * SCREENWIDTH + j) = *(src + size);
            }
        }
    }
}
 
void V_DrawRawScreen(pixel_t *raw)
{
    V_CopyScaledBuffer(dest_screen, raw, ORIGWIDTH * ORIGHEIGHT);
}

//
// V_Init
// 
void V_Init (void) 
{ 
    // [crispy] initialize resolution-agnostic patch drawing
    if (SCREENWIDTH && SCREENHEIGHT)
    {
        dx = (SCREENWIDTH << FRACBITS) / ORIGWIDTH;
        dxi = (ORIGWIDTH << FRACBITS) / SCREENWIDTH;
        dy = (SCREENHEIGHT << FRACBITS) / ORIGHEIGHT;
        dyi = (ORIGHEIGHT << FRACBITS) / SCREENHEIGHT;
    }
    // no-op!
    // There used to be separate screens that could be drawn to; these are
    // now handled in the upper layers.
}

// Set the buffer that the code draws to.

void V_UseBuffer(pixel_t *buffer)
{
    dest_screen = buffer;
}

// Restore screen buffer to the i_video screen buffer.

void V_RestoreBuffer(void)
{
    dest_screen = I_VideoBuffer;
}

//
// SCREEN SHOTS
//

typedef PACKED_STRUCT (
{
    char		manufacturer;
    char		version;
    char		encoding;
    char		bits_per_pixel;

    unsigned short	xmin;
    unsigned short	ymin;
    unsigned short	xmax;
    unsigned short	ymax;
    
    unsigned short	hres;
    unsigned short	vres;

    unsigned char	palette[48];
    
    char		reserved;
    char		color_planes;
    unsigned short	bytes_per_line;
    unsigned short	palette_type;
    
    char		filler[58];
    unsigned char	data;		// unbounded
}) pcx_t;


//
// WritePCXfile
//

void WritePCXfile(char *filename, pixel_t *data,
                  int width, int height,
                  byte *palette)
{
    int		i;
    int		length;
    pcx_t*	pcx;
    byte*	pack;
	
    pcx = Z_Malloc (width*height*2+1000, PU_STATIC, NULL);

    pcx->manufacturer = 0x0a;		// PCX id
    pcx->version = 5;			// 256 color
    pcx->encoding = 1;			// uncompressed
    pcx->bits_per_pixel = 8;		// 256 color
    pcx->xmin = 0;
    pcx->ymin = 0;
    pcx->xmax = SHORT(width-1);
    pcx->ymax = SHORT(height-1);
    pcx->hres = SHORT(1);
    pcx->vres = SHORT(1);
    memset (pcx->palette,0,sizeof(pcx->palette));
    pcx->reserved = 0;                  // PCX spec: reserved byte must be zero
    pcx->color_planes = 1;		// chunky image
    pcx->bytes_per_line = SHORT(width);
    pcx->palette_type = SHORT(2);	// not a grey scale
    memset (pcx->filler,0,sizeof(pcx->filler));

    // pack the image
    pack = &pcx->data;
	
    for (i=0 ; i<width*height ; i++)
    {
	if ( (*data & 0xc0) != 0xc0)
	    *pack++ = *data++;
	else
	{
	    *pack++ = 0xc1;
	    *pack++ = *data++;
	}
    }
    
    // write the palette
    *pack++ = 0x0c;	// palette ID byte
    for (i=0 ; i<768 ; i++)
	*pack++ = *palette++;
    
    // write output file
    length = pack - (byte *)pcx;
    M_WriteFile (filename, pcx, length);

    Z_Free (pcx);
}

#ifdef HAVE_LIBPNG
//
// WritePNGfile
//

static void error_fn(png_structp p, png_const_charp s)
{
    printf("libpng error: %s\n", s);
}

static void warning_fn(png_structp p, png_const_charp s)
{
    printf("libpng warning: %s\n", s);
}

void WritePNGfile(char *filename, pixel_t *data,
                  int width, int height,
                  byte *palette)
{
    png_structp ppng;
    png_infop pinfo;
//  png_colorp pcolor;
    FILE *handle;
    int i, j;
//  int w_factor, h_factor;
    byte *rowbuf;
    extern void I_RenderReadPixels(byte **data, int *w, int *h, int *p);

<<<<<<< HEAD
/*
    if (aspect_ratio_correct)
=======
    if (aspect_ratio_correct == 1)
>>>>>>> 3bf06ab2
    {
        // scale up to accommodate aspect ratio correction
        w_factor = 5;
        h_factor = 6;

        width *= w_factor;
        height *= h_factor;
    }
    else
    {
        w_factor = 1;
        h_factor = 1;
    }
*/

    handle = fopen(filename, "wb");
    if (!handle)
    {
        return;
    }

    ppng = png_create_write_struct(PNG_LIBPNG_VER_STRING, NULL,
                                   error_fn, warning_fn);
    if (!ppng)
    {
        fclose(handle);
        return;
    }

    pinfo = png_create_info_struct(ppng);
    if (!pinfo)
    {
        fclose(handle);
        png_destroy_write_struct(&ppng, NULL);
        return;
    }

    png_init_io(ppng, handle);

    I_RenderReadPixels(&data, &width, &height, &j);
    rowbuf = data;

    png_set_IHDR(ppng, pinfo, width, height,
                 8, PNG_COLOR_TYPE_RGB_ALPHA, PNG_INTERLACE_NONE,
                 PNG_COMPRESSION_TYPE_DEFAULT, PNG_FILTER_TYPE_DEFAULT);
/*
    png_set_IHDR(ppng, pinfo, width, height,
                 8, PNG_COLOR_TYPE_PALETTE, PNG_INTERLACE_NONE,
                 PNG_COMPRESSION_TYPE_DEFAULT, PNG_FILTER_TYPE_DEFAULT);

    pcolor = malloc(sizeof(*pcolor) * 256);
    if (!pcolor)
    {
        fclose(handle);
        png_destroy_write_struct(&ppng, &pinfo);
        return;
    }

    for (i = 0; i < 256; i++)
    {
        pcolor[i].red   = *(palette + 3 * i);
        pcolor[i].green = *(palette + 3 * i + 1);
        pcolor[i].blue  = *(palette + 3 * i + 2);
    }

    png_set_PLTE(ppng, pinfo, pcolor, 256);
    free(pcolor);
*/

    png_write_info(ppng, pinfo);

/*
    rowbuf = malloc(width);

    if (rowbuf)
    {
        for (i = 0; i < SCREENHEIGHT; i++)
        {
            // expand the row 5x
            for (j = 0; j < SCREENWIDTH; j++)
            {
                memset(rowbuf + j * w_factor, *(data + i*SCREENWIDTH + j), w_factor);
            }

            // write the row 6 times
            for (j = 0; j < h_factor; j++)
            {
                png_write_row(ppng, rowbuf);
            }
        }

        free(rowbuf);
    }
*/

    for (i = 0; i < height; i++)
    {
        png_write_row(ppng, rowbuf);
        rowbuf += j;
    }
    free(data);

    png_write_end(ppng, pinfo);
    png_destroy_write_struct(&ppng, &pinfo);
    fclose(handle);
}
#endif

//
// V_ScreenShot
//

void V_ScreenShot(const char *format)
{
    int i;
    char lbmname[16]; // haleyjd 20110213: BUG FIX - 12 is too small!
    const char *ext;
    
    // find a file name to save it to

#ifdef HAVE_LIBPNG
    extern int png_screenshots;
    if (png_screenshots)
    {
        ext = "png";
    }
    else
#endif
    {
        ext = "pcx";
    }

    for (i=0; i<=9999; i++) // [crispy] increase screenshot filename limit
    {
        M_snprintf(lbmname, sizeof(lbmname), format, i, ext);

        if (!M_FileExists(lbmname))
        {
            break;      // file doesn't exist
        }
    }

    if (i == 10000) // [crispy] increase screenshot filename limit
    {
#ifdef HAVE_LIBPNG
        if (png_screenshots)
        {
            I_Error ("V_ScreenShot: Couldn't create a PNG");
        }
        else
#endif
        {
            I_Error ("V_ScreenShot: Couldn't create a PCX");
        }
    }

#ifdef HAVE_LIBPNG
    if (png_screenshots)
    {
    WritePNGfile(lbmname, I_VideoBuffer,
                 SCREENWIDTH, SCREENHEIGHT,
                 W_CacheLumpName (DEH_String("PLAYPAL"), PU_CACHE));
    }
    else
#endif
    {
    // save the pcx file
    WritePCXfile(lbmname, I_VideoBuffer,
                 SCREENWIDTH, SCREENHEIGHT,
                 W_CacheLumpName (DEH_String("PLAYPAL"), PU_CACHE));
    }
}

#define MOUSE_SPEED_BOX_WIDTH  120
#define MOUSE_SPEED_BOX_HEIGHT 9

//
// V_DrawMouseSpeedBox
//

// If box is only to calibrate speed, testing relative speed (as a measure
// of game pixels to movement units) is important whether physical mouse DPI
// is high or low. Line resolution starts at 1 pixel per 1 move-unit: if
// line maxes out, resolution becomes 1 pixel per 2 move-units, then per
// 3 move-units, etc.

static int linelen_multiplier = 1;

void V_DrawMouseSpeedBox(int speed)
{
    extern int usemouse;
    int bgcolor, bordercolor, red, black, white, yellow;
    int box_x, box_y;
    int original_speed;
    int redline_x;
    int linelen;
    int i;
    boolean draw_acceleration = false;

    // Get palette indices for colors for widget. These depend on the
    // palette of the game being played.

    bgcolor = I_GetPaletteIndex(0x77, 0x77, 0x77);
    bordercolor = I_GetPaletteIndex(0x55, 0x55, 0x55);
    red = I_GetPaletteIndex(0xff, 0x00, 0x00);
    black = I_GetPaletteIndex(0x00, 0x00, 0x00);
    yellow = I_GetPaletteIndex(0xff, 0xff, 0x00);
    white = I_GetPaletteIndex(0xff, 0xff, 0xff);

    // If the mouse is turned off, don't draw the box at all.
    if (!usemouse)
    {
        return;
    }

    // If acceleration is used, draw a box that helps to calibrate the
    // threshold point.
    if (mouse_threshold > 0 && fabs(mouse_acceleration - 1) > 0.01)
    {
        draw_acceleration = true;
    }

    // Calculate box position

    box_x = SCREENWIDTH - MOUSE_SPEED_BOX_WIDTH - 10;
    box_y = 15;

    V_DrawFilledBox(box_x, box_y,
                    MOUSE_SPEED_BOX_WIDTH, MOUSE_SPEED_BOX_HEIGHT, bgcolor);
    V_DrawBox(box_x, box_y,
              MOUSE_SPEED_BOX_WIDTH, MOUSE_SPEED_BOX_HEIGHT, bordercolor);

    // Calculate the position of the red threshold line when calibrating
    // acceleration.  This is 1/3 of the way along the box.

    redline_x = MOUSE_SPEED_BOX_WIDTH / 3;

    // Calculate line length

    if (draw_acceleration && speed >= mouse_threshold)
    {
        // Undo acceleration and get back the original mouse speed
        original_speed = speed - mouse_threshold;
        original_speed = (int) (original_speed / mouse_acceleration);
        original_speed += mouse_threshold;

        linelen = (original_speed * redline_x) / mouse_threshold;
    }
    else
    {
        linelen = speed / linelen_multiplier;
    }

    // Draw horizontal "thermometer" 

    if (linelen > MOUSE_SPEED_BOX_WIDTH - 1)
    {
        linelen = MOUSE_SPEED_BOX_WIDTH - 1;
        if (!draw_acceleration)
        {
            linelen_multiplier++;
        }
    }

    V_DrawHorizLine(box_x + 1, box_y + 4, MOUSE_SPEED_BOX_WIDTH - 2, black);

    if (!draw_acceleration || linelen < redline_x)
    {
        V_DrawHorizLine(box_x + 1, box_y + MOUSE_SPEED_BOX_HEIGHT / 2,
                        linelen, white);
    }
    else
    {
        V_DrawHorizLine(box_x + 1, box_y + MOUSE_SPEED_BOX_HEIGHT / 2,
                        redline_x, white);
        V_DrawHorizLine(box_x + redline_x, box_y + MOUSE_SPEED_BOX_HEIGHT / 2,
                        linelen - redline_x, yellow);
    }

    if (draw_acceleration)
    {
        // Draw acceleration threshold line
        V_DrawVertLine(box_x + redline_x, box_y + 1,
                       MOUSE_SPEED_BOX_HEIGHT - 2, red);
    }
    else
    {
        // Draw multiplier lines to indicate current resolution
        for (i = 1; i < linelen_multiplier; i++)
        {
            V_DrawVertLine(
                box_x + (i * MOUSE_SPEED_BOX_WIDTH / linelen_multiplier),
                box_y + 1, MOUSE_SPEED_BOX_HEIGHT - 2, yellow);
        }
    }
}
<|MERGE_RESOLUTION|>--- conflicted
+++ resolved
@@ -934,12 +934,8 @@
     byte *rowbuf;
     extern void I_RenderReadPixels(byte **data, int *w, int *h, int *p);
 
-<<<<<<< HEAD
 /*
-    if (aspect_ratio_correct)
-=======
     if (aspect_ratio_correct == 1)
->>>>>>> 3bf06ab2
     {
         // scale up to accommodate aspect ratio correction
         w_factor = 5;
