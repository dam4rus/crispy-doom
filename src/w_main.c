//
// Copyright(C) 1993-1996 Id Software, Inc.
// Copyright(C) 2005-2014 Simon Howard
//
// This program is free software; you can redistribute it and/or
// modify it under the terms of the GNU General Public License
// as published by the Free Software Foundation; either version 2
// of the License, or (at your option) any later version.
//
// This program is distributed in the hope that it will be useful,
// but WITHOUT ANY WARRANTY; without even the implied warranty of
// MERCHANTABILITY or FITNESS FOR A PARTICULAR PURPOSE.  See the
// GNU General Public License for more details.
//
// DESCRIPTION:
//     Common code to parse command line, identifying WAD files to load.
//

#include <stdlib.h>

#include "config.h"
#include "d_iwad.h"
#include "i_system.h"
#include "m_argv.h"
#include "w_main.h"
#include "w_merge.h"
#include "w_wad.h"
#include "z_zone.h"

// Parse the command line, merging WAD files that are sppecified.
// Returns true if at least one file was added.
boolean W_ParseCommandLine(void)
{
    boolean modifiedgame = false;
    int p;

    // Merged PWADs are loaded first, because they are supposed to be 
    // modified IWADs.

    //!
    // @arg <files>
    // @category mod
    //
    // Simulates the behavior of deutex's -merge option, merging a PWAD
    // into the main IWAD.  Multiple files may be specified.
    //

    p = M_CheckParmWithArgs("-merge", 1);

    if (p > 0)
    {
        for (p = p + 1; p<myargc && myargv[p][0] != '-'; ++p)
        {
            char *filename;

            modifiedgame = true;

            filename = D_TryFindWADByName(myargv[p]);

            printf(" merging %s\n", filename);
            W_MergeFile(filename);
            free(filename);
        }
    }

    // NWT-style merging:

    // NWT's -merge option:

    //!
    // @arg <files>
    // @category mod
    //
    // Simulates the behavior of NWT's -merge option.  Multiple files
    // may be specified.

    p = M_CheckParmWithArgs("-nwtmerge", 1);

    if (p > 0)
    {
        for (p = p + 1; p<myargc && myargv[p][0] != '-'; ++p)
        {
            char *filename;

            modifiedgame = true;

            filename = D_TryFindWADByName(myargv[p]);

            printf(" performing NWT-style merge of %s\n", filename);
            W_NWTDashMerge(filename);
            free(filename);
        }
    }
    
    // Add flats

    //!
    // @arg <files>
    // @category mod
    //
    // Simulates the behavior of NWT's -af option, merging flats into
    // the main IWAD directory.  Multiple files may be specified.
    //

    p = M_CheckParmWithArgs("-af", 1);

    if (p > 0)
    {
        for (p = p + 1; p<myargc && myargv[p][0] != '-'; ++p)
        {
            char *filename;

            modifiedgame = true;

            filename = D_TryFindWADByName(myargv[p]);

            printf(" merging flats from %s\n", filename);
            W_NWTMergeFile(filename, W_NWT_MERGE_FLATS);
            free(filename);
        }
    }

    //!
    // @arg <files>
    // @category mod
    //
    // Simulates the behavior of NWT's -as option, merging sprites
    // into the main IWAD directory.  Multiple files may be specified.
    //

    p = M_CheckParmWithArgs("-as", 1);

    if (p > 0)
    {
        for (p = p + 1; p<myargc && myargv[p][0] != '-'; ++p)
        {
            char *filename;

            modifiedgame = true;
            filename = D_TryFindWADByName(myargv[p]);

            printf(" merging sprites from %s\n", filename);
            W_NWTMergeFile(filename, W_NWT_MERGE_SPRITES);
            free(filename);
        }
    }

    //!
    // @arg <files>
    // @category mod
    //
    // Equivalent to "-af <files> -as <files>".
    //

    p = M_CheckParmWithArgs("-aa", 1);

    if (p > 0)
    {
        for (p = p + 1; p<myargc && myargv[p][0] != '-'; ++p)
        {
            char *filename;

            modifiedgame = true;

            filename = D_TryFindWADByName(myargv[p]);

            printf(" merging sprites and flats from %s\n", filename);
            W_NWTMergeFile(filename, W_NWT_MERGE_SPRITES | W_NWT_MERGE_FLATS);
            free(filename);
        }
    }

    //!
    // @arg <files>
    // @vanilla
    //
    // Load the specified PWAD files.
    //

    p = M_CheckParmWithArgs ("-file", 1);
    if (p)
    {
	// the parms after p are wadfile/lump names,
	// until end of parms or another - preceded parm
	modifiedgame = true;            // homebrew levels
	while (++p != myargc && myargv[p][0] != '-')
        {
            char *filename;

            filename = D_TryFindWADByName(myargv[p]);

<<<<<<< HEAD
            // [crispy] always merge arguments of "-file" parameter
            printf(" merging %s !\n", filename);
	    W_MergeFile(filename);
=======
            printf(" adding %s\n", filename);
	    W_AddFile(filename);
            free(filename);
>>>>>>> f177dcbc
        }
    }

//    W_PrintDirectory();

    return modifiedgame;
}

// Lump names that are unique to particular game types. This lets us check
// the user is not trying to play with the wrong executable, eg.
// chocolate-doom -iwad hexen.wad.
static const struct
{
    GameMission_t mission;
    const char *lumpname;
} unique_lumps[] = {
    { doom,    "POSSA1" },
    { heretic, "IMPXA1" },
    { hexen,   "ETTNA1" },
    { strife,  "AGRDA1" },
};

void W_CheckCorrectIWAD(GameMission_t mission)
{
    int i;
    lumpindex_t lumpnum;

    for (i = 0; i < arrlen(unique_lumps); ++i)
    {
        if (mission != unique_lumps[i].mission)
        {
            lumpnum = W_CheckNumForName(unique_lumps[i].lumpname);

            if (lumpnum >= 0)
            {
                I_Error("\nYou are trying to use a %s IWAD file with "
                        "the %s%s binary.\nThis isn't going to work.\n"
                        "You probably want to use the %s%s binary.",
                        D_SuggestGameName(unique_lumps[i].mission,
                                          indetermined),
                        PROGRAM_PREFIX,
                        D_GameMissionString(mission),
                        PROGRAM_PREFIX,
                        D_GameMissionString(unique_lumps[i].mission));
            }
        }
    }
}
<|MERGE_RESOLUTION|>--- conflicted
+++ resolved
@@ -189,15 +189,10 @@
 
             filename = D_TryFindWADByName(myargv[p]);
 
-<<<<<<< HEAD
             // [crispy] always merge arguments of "-file" parameter
             printf(" merging %s !\n", filename);
 	    W_MergeFile(filename);
-=======
-            printf(" adding %s\n", filename);
-	    W_AddFile(filename);
-            free(filename);
->>>>>>> f177dcbc
+            free(filename);
         }
     }
 
