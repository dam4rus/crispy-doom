--- conflicted
+++ resolved
@@ -93,14 +93,9 @@
 
 boolean DEH_SetMapping(deh_context_t *context, deh_mapping_t *mapping,
                        void *structptr, char *name, int value);
-<<<<<<< HEAD
 boolean DEH_SetStringMapping(deh_context_t *context, deh_mapping_t *mapping,
                              void *structptr, char *name, char *value);
-void DEH_StructMD5Sum(md5_context_t *context, deh_mapping_t *mapping,
-                      void *structptr);
-=======
 void DEH_StructSHA1Sum(sha1_context_t *context, deh_mapping_t *mapping,
                        void *structptr);
->>>>>>> ad11652d
 
 #endif /* #ifndef DEH_MAPPING_H */
