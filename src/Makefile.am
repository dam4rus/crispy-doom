--- conflicted
+++ resolved
@@ -222,21 +222,12 @@
         Doom_Screensaver.desktop.in \
         manifest.xml
 
-<<<<<<< HEAD
-appdatadir = $(prefix)/share/metainfo
-appdata_DATA =                              \
-        @PROGRAM_PREFIX@doom.appdata.xml
-#       @PROGRAM_PREFIX@heretic.appdata.xml \
-#       @PROGRAM_PREFIX@hexen.appdata.xml   \
-#       @PROGRAM_PREFIX@strife.appdata.xml
-=======
 metainfodir = $(prefix)/share/metainfo
 metainfo_DATA =                             \
-        @PACKAGE_RDNS@.Doom.metainfo.xml    \
-        @PACKAGE_RDNS@.Heretic.metainfo.xml \
-        @PACKAGE_RDNS@.Hexen.metainfo.xml   \
-        @PACKAGE_RDNS@.Strife.metainfo.xml
->>>>>>> ee9fc21f
+        @PACKAGE_RDNS@.Doom.metainfo.xml
+#       @PACKAGE_RDNS@.Heretic.metainfo.xml \
+#       @PACKAGE_RDNS@.Hexen.metainfo.xml   \
+#       @PACKAGE_RDNS@.Strife.metainfo.xml
 
 @PACKAGE_RDNS@.Doom.metainfo.xml : Doom.metainfo.xml
 	cp Doom.metainfo.xml $@
@@ -252,17 +243,10 @@
 
 appdir = $(prefix)/share/applications
 app_DATA =                                 \
-<<<<<<< HEAD
-           @PROGRAM_PREFIX@doom.desktop
-#          @PROGRAM_PREFIX@heretic.desktop \
-#          @PROGRAM_PREFIX@hexen.desktop   \
-#          @PROGRAM_PREFIX@strife.desktop
-=======
-           @PACKAGE_RDNS@.Doom.desktop    \
-           @PACKAGE_RDNS@.Heretic.desktop \
-           @PACKAGE_RDNS@.Hexen.desktop   \
-           @PACKAGE_RDNS@.Strife.desktop
->>>>>>> ee9fc21f
+           @PACKAGE_RDNS@.Doom.desktop
+#          @PACKAGE_RDNS@.Heretic.desktop \
+#          @PACKAGE_RDNS@.Hexen.desktop   \
+#          @PACKAGE_RDNS@.Strife.desktop
 
 @PACKAGE_RDNS@.Doom.desktop : Doom.desktop
 	cp Doom.desktop $@
