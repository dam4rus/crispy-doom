// Emacs style mode select   -*- C++ -*- 
//-----------------------------------------------------------------------------
//
// Copyright(C) 1993-1996 Id Software, Inc.
// Copyright(C) 2005 Simon Howard
//
// This program is free software; you can redistribute it and/or
// modify it under the terms of the GNU General Public License
// as published by the Free Software Foundation; either version 2
// of the License, or (at your option) any later version.
//
// This program is distributed in the hope that it will be useful,
// but WITHOUT ANY WARRANTY; without even the implied warranty of
// MERCHANTABILITY or FITNESS FOR A PARTICULAR PURPOSE.  See the
// GNU General Public License for more details.
//
// You should have received a copy of the GNU General Public License
// along with this program; if not, write to the Free Software
// Foundation, Inc., 59 Temple Place - Suite 330, Boston, MA
// 02111-1307, USA.
//
// DESCRIPTION:
//	DOOM graphics stuff for SDL.
//
//-----------------------------------------------------------------------------


#include "SDL.h"
#include <stdlib.h>
#include <ctype.h>
#include <math.h>
#include <string.h>

#ifdef _WIN32
#define WIN32_LEAN_AND_MEAN
#include <windows.h>
#endif

#include "icon.c"

#include "config.h"
#include "deh_str.h"
#include "doomtype.h"
#include "doomkeys.h"
#include "i_joystick.h"
#include "i_system.h"
#include "i_swap.h"
#include "i_timer.h"
#include "i_video.h"
#include "i_scale.h"
#include "m_argv.h"
#include "m_config.h"
#include "tables.h"
#include "v_video.h"
#include "w_wad.h"
#include "z_zone.h"

// Lookup table for mapping ASCII characters to their equivalent when
// shift is pressed on an American layout keyboard:

static const char shiftxform[] =
{
    0, 1, 2, 3, 4, 5, 6, 7, 8, 9, 10,
    11, 12, 13, 14, 15, 16, 17, 18, 19, 20,
    21, 22, 23, 24, 25, 26, 27, 28, 29, 30,
    31, ' ', '!', '"', '#', '$', '%', '&',
    '"', // shift-'
    '(', ')', '*', '+',
    '<', // shift-,
    '_', // shift--
    '>', // shift-.
    '?', // shift-/
    ')', // shift-0
    '!', // shift-1
    '@', // shift-2
    '#', // shift-3
    '$', // shift-4
    '%', // shift-5
    '^', // shift-6
    '&', // shift-7
    '*', // shift-8
    '(', // shift-9
    ':',
    ':', // shift-;
    '<',
    '+', // shift-=
    '>', '?', '@',
    'A', 'B', 'C', 'D', 'E', 'F', 'G', 'H', 'I', 'J', 'K', 'L', 'M', 'N',
    'O', 'P', 'Q', 'R', 'S', 'T', 'U', 'V', 'W', 'X', 'Y', 'Z',
    '[', // shift-[
    '!', // shift-backslash - OH MY GOD DOES WATCOM SUCK
    ']', // shift-]
    '"', '_',
    '\'', // shift-`
    'A', 'B', 'C', 'D', 'E', 'F', 'G', 'H', 'I', 'J', 'K', 'L', 'M', 'N',
    'O', 'P', 'Q', 'R', 'S', 'T', 'U', 'V', 'W', 'X', 'Y', 'Z',
    '{', '|', '}', '~', 127
};


#define LOADING_DISK_W 16
#define LOADING_DISK_H 16

// Non aspect ratio-corrected modes (direct multiples of 320x200)

static screen_mode_t *screen_modes[] = {
    &mode_scale_1x,
    &mode_scale_2x,
    &mode_scale_3x,
    &mode_scale_4x,
    &mode_scale_5x,
};

// Aspect ratio corrected modes (4:3 ratio)

static screen_mode_t *screen_modes_corrected[] = {

    // Vertically stretched modes (320x200 -> 320x240 and multiples)

    &mode_stretch_1x,
    &mode_stretch_2x,
    &mode_stretch_3x,
    &mode_stretch_4x,
    &mode_stretch_5x,

    // Horizontally squashed modes (320x200 -> 256x200 and multiples)

    &mode_squash_1x,
    &mode_squash_2x,
    &mode_squash_3x,
    &mode_squash_4x,
    &mode_squash_5x,
};

// SDL video driver name

char *video_driver = "";

// Window position:

static char *window_position = "";

// SDL surface for the screen.

static SDL_Surface *screen;

// Window title

static char *window_title = "";

// Intermediate 8-bit buffer that we draw to instead of 'screen'.
// This is used when we are rendering in 32-bit screen mode.
// When in a real 8-bit screen mode, screenbuffer == screen.

static SDL_Surface *screenbuffer = NULL;

// palette

static SDL_Color palette[256];
static boolean palette_to_set;

// display has been set up?

static boolean initialized = false;

// disable mouse?

static boolean nomouse = false;
int usemouse = 1;

// Bit mask of mouse button state.

static unsigned int mouse_button_state = 0;

// Disallow mouse and joystick movement to cause forward/backward
// motion.  Specified with the '-novert' command line parameter.
// This is an int to allow saving to config file

int novert = 0;

// if true, I_VideoBuffer is screen->pixels

static boolean native_surface;

// Screen width and height, from configuration file.

int screen_width = SCREENWIDTH;
int screen_height = SCREENHEIGHT;

// Color depth.

int screen_bpp = 8;

// Automatically adjust video settings if the selected mode is 
// not a valid video mode.

static int autoadjust_video_settings = 1;

// Run in full screen mode?  (int type for config code)

int fullscreen = true;

// Aspect ratio correction mode

int aspect_ratio_correct = true;

// Time to wait for the screen to settle on startup before starting the
// game (ms)

static int startup_delay = 1000;

// Grab the mouse? (int type for config code)

static int grabmouse = true;

// The screen buffer; this is modified to draw things to the screen

byte *I_VideoBuffer = NULL;

// If true, game is running as a screensaver

boolean screensaver_mode = false;

// Flag indicating whether the screen is currently visible:
// when the screen isnt visible, don't render the screen

boolean screenvisible;

// If true, we display dots at the bottom of the screen to 
// indicate FPS.

static boolean display_fps_dots;

// If this is true, the screen is rendered but not blitted to the
// video buffer.

static boolean noblit;

// Callback function to invoke to determine whether to grab the 
// mouse pointer.

static grabmouse_callback_t grabmouse_callback = NULL;

// disk image data and background overwritten by the disk to be
// restored by EndRead

static byte *disk_image = NULL;
static byte *saved_background;
static boolean window_focused;

// Empty mouse cursor

static SDL_Cursor *cursors[2];

// The screen mode and scale functions being used

static screen_mode_t *screen_mode;

// Window resize state.

static boolean need_resize = false;
static unsigned int resize_w, resize_h;
static unsigned int last_resize_time;

// If true, keyboard mapping is ignored, like in Vanilla Doom.
// The sensible thing to do is to disable this if you have a non-US
// keyboard.

int vanilla_keyboard_mapping = true;

// Is the shift key currently down?

static int shiftdown = 0;

// Mouse acceleration
//
// This emulates some of the behavior of DOS mouse drivers by increasing
// the speed when the mouse is moved fast.
//
// The mouse input values are input directly to the game, but when
// the values exceed the value of mouse_threshold, they are multiplied
// by mouse_acceleration to increase the speed.

float mouse_acceleration = 2.0;
int mouse_threshold = 10;

// Gamma correction level to use

int usegamma = 0;

static void ApplyWindowResize(unsigned int w, unsigned int h);

static boolean MouseShouldBeGrabbed()
{
    // never grab the mouse when in screensaver mode
   
    if (screensaver_mode)
        return false;

    // if the window doesn't have focus, never grab it

    if (!window_focused)
        return false;

    // always grab the mouse when full screen (dont want to 
    // see the mouse pointer)

    if (fullscreen)
        return true;

#ifdef _WIN32_WCE

    // On Windows CE, always grab input.  This is because hardware
    // button events are only acquired by SDL when the input is grabbed.
    // Almost all Windows CE devices should have touch screens anyway,
    // so this shouldn't affect mouse grabbing behavior.

    return true;

#else

    // Don't grab the mouse if mouse input is disabled

    if (!usemouse || nomouse)
        return false;

    // if we specify not to grab the mouse, never grab

    if (!grabmouse)
        return false;

    // Invoke the grabmouse callback function to determine whether
    // the mouse should be grabbed

    if (grabmouse_callback != NULL)
    {
        return grabmouse_callback();
    }
    else
    {
        return true;
    }

#endif /* #ifndef _WIN32_WCE */
}

void I_SetGrabMouseCallback(grabmouse_callback_t func)
{
    grabmouse_callback = func;
}

// Set the variable controlling FPS dots.

void I_DisplayFPSDots(boolean dots_on)
{
    display_fps_dots = dots_on;
}

// Update the value of window_focused when we get a focus event
//
// We try to make ourselves be well-behaved: the grab on the mouse
// is removed if we lose focus (such as a popup window appearing),
// and we dont move the mouse around if we aren't focused either.

static void UpdateFocus(void)
{
    Uint8 state;

    state = SDL_GetAppState();

    // We should have input (keyboard) focus and be visible 
    // (not minimized)

    window_focused = (state & SDL_APPINPUTFOCUS) && (state & SDL_APPACTIVE);

    // Should the screen be grabbed?

    screenvisible = (state & SDL_APPACTIVE) != 0;
}

<<<<<<< HEAD
void I_EnableLoadingDisk(void)
=======
// Show or hide the mouse cursor. We have to use different techniques
// depending on the OS.

static void ShowCursor(boolean show)
{
    // On Windows, using SDL_ShowCursor() adds lag to the mouse input,
    // so work around this by setting an invisible cursor instead. On
    // other systems, it isn't possible to change the cursor, so this
    // hack has to be Windows-only. (Thanks to entryway for this)

#ifdef _WIN32
    if (show)
    {
        SDL_SetCursor(cursors[1]);
    }
    else
    {
        SDL_SetCursor(cursors[0]);
    }
#else
    SDL_ShowCursor(show);
#endif

    // When the cursor is hidden, grab the input.

    if (!screensaver_mode)
    {
        SDL_WM_GrabInput(!show);
    }
}

static void LoadDiskImage(void)
>>>>>>> ad11652d
{
    patch_t *disk;
    byte *tmpbuf;
    char *disk_name;
    int y;
    char buf[20];

    SDL_VideoDriverName(buf, 15);

    if (!strcmp(buf, "Quartz"))
    {
        // MacOS Quartz gives us pageflipped graphics that screw up the 
        // display when we use the loading disk.  Disable it.
        // This is a gross hack.

        return;
    }

    if (M_CheckParm("-cdrom") > 0)
        disk_name = DEH_String("STCDROM");
    else
        disk_name = DEH_String("STDISK");

    disk = W_CacheLumpName(disk_name, PU_STATIC);

    // Draw the patch into a temporary buffer

    tmpbuf = Z_Malloc(SCREENWIDTH * (disk->height + 1), PU_STATIC, NULL);
    V_UseBuffer(tmpbuf);

    // Draw the disk to the screen:

    V_DrawPatch(0, 0, disk);

    disk_image = Z_Malloc(LOADING_DISK_W * LOADING_DISK_H, PU_STATIC, NULL);
    saved_background = Z_Malloc(LOADING_DISK_W * LOADING_DISK_H, PU_STATIC, NULL);

    for (y=0; y<LOADING_DISK_H; ++y) 
    {
        memcpy(disk_image + LOADING_DISK_W * y,
               tmpbuf + SCREENWIDTH * y,
               LOADING_DISK_W);
    }

    // All done - free the screen buffer and restore the normal 
    // video buffer.

    W_ReleaseLumpName(disk_name);
    V_RestoreBuffer();
    Z_Free(tmpbuf);
}

//
// Translates the SDL key
//

static int TranslateKey(SDL_keysym *sym)
{
    switch(sym->sym)
    {
      case SDLK_LEFT:	return KEY_LEFTARROW;
      case SDLK_RIGHT:	return KEY_RIGHTARROW;
      case SDLK_DOWN:	return KEY_DOWNARROW;
      case SDLK_UP:	return KEY_UPARROW;
      case SDLK_ESCAPE:	return KEY_ESCAPE;
      case SDLK_RETURN:	return KEY_ENTER;
      case SDLK_TAB:	return KEY_TAB;
      case SDLK_F1:	return KEY_F1;
      case SDLK_F2:	return KEY_F2;
      case SDLK_F3:	return KEY_F3;
      case SDLK_F4:	return KEY_F4;
      case SDLK_F5:	return KEY_F5;
      case SDLK_F6:	return KEY_F6;
      case SDLK_F7:	return KEY_F7;
      case SDLK_F8:	return KEY_F8;
      case SDLK_F9:	return KEY_F9;
      case SDLK_F10:	return KEY_F10;
      case SDLK_F11:	return KEY_F11;
      case SDLK_F12:	return KEY_F12;
	
      case SDLK_BACKSPACE: return KEY_BACKSPACE;
      case SDLK_DELETE:	return KEY_DEL;

      case SDLK_PAUSE:	return KEY_PAUSE;

#if !SDL_VERSION_ATLEAST(1, 3, 0)
      case SDLK_EQUALS: return KEY_EQUALS;
#endif

      case SDLK_MINUS:          return KEY_MINUS;

      case SDLK_LSHIFT:
      case SDLK_RSHIFT:
	return KEY_RSHIFT;
	
      case SDLK_LCTRL:
      case SDLK_RCTRL:
	return KEY_RCTRL;
	
      case SDLK_LALT:
      case SDLK_RALT:
#if !SDL_VERSION_ATLEAST(1, 3, 0)
      case SDLK_LMETA:
      case SDLK_RMETA:
#endif
        return KEY_RALT;

      case SDLK_CAPSLOCK: return KEY_CAPSLOCK;
      case SDLK_SCROLLOCK: return KEY_SCRLCK;

      case SDLK_KP0: return KEYP_0;
      case SDLK_KP1: return KEYP_1;
      case SDLK_KP2: return KEYP_2;
      case SDLK_KP3: return KEYP_3;
      case SDLK_KP4: return KEYP_4;
      case SDLK_KP5: return KEYP_5;
      case SDLK_KP6: return KEYP_6;
      case SDLK_KP7: return KEYP_7;
      case SDLK_KP8: return KEYP_8;
      case SDLK_KP9: return KEYP_9;

      case SDLK_KP_PERIOD:   return KEYP_PERIOD;
      case SDLK_KP_MULTIPLY: return KEYP_MULTIPLY;
      case SDLK_KP_PLUS:     return KEYP_PLUS;
      case SDLK_KP_MINUS:    return KEYP_MINUS;
      case SDLK_KP_DIVIDE:   return KEYP_DIVIDE;
      case SDLK_KP_EQUALS:   return KEYP_EQUALS;
      case SDLK_KP_ENTER:    return KEYP_ENTER;

      case SDLK_HOME: return KEY_HOME;
      case SDLK_INSERT: return KEY_INS;
      case SDLK_END: return KEY_END;
      case SDLK_PAGEUP: return KEY_PGUP;
      case SDLK_PAGEDOWN: return KEY_PGDN;

#ifdef SDL_HAVE_APP_KEYS
        case SDLK_APP1:        return KEY_F1;
        case SDLK_APP2:        return KEY_F2;
        case SDLK_APP3:        return KEY_F3;
        case SDLK_APP4:        return KEY_F4;
        case SDLK_APP5:        return KEY_F5;
        case SDLK_APP6:        return KEY_F6;
#endif

      default:
        return tolower(sym->sym);
    }
}

void I_ShutdownGraphics(void)
{
    if (initialized)
    {
        ShowCursor(true);

        SDL_QuitSubSystem(SDL_INIT_VIDEO);

        initialized = false;
    }
}



//
// I_StartFrame
//
void I_StartFrame (void)
{
    // er?

}

static void UpdateMouseButtonState(unsigned int button, boolean on)
{
    event_t event;

    if (button < SDL_BUTTON_LEFT || button > MAX_MOUSE_BUTTONS)
    {
        return;
    }

    // Note: button "0" is left, button "1" is right,
    // button "2" is middle for Doom.  This is different
    // to how SDL sees things.

    switch (button)
    {
        case SDL_BUTTON_LEFT:
            button = 0;
            break;

        case SDL_BUTTON_RIGHT:
            button = 1;
            break;

        case SDL_BUTTON_MIDDLE:
            button = 2;
            break;

        default:
            // SDL buttons are indexed from 1.
            --button;
            break;
    }

    // Turn bit representing this button on or off.

    if (on)
    {
        mouse_button_state |= (1 << button);
    }
    else
    {
        mouse_button_state &= ~(1 << button);
    }

    // Post an event with the new button state.

    event.type = ev_mouse;
    event.data1 = mouse_button_state;
    event.data2 = event.data3 = 0;
    D_PostEvent(&event);
}

static int AccelerateMouse(int val)
{
    if (val < 0)
        return -AccelerateMouse(-val);

    if (val > mouse_threshold)
    {
        return (int)((val - mouse_threshold) * mouse_acceleration + mouse_threshold);
    }
    else
    {
        return val;
    }
}

// Get the equivalent ASCII (Unicode?) character for a keypress.

static int GetTypedChar(SDL_Event *event)
{
    int key;

    // If Vanilla keyboard mapping enabled, the keyboard
    // scan code is used to give the character typed.
    // This does not change depending on keyboard layout.
    // If you have a German keyboard, pressing 'z' will
    // give 'y', for example.  It is desirable to be able
    // to fix this so that people with non-standard 
    // keyboard mappings can type properly.  If vanilla
    // mode is disabled, use the properly translated 
    // version.

    if (vanilla_keyboard_mapping)
    {
        key = TranslateKey(&event->key.keysym);

        // Is shift held down?  If so, perform a translation.

        if (shiftdown > 0)
        {
            if (key >= 0 && key < arrlen(shiftxform))
            {
                key = shiftxform[key];
            }
            else
            {
                key = 0;
            }
        }

        return key;
    }
    else
    {
        // Unicode value, from key layout.

        return tolower(event->key.keysym.unicode);
    }
}

static void UpdateShiftStatus(SDL_Event *event)
{
    int change;

    if (event->type == SDL_KEYDOWN)
    {
        change = 1;
    }
    else if (event->type == SDL_KEYUP)
    {
        change = -1;
    }
    else
    {
        return;
    }

    if (event->key.keysym.sym == SDLK_LSHIFT 
     || event->key.keysym.sym == SDLK_RSHIFT)
    {
        shiftdown += change;
    }
}

void I_GetEvent(void)
{
    SDL_Event sdlevent;
    event_t event;

    // possibly not needed
    
    SDL_PumpEvents();

    // put event-grabbing stuff in here
    
    while (SDL_PollEvent(&sdlevent))
    {
        // ignore mouse events when the window is not focused

        if (!window_focused 
         && (sdlevent.type == SDL_MOUSEMOTION
          || sdlevent.type == SDL_MOUSEBUTTONDOWN
          || sdlevent.type == SDL_MOUSEBUTTONUP))
        {
            continue;
        }

        if (screensaver_mode && sdlevent.type == SDL_QUIT)
        {
            I_Quit();
        }

        UpdateShiftStatus(&sdlevent);

        // process event
        
        switch (sdlevent.type)
        {
            case SDL_KEYDOWN:
                // data1 has the key pressed, data2 has the character
                // (shift-translated, etc)
                event.type = ev_keydown;
                event.data1 = TranslateKey(&sdlevent.key.keysym);
                event.data2 = GetTypedChar(&sdlevent);

                if (event.data1 != 0)
                {
                    D_PostEvent(&event);
                }
                break;

            case SDL_KEYUP:
                event.type = ev_keyup;
                event.data1 = TranslateKey(&sdlevent.key.keysym);

                if (event.data1 != 0)
                {
                    D_PostEvent(&event);
                }
                break;

                /*
            case SDL_MOUSEMOTION:
                event.type = ev_mouse;
                event.data1 = mouse_button_state;
                event.data2 = AccelerateMouse(sdlevent.motion.xrel);
                event.data3 = -AccelerateMouse(sdlevent.motion.yrel);
                D_PostEvent(&event);
                break;
                */

            case SDL_MOUSEBUTTONDOWN:
		if (usemouse && !nomouse)
		{
                    UpdateMouseButtonState(sdlevent.button.button, true);
		}
                break;

            case SDL_MOUSEBUTTONUP:
		if (usemouse && !nomouse)
		{
                    UpdateMouseButtonState(sdlevent.button.button, false);
		}
                break;

            case SDL_QUIT:
                event.type = ev_quit;
                D_PostEvent(&event);
                break;

            case SDL_ACTIVEEVENT:
                // need to update our focus state
                UpdateFocus();
                break;

            case SDL_VIDEOEXPOSE:
                palette_to_set = true;
                break;

            case SDL_RESIZABLE:
                need_resize = true;
                resize_w = sdlevent.resize.w;
                resize_h = sdlevent.resize.h;
                last_resize_time = SDL_GetTicks();
                break;

            default:
                break;
        }
    }
}

// Warp the mouse back to the middle of the screen

static void CenterMouse(void)
{
    // Warp the the screen center

    SDL_WarpMouse(screen->w / 2, screen->h / 2);

    // Clear any relative movement caused by warping

    SDL_PumpEvents();
#if SDL_VERSION_ATLEAST(1, 3, 0)
    SDL_GetRelativeMouseState(0, NULL, NULL);
#else
    SDL_GetRelativeMouseState(NULL, NULL);
#endif
}

//
// Read the change in mouse state to generate mouse motion events
//
// This is to combine all mouse movement for a tic into one mouse
// motion event.

static void I_ReadMouse(void)
{
    int x, y;
    event_t ev;

#if SDL_VERSION_ATLEAST(1, 3, 0)
    SDL_GetRelativeMouseState(0, &x, &y);
#else
    SDL_GetRelativeMouseState(&x, &y);
#endif

    if (x != 0 || y != 0) 
    {
        ev.type = ev_mouse;
        ev.data1 = mouse_button_state;
        ev.data2 = AccelerateMouse(x);

        if (!novert)
        {
            ev.data3 = -AccelerateMouse(y);
        }
        else
        {
            ev.data3 = 0;
        }
        
        D_PostEvent(&ev);
    }

    if (MouseShouldBeGrabbed())
    {
        CenterMouse();
    }
}

//
// I_StartTic
//
void I_StartTic (void)
{
    if (!initialized)
    {
        return;
    }

    I_GetEvent();

    if (usemouse && !nomouse)
    {
        I_ReadMouse();
    }

    I_UpdateJoystick();
}


//
// I_UpdateNoBlit
//
void I_UpdateNoBlit (void)
{
    // what is this?
}

static void UpdateGrab(void)
{
    static boolean currently_grabbed = false;
    boolean grab;

    grab = MouseShouldBeGrabbed();

    if (screensaver_mode)
    {
        // Hide the cursor in screensaver mode

        ShowCursor(false);
    }
    else if (grab && !currently_grabbed)
    {
        ShowCursor(false);
    }
    else if (!grab && currently_grabbed)
    {
        ShowCursor(true);
    }

    currently_grabbed = grab;

}

// Update a small portion of the screen
//
// Does stretching and buffer blitting if neccessary
//
// Return true if blit was successful.

static boolean BlitArea(int x1, int y1, int x2, int y2)
{
    int x_offset, y_offset;
    boolean result;

    // No blit needed on native surface

    if (native_surface)
    {
	return true;
    }

    x_offset = (screenbuffer->w - screen_mode->width) / 2;
    y_offset = (screenbuffer->h - screen_mode->height) / 2;

    if (SDL_LockSurface(screenbuffer) >= 0)
    {
        I_InitScale(I_VideoBuffer,
                    (byte *) screenbuffer->pixels
                                + (y_offset * screenbuffer->pitch)
                                + x_offset,
                    screenbuffer->pitch);
        result = screen_mode->DrawScreen(x1, y1, x2, y2);
      	SDL_UnlockSurface(screenbuffer);
    }
    else
    {
        result = false;
    }

    return result;
}

static void UpdateRect(int x1, int y1, int x2, int y2)
{
    int x1_scaled, x2_scaled, y1_scaled, y2_scaled;

    // Do stretching and blitting

    if (BlitArea(x1, y1, x2, y2))
    {
        // Update the area

        x1_scaled = (x1 * screen_mode->width) / SCREENWIDTH;
        y1_scaled = (y1 * screen_mode->height) / SCREENHEIGHT;
        x2_scaled = (x2 * screen_mode->width) / SCREENWIDTH;
        y2_scaled = (y2 * screen_mode->height) / SCREENHEIGHT;

        SDL_UpdateRect(screen,
                       x1_scaled, y1_scaled,
                       x2_scaled - x1_scaled,
                       y2_scaled - y1_scaled);
    }
}

void I_BeginRead(void)
{
    byte *screenloc = I_VideoBuffer
                    + (SCREENHEIGHT - LOADING_DISK_H) * SCREENWIDTH
                    + (SCREENWIDTH - LOADING_DISK_W);
    int y;

    if (!initialized || disk_image == NULL)
        return;

    // save background and copy the disk image in

    for (y=0; y<LOADING_DISK_H; ++y)
    {
        memcpy(saved_background + y * LOADING_DISK_W,
               screenloc,
               LOADING_DISK_W);
        memcpy(screenloc,
               disk_image + y * LOADING_DISK_W,
               LOADING_DISK_W);

        screenloc += SCREENWIDTH;
    }

    UpdateRect(SCREENWIDTH - LOADING_DISK_W, SCREENHEIGHT - LOADING_DISK_H,
               SCREENWIDTH, SCREENHEIGHT);
}

void I_EndRead(void)
{
    byte *screenloc = I_VideoBuffer
                    + (SCREENHEIGHT - LOADING_DISK_H) * SCREENWIDTH
                    + (SCREENWIDTH - LOADING_DISK_W);
    int y;

    if (!initialized || disk_image == NULL)
        return;

    // save background and copy the disk image in

    for (y=0; y<LOADING_DISK_H; ++y)
    {
        memcpy(screenloc,
               saved_background + y * LOADING_DISK_W,
               LOADING_DISK_W);

        screenloc += SCREENWIDTH;
    }

    UpdateRect(SCREENWIDTH - LOADING_DISK_W, SCREENHEIGHT - LOADING_DISK_H,
               SCREENWIDTH, SCREENHEIGHT);
}

//
// I_FinishUpdate
//
void I_FinishUpdate (void)
{
    static int	lasttic;
    int		tics;
    int		i;

    if (!initialized)
        return;

    if (noblit)
        return;

    if (need_resize && SDL_GetTicks() > last_resize_time + 500)
    {
        ApplyWindowResize(resize_w, resize_h);
        need_resize = false;
        palette_to_set = true;
    }

    UpdateGrab();

    // Don't update the screen if the window isn't visible.
    // Not doing this breaks under Windows when we alt-tab away 
    // while fullscreen.

    if (!(SDL_GetAppState() & SDL_APPACTIVE))
        return;

    // draws little dots on the bottom of the screen

    if (display_fps_dots)
    {
	i = I_GetTime();
	tics = i - lasttic;
	lasttic = i;
	if (tics > 20) tics = 20;

	for (i=0 ; i<tics*2 ; i+=4)
	    I_VideoBuffer[ (SCREENHEIGHT-1)*SCREENWIDTH + i] = 0xff;
	for ( ; i<20*4 ; i+=4)
	    I_VideoBuffer[ (SCREENHEIGHT-1)*SCREENWIDTH + i] = 0x0;
    }

    // draw to screen

    BlitArea(0, 0, SCREENWIDTH, SCREENHEIGHT);

    if (palette_to_set)
    {
        SDL_SetColors(screenbuffer, palette, 0, 256);
        palette_to_set = false;

        // In native 8-bit mode, if we have a palette to set, the act
        // of setting the palette updates the screen

        if (screenbuffer == screen)
        {
            return;
        }
    }

    // In 8in32 mode, we must blit from the fake 8-bit screen buffer
    // to the real screen before doing a screen flip.

    if (screenbuffer != screen)
    {
        SDL_Rect dst_rect;

        // Center the buffer within the full screen space.

        dst_rect.x = (screen->w - screenbuffer->w) / 2;
        dst_rect.y = (screen->h - screenbuffer->h) / 2;

        SDL_BlitSurface(screenbuffer, NULL, screen, &dst_rect);
    }

    SDL_Flip(screen);
}


//
// I_ReadScreen
//
void I_ReadScreen (byte* scr)
{
    memcpy(scr, I_VideoBuffer, SCREENWIDTH*SCREENHEIGHT);
}


//
// I_SetPalette
//
void I_SetPalette (byte *doompalette)
{
    int i;

    for (i=0; i<256; ++i)
    {
        // Zero out the bottom two bits of each channel - the PC VGA
        // controller only supports 6 bits of accuracy.

        palette[i].r = gammatable[usegamma][*doompalette++] & ~3;
        palette[i].g = gammatable[usegamma][*doompalette++] & ~3;
        palette[i].b = gammatable[usegamma][*doompalette++] & ~3;
    }

    palette_to_set = true;
}

// Given an RGB value, find the closest matching palette index.

int I_GetPaletteIndex(int r, int g, int b)
{
    int best, best_diff, diff;
    int i;

    best = 0; best_diff = INT_MAX;

    for (i = 0; i < 256; ++i)
    {
        diff = (r - palette[i].r) * (r - palette[i].r)
             + (g - palette[i].g) * (g - palette[i].g)
             + (b - palette[i].b) * (b - palette[i].b);

        if (diff < best_diff)
        {
            best = i;
            best_diff = diff;
        }

        if (diff == 0)
        {
            break;
        }
    }

    return best;
}

// 
// Set the window title
//

void I_SetWindowTitle(char *title)
{
    window_title = title;
}

//
// Call the SDL function to set the window title, based on 
// the title set with I_SetWindowTitle.
//

static void I_InitWindowTitle(void)
{
    char *buf;

    buf = Z_Malloc(strlen(window_title) + strlen(PACKAGE_STRING) + 5, 
                   PU_STATIC, NULL);
    sprintf(buf, "%s - %s", window_title, PACKAGE_STRING);

    SDL_WM_SetCaption(buf, NULL);

    Z_Free(buf);
}

// Set the application icon

static void I_InitWindowIcon(void)
{
    SDL_Surface *surface;
    Uint8 *mask;
    int i;

    // Generate the mask
  
    mask = malloc(icon_w * icon_h / 8);
    memset(mask, 0, icon_w * icon_h / 8);

    for (i=0; i<icon_w * icon_h; ++i) 
    {
        if (icon_data[i * 3] != 0x00
         || icon_data[i * 3 + 1] != 0x00
         || icon_data[i * 3 + 2] != 0x00)
        {
            mask[i / 8] |= 1 << (7 - i % 8);
        }
    }

    surface = SDL_CreateRGBSurfaceFrom(icon_data,
                                       icon_w,
                                       icon_h,
                                       24,
                                       icon_w * 3,
                                       0xff << 0,
                                       0xff << 8,
                                       0xff << 16,
                                       0);

    SDL_WM_SetIcon(surface, mask);
    SDL_FreeSurface(surface);
    free(mask);
}

// Pick the modes list to use:

static void GetScreenModes(screen_mode_t ***modes_list, int *num_modes)
{
    if (aspect_ratio_correct)
    {
        *modes_list = screen_modes_corrected;
        *num_modes = arrlen(screen_modes_corrected);
    }
    else
    {
        *modes_list = screen_modes;
        *num_modes = arrlen(screen_modes);
    }
}

// Find which screen_mode_t to use for the given width and height.

static screen_mode_t *I_FindScreenMode(int w, int h)
{
    screen_mode_t **modes_list;
    screen_mode_t *best_mode;
    int modes_list_length;
    int num_pixels;
    int best_num_pixels;
    int i;

    // Special case: 320x200 and 640x400 are available even if aspect 
    // ratio correction is turned on.  These modes have non-square
    // pixels.

    if (fullscreen)
    {
        if (w == SCREENWIDTH && h == SCREENHEIGHT)
        {
            return &mode_scale_1x;
        }
        else if (w == SCREENWIDTH*2 && h == SCREENHEIGHT*2)
        {
            return &mode_scale_2x;
        }
    }

    GetScreenModes(&modes_list, &modes_list_length);

    // Find the biggest screen_mode_t in the list that fits within these 
    // dimensions

    best_mode = NULL;
    best_num_pixels = 0;

    for (i=0; i<modes_list_length; ++i) 
    {
        // Will this fit within the dimensions? If not, ignore.

        if (modes_list[i]->width > w || modes_list[i]->height > h)
        {
            continue;
        }

        num_pixels = modes_list[i]->width * modes_list[i]->height;

        if (num_pixels > best_num_pixels)
        {
            // This is a better mode than the current one

            best_mode = modes_list[i];
            best_num_pixels = num_pixels;
        }
    }

    return best_mode;
}

// Adjust to an appropriate fullscreen mode.
// Returns true if successful.

static boolean AutoAdjustFullscreen(void)
{
    SDL_Rect **modes;
    SDL_Rect *best_mode;
    screen_mode_t *screen_mode;
    int target_pixels, diff, best_diff;
    int i;

    modes = SDL_ListModes(NULL, SDL_FULLSCREEN);

    // No fullscreen modes available at all?

    if (modes == NULL || modes == (SDL_Rect **) -1 || *modes == NULL)
    {
        return false;
    }

    // Find the best mode that matches the mode specified in the
    // configuration file

    best_mode = NULL;
    best_diff = INT_MAX;
    target_pixels = screen_width * screen_height;

    for (i=0; modes[i] != NULL; ++i) 
    {
        //printf("%ix%i?\n", modes[i]->w, modes[i]->h);

        // What screen_mode_t would be used for this video mode?

        screen_mode = I_FindScreenMode(modes[i]->w, modes[i]->h);

        // Never choose a screen mode that we cannot run in, or
        // is poor quality for fullscreen

        if (screen_mode == NULL || screen_mode->poor_quality)
        {
        //    printf("\tUnsupported / poor quality\n");
            continue;
        }

        // Do we have the exact mode?
        // If so, no autoadjust needed

        if (screen_width == modes[i]->w && screen_height == modes[i]->h)
        {
        //    printf("\tExact mode!\n");
            return true;
        }

        // Is this mode better than the current mode?

        diff = (screen_width - modes[i]->w) * (screen_width - modes[i]->w)
             + (screen_height - modes[i]->h) * (screen_height - modes[i]->h);

        if (diff < best_diff)
        {
        //    printf("\tA valid mode\n");
            best_mode = modes[i];
            best_diff = diff;
        }
    }

    if (best_mode == NULL)
    {
        // Unable to find a valid mode!

        return false;
    }

    printf("I_InitGraphics: %ix%i mode not supported on this machine.\n",
           screen_width, screen_height);

    screen_width = best_mode->w;
    screen_height = best_mode->h;

    return true;
}

// Auto-adjust to a valid windowed mode.

static void AutoAdjustWindowed(void)
{
    screen_mode_t *best_mode;

    // Find a screen_mode_t to fit within the current settings

    best_mode = I_FindScreenMode(screen_width, screen_height);

    if (best_mode == NULL)
    {
        // Nothing fits within the current settings.
        // Pick the closest to 320x200 possible.

        best_mode = I_FindScreenMode(SCREENWIDTH, SCREENHEIGHT_4_3);
    }

    // Switch to the best mode if necessary.

    if (best_mode->width != screen_width || best_mode->height != screen_height)
    {
        printf("I_InitGraphics: Cannot run at specified mode: %ix%i\n",
               screen_width, screen_height);

        screen_width = best_mode->width;
        screen_height = best_mode->height;
    }
}

// Auto-adjust to a valid color depth.

static void AutoAdjustColorDepth(void)
{
    SDL_Rect **modes;
    SDL_PixelFormat format;
    const SDL_VideoInfo *info;
    int flags;

    if (fullscreen)
    {
        flags = SDL_FULLSCREEN;
    }
    else
    {
        flags = 0;
    }

    format.BitsPerPixel = screen_bpp;
    format.BytesPerPixel = (screen_bpp + 7) / 8;

    // Are any screen modes supported at the configured color depth?

    modes = SDL_ListModes(&format, flags);

    // If not, we must autoadjust to something sensible.

    if (modes == NULL)
    {
        printf("I_InitGraphics: %ibpp color depth not supported.\n",
               screen_bpp);

        info = SDL_GetVideoInfo();

        if (info != NULL && info->vfmt != NULL)
        {
            screen_bpp = info->vfmt->BitsPerPixel;
        }
    }
}

// If the video mode set in the configuration file is not available,
// try to choose a different mode.

static void I_AutoAdjustSettings(void)
{
    int old_screen_w, old_screen_h, old_screen_bpp;

    old_screen_w = screen_width;
    old_screen_h = screen_height;
    old_screen_bpp = screen_bpp;

    // Possibly adjust color depth.

    AutoAdjustColorDepth();

    // If we are running fullscreen, try to autoadjust to a valid fullscreen
    // mode.  If this is impossible, switch to windowed.

    if (fullscreen && !AutoAdjustFullscreen())
    {
        fullscreen = 0;
    }

    // If we are running windowed, pick a valid window size.

    if (!fullscreen)
    {
        AutoAdjustWindowed();
    }

    // Have the settings changed?  Show a message.

    if (screen_width != old_screen_w || screen_height != old_screen_h
     || screen_bpp != old_screen_bpp)
    {
        printf("I_InitGraphics: Auto-adjusted to %ix%ix%ibpp.\n",
               screen_width, screen_height, screen_bpp);

        printf("NOTE: Your video settings have been adjusted.  "
               "To disable this behavior,\n"
               "set autoadjust_video_settings to 0 in your "
               "configuration file.\n");
    }
}

// Set video size to a particular scale factor (1x, 2x, 3x, etc.)

static void SetScaleFactor(int factor)
{
    if (fullscreen)
    {
        // In fullscreen, find a mode that will provide this scale factor

        SDL_Rect **modes;
        SDL_Rect *best_mode;
        screen_mode_t *scrmode;
        int best_num_pixels, num_pixels;
        int i;

        modes = SDL_ListModes(NULL, SDL_FULLSCREEN);

        best_mode = NULL;
        best_num_pixels = INT_MAX;

        for (i=0; modes[i] != NULL; ++i)
        {
            // What screen_mode_t will this use?

            scrmode = I_FindScreenMode(modes[i]->w, modes[i]->h);

            if (scrmode == NULL)
            {
                continue;
            }

            // Only choose modes that fit the requested scale factor.
            //
            // Note that this allows 320x240 as valid for 1x scale, as 
            // 240/200 is rounded down to 1 by integer division.

            if ((scrmode->width / SCREENWIDTH) != factor
             || (scrmode->height / SCREENHEIGHT) != factor)
            {
                continue;
            }

            // Is this a better mode than what we currently have?

            num_pixels = modes[i]->w * modes[i]->h;

            if (num_pixels < best_num_pixels)
            {
                best_num_pixels = num_pixels;
                best_mode = modes[i];
            }
        }

        if (best_mode == NULL)
        {
            I_Error("No fullscreen graphics mode available to support "
                    "%ix scale factor!", factor);
        }

        screen_width = best_mode->w;
        screen_height = best_mode->h;
    }
    else
    {
        int w, h;

        // Pick 320x200 or 320x240, depending on aspect ratio correct

        if (aspect_ratio_correct)
        {
            w = SCREENWIDTH;
            h = SCREENHEIGHT_4_3;
        }
        else 
        {
            w = SCREENWIDTH;
            h = SCREENHEIGHT;
        }

        screen_width = w * factor;
        screen_height = h * factor;
    }
}

void I_GraphicsCheckCommandLine(void)
{
    int i;

    //!
    // @vanilla
    //
    // Disable blitting the screen.
    //

    noblit = M_CheckParm ("-noblit"); 

    //!
    // @category video 
    //
    // Grab the mouse when running in windowed mode.
    //

    if (M_CheckParm("-grabmouse"))
    {
        grabmouse = true;
    }

    //!
    // @category video 
    //
    // Don't grab the mouse when running in windowed mode.
    //

    if (M_CheckParm("-nograbmouse"))
    {
        grabmouse = false;
    }

    // default to fullscreen mode, allow override with command line
    // nofullscreen because we love prboom

    //!
    // @category video 
    //
    // Run in a window.
    //

    if (M_CheckParm("-window") || M_CheckParm("-nofullscreen"))
    {
        fullscreen = false;
    }

    //!
    // @category video 
    //
    // Run in fullscreen mode.
    //

    if (M_CheckParm("-fullscreen"))
    {
        fullscreen = true;
    }

    //!
    // @category video 
    //
    // Disable the mouse.
    //

    nomouse = M_CheckParm("-nomouse") > 0;

    //!
    // @category video
    // @arg <x>
    //
    // Specify the screen width, in pixels.
    //

    i = M_CheckParmWithArgs("-width", 1);

    if (i > 0)
    {
        screen_width = atoi(myargv[i + 1]);
    }

    //!
    // @category video
    // @arg <y>
    //
    // Specify the screen height, in pixels.
    //

    i = M_CheckParmWithArgs("-height", 1);

    if (i > 0)
    {
        screen_height = atoi(myargv[i + 1]);
    }

    //!
    // @category video
    // @arg <bpp>
    //
    // Specify the color depth of the screen, in bits per pixel.
    //

    i = M_CheckParmWithArgs("-bpp", 1);

    if (i > 0)
    {
        screen_bpp = atoi(myargv[i + 1]);
    }

    // Because we love Eternity:

    //!
    // @category video
    //
    // Set the color depth of the screen to 32 bits per pixel.
    //

    if (M_CheckParm("-8in32"))
    {
        screen_bpp = 32;
    }

    //!
    // @category video
    // @arg <WxY>
    //
    // Specify the screen mode (when running fullscreen) or the window
    // dimensions (when running in windowed mode).

    i = M_CheckParmWithArgs("-geometry", 1);

    if (i > 0)
    {
        int w, h;

        if (sscanf(myargv[i + 1], "%ix%i", &w, &h) == 2)
        {
            screen_width = w;
            screen_height = h;
        }
    }

    //!
    // @category video
    //
    // Don't scale up the screen.
    //

    if (M_CheckParm("-1")) 
    {
        SetScaleFactor(1);
    }

    //!
    // @category video
    //
    // Double up the screen to 2x its normal size.
    //

    if (M_CheckParm("-2")) 
    {
        SetScaleFactor(2);
    }

    //!
    // @category video
    //
    // Double up the screen to 3x its normal size.
    //

    if (M_CheckParm("-3")) 
    {
        SetScaleFactor(3);
    }

    //!
    // @category video
    //
    // Disable vertical mouse movement.
    //

    if (M_CheckParm("-novert"))
    {
        novert = true;
    }

    //!
    // @category video
    //
    // Enable vertical mouse movement.
    //

    if (M_CheckParm("-nonovert"))
    {
        novert = false;
    }
}

// Check if we have been invoked as a screensaver by xscreensaver.

void I_CheckIsScreensaver(void)
{
    char *env;

    env = getenv("XSCREENSAVER_WINDOW");

    if (env != NULL)
    {
        screensaver_mode = true;
    }
}

static void CreateCursors(void)
{
    static Uint8 empty_cursor_data = 0;

    // Save the default cursor so it can be recalled later

    cursors[1] = SDL_GetCursor();

    // Create an empty cursor

    cursors[0] = SDL_CreateCursor(&empty_cursor_data,
                                  &empty_cursor_data,
                                  1, 1, 0, 0);
}

static void SetSDLVideoDriver(void)
{
    // Allow a default value for the SDL video driver to be specified
    // in the configuration file.

    if (strcmp(video_driver, "") != 0)
    {
        char *env_string;

        env_string = malloc(strlen(video_driver) + 30);
        sprintf(env_string, "SDL_VIDEODRIVER=%s", video_driver);
        putenv(env_string);
        free(env_string);
    }

#if defined(_WIN32) && !defined(_WIN32_WCE)

    // Allow -gdi as a shortcut for using the windib driver.

    //!
    // @category video 
    // @platform windows
    //
    // Use the Windows GDI driver instead of DirectX.
    //

    if (M_CheckParm("-gdi") > 0)
    {
        putenv("SDL_VIDEODRIVER=windib");
    }

    // From the SDL 1.2.10 release notes: 
    //
    // > The "windib" video driver is the default now, to prevent 
    // > problems with certain laptops, 64-bit Windows, and Windows 
    // > Vista. 
    //
    // The hell with that.

    if (getenv("SDL_VIDEODRIVER") == NULL)
    {
        putenv("SDL_VIDEODRIVER=directx");
    }
#endif
}

static void SetWindowPositionVars(void)
{
    char buf[64];
    int x, y;

    if (window_position == NULL || !strcmp(window_position, ""))
    {
        return;
    }

    if (!strcmp(window_position, "center"))
    {
        putenv("SDL_VIDEO_CENTERED=1");
    }
    else if (sscanf(window_position, "%i,%i", &x, &y) == 2)
    {
        sprintf(buf, "SDL_VIDEO_WINDOW_POS=%i,%i", x, y);
        putenv(buf);
    }
}

static char *WindowBoxType(screen_mode_t *mode, int w, int h)
{
    if (mode->width != w && mode->height != h) 
    {
        return "Windowboxed";
    }
    else if (mode->width == w) 
    {
        return "Letterboxed";
    }
    else if (mode->height == h)
    {
        return "Pillarboxed";
    }
    else
    {
        return "...";
    }
}

static void SetVideoMode(screen_mode_t *mode, int w, int h)
{
    byte *doompal;
    int flags = 0;

    doompal = W_CacheLumpName(DEH_String("PLAYPAL"), PU_CACHE);

    // If we are already running and in a true color mode, we need
    // to free the screenbuffer surface before setting the new mode.

    if (screenbuffer != NULL && screen != screenbuffer)
    {
        SDL_FreeSurface(screenbuffer);
    }

    // Generate lookup tables before setting the video mode.

    if (mode != NULL && mode->InitMode != NULL)
    {
        mode->InitMode(doompal);
    }

    // Set the video mode.

    flags |= SDL_SWSURFACE | SDL_DOUBLEBUF;

    if (screen_bpp == 8)
    {
        flags |= SDL_HWPALETTE;
    }

    if (fullscreen)
    {
        flags |= SDL_FULLSCREEN;
    }
    else
    {
        // In windowed mode, the window can be resized while the game is
        // running.  This feature is disabled on OS X, as it adds an ugly
        // scroll handle to the corner of the screen.

#ifndef __MACOSX__
        flags |= SDL_RESIZABLE;
#endif
    }

    screen = SDL_SetVideoMode(w, h, screen_bpp, flags);

    if (screen == NULL)
    {
        I_Error("Error setting video mode %ix%ix%ibpp: %s\n",
                w, h, screen_bpp, SDL_GetError());
    }

    // Blank out the full screen area in case there is any junk in
    // the borders that won't otherwise be overwritten.

    SDL_FillRect(screen, NULL, 0);

    // If mode was not set, it must be set now that we know the
    // screen size.

    if (mode == NULL)
    {
        mode = I_FindScreenMode(screen->w, screen->h);

        if (mode == NULL)
        {
            I_Error("I_InitGraphics: Unable to find a screen mode small "
                    "enough for %ix%i", screen->w, screen->h);
        }

        // Generate lookup tables before setting the video mode.

        if (mode->InitMode != NULL)
        {
            mode->InitMode(doompal);
        }
    }

    // Create the screenbuffer surface; if we have a real 8-bit palettized
    // screen, then we can use the screen as the screenbuffer.

    if (screen->format->BitsPerPixel == 8)
    {
        screenbuffer = screen;
    }
    else
    {
        screenbuffer = SDL_CreateRGBSurface(SDL_SWSURFACE,
                                            mode->width, mode->height, 8,
                                            0, 0, 0, 0);

        SDL_FillRect(screenbuffer, NULL, 0);
    }

    // Save screen mode.

    screen_mode = mode;
}

static void ApplyWindowResize(unsigned int w, unsigned int h)
{
    screen_mode_t *mode;

    // Find the biggest screen mode that will fall within these
    // dimensions, falling back to the smallest mode possible if
    // none is found.

    mode = I_FindScreenMode(w, h);

    if (mode == NULL)
    {
        mode = I_FindScreenMode(SCREENWIDTH, SCREENHEIGHT);
    }

    // Reset mode to resize window.

    printf("Resize to %ix%i\n", mode->width, mode->height);
    SetVideoMode(mode, mode->width, mode->height);

    // Save settings.

    screen_width = mode->width;
    screen_height = mode->height;
}

void I_InitGraphics(void)
{
    SDL_Event dummy;
    byte *doompal;
    char *env;

    // Pass through the XSCREENSAVER_WINDOW environment variable to 
    // SDL_WINDOWID, to embed the SDL window into the Xscreensaver
    // window.

    env = getenv("XSCREENSAVER_WINDOW");

    if (env != NULL)
    {
        char winenv[30];
        int winid;

        sscanf(env, "0x%x", &winid);
        sprintf(winenv, "SDL_WINDOWID=%i", winid);

        putenv(winenv);
    }

    SetSDLVideoDriver();
    SetWindowPositionVars();

    if (SDL_Init(SDL_INIT_VIDEO) < 0) 
    {
        I_Error("Failed to initialize video: %s", SDL_GetError());
    }

    // Set up title and icon.  Windows cares about the ordering; this
    // has to be done before the call to SDL_SetVideoMode.

    I_InitWindowTitle();
#if !SDL_VERSION_ATLEAST(1, 3, 0)
    I_InitWindowIcon();
#endif

    //
    // Enter into graphics mode.
    //
    // When in screensaver mode, run full screen and auto detect
    // screen dimensions (don't change video mode)
    //

    if (screensaver_mode)
    {
        SetVideoMode(NULL, 0, 0);
    }
    else
    {
        int w, h;

        if (autoadjust_video_settings)
        {
            I_AutoAdjustSettings();
        }

        w = screen_width;
        h = screen_height;

        screen_mode = I_FindScreenMode(w, h);

        if (screen_mode == NULL)
        {
            I_Error("I_InitGraphics: Unable to find a screen mode small "
                    "enough for %ix%i", w, h);
        }

        if (w != screen_mode->width || h != screen_mode->height)
        {
            printf("I_InitGraphics: %s (%ix%i within %ix%i)\n",
                   WindowBoxType(screen_mode, w, h),
                   screen_mode->width, screen_mode->height, w, h);
        }

        SetVideoMode(screen_mode, w, h);
    }

    // Start with a clear black screen
    // (screen will be flipped after we set the palette)

    SDL_FillRect(screenbuffer, NULL, 0);

    // Set the palette

    doompal = W_CacheLumpName(DEH_String("PLAYPAL"), PU_CACHE);
    I_SetPalette(doompal);
    SDL_SetColors(screenbuffer, palette, 0, 256);

    CreateCursors();

    UpdateFocus();
    UpdateGrab();

    // On some systems, it takes a second or so for the screen to settle
    // after changing modes.  We include the option to add a delay when
    // setting the screen mode, so that the game doesn't start immediately
    // with the player unable to see anything.

    if (fullscreen && !screensaver_mode)
    {
        SDL_Delay(startup_delay);
    }

    // Check if we have a native surface we can use
    // If we have to lock the screen, draw to a buffer and copy
    // Likewise if the screen pitch is not the same as the width
    // If we have to multiply, drawing is done to a separate 320x200 buf

    native_surface = screen == screenbuffer
                  && !SDL_MUSTLOCK(screen)
                  && screen_mode == &mode_scale_1x
                  && screen->pitch == SCREENWIDTH
                  && aspect_ratio_correct;

    // If not, allocate a buffer and copy from that buffer to the
    // screen when we do an update

    if (native_surface)
    {
	I_VideoBuffer = (unsigned char *) screen->pixels;

        I_VideoBuffer += (screen->h - SCREENHEIGHT) / 2;
    }
    else
    {
	I_VideoBuffer = (unsigned char *) Z_Malloc (SCREENWIDTH * SCREENHEIGHT, 
                                                    PU_STATIC, NULL);
    }

    V_RestoreBuffer();

    // Clear the screen to black.

    memset(I_VideoBuffer, 0, SCREENWIDTH * SCREENHEIGHT);

    // We need SDL to give us translated versions of keys as well

    SDL_EnableUNICODE(1);

    // Repeat key presses - this is what Vanilla Doom does
    // Not sure about repeat rate - probably dependent on which DOS
    // driver is used.  This is good enough though.

    SDL_EnableKeyRepeat(SDL_DEFAULT_REPEAT_DELAY, SDL_DEFAULT_REPEAT_INTERVAL);

    // clear out any events waiting at the start and center the mouse
  
    while (SDL_PollEvent(&dummy));

    if (usemouse && !nomouse && (fullscreen || grabmouse))
    {
        CenterMouse();
    }

    initialized = true;

    // Call I_ShutdownGraphics on quit

    I_AtExit(I_ShutdownGraphics, true);
}

// Bind all variables controlling video options into the configuration
// file system.

void I_BindVideoVariables(void)
{
    M_BindVariable("use_mouse",                 &usemouse);
    M_BindVariable("autoadjust_video_settings", &autoadjust_video_settings);
    M_BindVariable("fullscreen",                &fullscreen);
    M_BindVariable("aspect_ratio_correct",      &aspect_ratio_correct);
    M_BindVariable("startup_delay",             &startup_delay);
    M_BindVariable("screen_width",              &screen_width);
    M_BindVariable("screen_height",             &screen_height);
    M_BindVariable("screen_bpp",                &screen_bpp);
    M_BindVariable("grabmouse",                 &grabmouse);
    M_BindVariable("mouse_acceleration",        &mouse_acceleration);
    M_BindVariable("mouse_threshold",           &mouse_threshold);
    M_BindVariable("video_driver",              &video_driver);
    M_BindVariable("window_position",           &window_position);
    M_BindVariable("usegamma",                  &usegamma);
    M_BindVariable("vanilla_keyboard_mapping",  &vanilla_keyboard_mapping);
    M_BindVariable("novert",                    &novert);

    // Windows Vista or later?  Set screen color depth to
    // 32 bits per pixel, as 8-bit palettized screen modes
    // don't work properly in recent versions.

#if defined(_WIN32) && !defined(_WIN32_WCE)
    {
        OSVERSIONINFOEX version_info;

        ZeroMemory(&version_info, sizeof(OSVERSIONINFOEX));
        version_info.dwOSVersionInfoSize = sizeof(OSVERSIONINFOEX);

        GetVersionEx((OSVERSIONINFO *) &version_info);

        if (version_info.dwPlatformId == VER_PLATFORM_WIN32_NT
         && version_info.dwMajorVersion >= 6)
        {
            screen_bpp = 32;
        }
    }
#endif
}<|MERGE_RESOLUTION|>--- conflicted
+++ resolved
@@ -378,9 +378,6 @@
     screenvisible = (state & SDL_APPACTIVE) != 0;
 }
 
-<<<<<<< HEAD
-void I_EnableLoadingDisk(void)
-=======
 // Show or hide the mouse cursor. We have to use different techniques
 // depending on the OS.
 
@@ -412,8 +409,7 @@
     }
 }
 
-static void LoadDiskImage(void)
->>>>>>> ad11652d
+void I_EnableLoadingDisk(void)
 {
     patch_t *disk;
     byte *tmpbuf;
