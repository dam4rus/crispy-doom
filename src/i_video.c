--- conflicted
+++ resolved
@@ -39,6 +39,7 @@
 #include "m_config.h"
 #include "m_misc.h"
 #include "tables.h"
+#include "v_diskicon.h"
 #include "v_video.h"
 #include "w_wad.h"
 #include "z_zone.h"
@@ -97,21 +98,6 @@
 // Save screenshots in PNG format.
 
 int png_screenshots = 0;
-
-<<<<<<< HEAD
-// Display disk activity indicator.
-
-int show_diskicon = 1;
-
-// Only display the disk icon if more then this much bytes have been read
-// during the previous tic.
-
-int diskicon_readbytes = 0;
-=======
-// if true, I_VideoBuffer is screen->pixels
-
-static boolean native_surface;
->>>>>>> ed77a8fe
 
 // Screen width and height, from configuration file.
 
@@ -669,16 +655,14 @@
 	    I_VideoBuffer[ (SCREENHEIGHT-1)*SCREENWIDTH + i] = 0x0;
     }
 
-<<<<<<< HEAD
+    // Draw disk icon before blit, if necessary.
+    V_DrawDiskIcon();
+
     if (palette_to_set)
     {
         SDL_SetPaletteColors(screenbuffer->format->palette, palette, 0, 256);
         palette_to_set = false;
     }
-=======
-    // Draw disk icon before blit, if necessary.
-    V_DrawDiskIcon();
->>>>>>> ed77a8fe
 
     // Blit from the paletted 8-bit screen buffer to the intermediate
     // 32-bit RGBA buffer that we can load into the texture.
@@ -704,16 +688,12 @@
     SDL_SetRenderTarget(renderer, NULL);
     SDL_RenderCopy(renderer, texture_upscaled, NULL, NULL);
 
-<<<<<<< HEAD
     // Draw!
 
     SDL_RenderPresent(renderer);
-=======
-    SDL_Flip(screen);
 
     // Restore background and undo the disk indicator, if it was drawn.
     V_RestoreDiskBackground();
->>>>>>> ed77a8fe
 }
 
 
