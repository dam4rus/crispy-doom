--- conflicted
+++ resolved
@@ -91,13 +91,6 @@
     '{', '|', '}', '~', 127
 };
 
-<<<<<<< HEAD
-
-#define LOADING_DISK_W (16 << hires)
-#define LOADING_DISK_H (16 << hires)
-
-=======
->>>>>>> ff61aa86
 // Non aspect ratio-corrected modes (direct multiples of 320x200)
 
 static screen_mode_t *screen_modes[] = {
@@ -407,62 +400,6 @@
     }
 }
 
-<<<<<<< HEAD
-void I_EnableLoadingDisk(void)
-{
-    patch_t *disk;
-    byte *tmpbuf;
-    char *disk_name;
-    int y;
-    char buf[20];
-
-    SDL_VideoDriverName(buf, 15);
-
-    if (!strcmp(buf, "Quartz"))
-    {
-        // MacOS Quartz gives us pageflipped graphics that screw up the 
-        // display when we use the loading disk.  Disable it.
-        // This is a gross hack.
-
-        return;
-    }
-
-    if (M_CheckParm("-cdrom") > 0)
-        disk_name = DEH_String("STCDROM");
-    else
-        disk_name = DEH_String("STDISK");
-
-    disk = W_CacheLumpName(disk_name, PU_STATIC);
-
-    // Draw the patch into a temporary buffer
-
-    tmpbuf = Z_Malloc(SCREENWIDTH * ((disk->height + 1) << hires), PU_STATIC, NULL);
-    V_UseBuffer(tmpbuf);
-
-    // Draw the disk to the screen:
-
-    V_DrawPatch(0, 0, disk);
-
-    disk_image = Z_Malloc(LOADING_DISK_W * LOADING_DISK_H, PU_STATIC, NULL);
-    saved_background = Z_Malloc(LOADING_DISK_W * LOADING_DISK_H, PU_STATIC, NULL);
-
-    for (y=0; y<LOADING_DISK_H; ++y) 
-    {
-        memcpy(disk_image + LOADING_DISK_W * y,
-               tmpbuf + SCREENWIDTH * y,
-               LOADING_DISK_W);
-    }
-
-    // All done - free the screen buffer and restore the normal 
-    // video buffer.
-
-    W_ReleaseLumpName(disk_name);
-    V_RestoreBuffer();
-    Z_Free(tmpbuf);
-}
-
-=======
->>>>>>> ff61aa86
 //
 // Translates the SDL key
 //
@@ -1004,87 +941,9 @@
     return result;
 }
 
-<<<<<<< HEAD
-static void UpdateRect(int x1, int y1, int x2, int y2)
-{
-    int x1_scaled, x2_scaled, y1_scaled, y2_scaled;
-
-    // Do stretching and blitting
-
-    if (BlitArea(x1, y1, x2, y2))
-    {
-        // Update the area
-
-        x1_scaled = (x1 * screen_mode->width) / SCREENWIDTH;
-        y1_scaled = (y1 * screen_mode->height) / SCREENHEIGHT;
-        x2_scaled = (x2 * screen_mode->width) / SCREENWIDTH;
-        y2_scaled = (y2 * screen_mode->height) / SCREENHEIGHT;
-
-        SDL_UpdateRect(screen,
-                       x1_scaled, y1_scaled,
-                       x2_scaled - x1_scaled,
-                       y2_scaled - y1_scaled);
-    }
-}
-
-void I_BeginRead(void)
-{
-    byte *screenloc = I_VideoBuffer
-                    + (SCREENHEIGHT - LOADING_DISK_H) * SCREENWIDTH
-                    + (SCREENWIDTH - LOADING_DISK_W);
-    int y;
-
-    if (!initialized || disk_image == NULL)
-        return;
-
-    // save background and copy the disk image in
-
-    for (y=0; y<LOADING_DISK_H; ++y)
-    {
-        memcpy(saved_background + y * LOADING_DISK_W,
-               screenloc,
-               LOADING_DISK_W);
-        memcpy(screenloc,
-               disk_image + y * LOADING_DISK_W,
-               LOADING_DISK_W);
-
-        screenloc += SCREENWIDTH;
-    }
-
-    UpdateRect(SCREENWIDTH - LOADING_DISK_W, SCREENHEIGHT - LOADING_DISK_H,
-               SCREENWIDTH, SCREENHEIGHT);
-}
-
-void I_EndRead(void)
-{
-    byte *screenloc = I_VideoBuffer
-                    + (SCREENHEIGHT - LOADING_DISK_H) * SCREENWIDTH
-                    + (SCREENWIDTH - LOADING_DISK_W);
-    int y;
-
-    if (!initialized || disk_image == NULL)
-        return;
-
-    // save background and copy the disk image in
-
-    for (y=0; y<LOADING_DISK_H; ++y)
-    {
-        memcpy(screenloc,
-               saved_background + y * LOADING_DISK_W,
-               LOADING_DISK_W);
-
-        screenloc += SCREENWIDTH;
-    }
-
-    UpdateRect(SCREENWIDTH - LOADING_DISK_W, SCREENHEIGHT - LOADING_DISK_H,
-               SCREENWIDTH, SCREENHEIGHT);
-}
-
 int crispy_fps = 0;
 boolean crispy_showfps = false;
 
-=======
->>>>>>> ff61aa86
 //
 // I_FinishUpdate
 //
@@ -1131,7 +990,6 @@
 	    I_VideoBuffer[ (SCREENHEIGHT-1)*SCREENWIDTH + i] = 0x0;
     }
 
-<<<<<<< HEAD
 	// [AM] Real FPS counter
 	if (crispy_showfps)
 	{
@@ -1152,7 +1010,7 @@
 			lastmili = i;
 		}
 	}
-=======
+
     if (show_diskicon && disk_indicator == disk_on)
     {
 	if (diskicon_readbytes >= diskicon_threshold)
@@ -1165,7 +1023,6 @@
 	disk_indicator = disk_off;
     }
     diskicon_readbytes = 0;
->>>>>>> ff61aa86
 
     // draw to screen
 
