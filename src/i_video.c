--- conflicted
+++ resolved
@@ -998,7 +998,6 @@
 	    I_VideoBuffer[ (SCREENHEIGHT-1)*SCREENWIDTH + i] = 0x0;
     }
 
-<<<<<<< HEAD
 	// [AM] Real FPS counter
 	if (crispy_showfps)
 	{
@@ -1020,22 +1019,8 @@
 		}
 	}
 
-    if (show_diskicon && disk_indicator == disk_on)
-    {
-	if (diskicon_readbytes >= diskicon_threshold)
-	{
-	    V_BeginRead();
-	}
-    }
-    else if (disk_indicator == disk_dirty)
-    {
-	disk_indicator = disk_off;
-    }
-    diskicon_readbytes = 0;
-=======
     // Draw disk icon before blit, if necessary.
     V_DrawDiskIcon();
->>>>>>> 010e52f9
 
     // draw to screen
 
