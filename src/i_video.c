--- conflicted
+++ resolved
@@ -1220,7 +1220,7 @@
     }
 }
 
-void SetVideoMode(boolean resize_fb) // [crispy] un-static, resize_fb
+static void SetVideoMode(void)
 {
     int w, h;
     int x, y;
@@ -1359,7 +1359,7 @@
 
     // Create the 8-bit paletted and the 32-bit RGBA screenbuffer surfaces.
 
-    if (screenbuffer != NULL && resize_fb) // [crispy] resize_fb
+    if (screenbuffer != NULL)
     {
         SDL_FreeSurface(screenbuffer);
         screenbuffer = NULL;
@@ -1376,7 +1376,7 @@
     // Format of argbbuffer must match the screen pixel format because we
     // import the surface data into the texture.
 
-    if (argbbuffer != NULL && resize_fb) // [crispy] resize_fb
+    if (argbbuffer != NULL)
     {
         SDL_FreeSurface(argbbuffer);
         argbbuffer = NULL;
@@ -1485,7 +1485,7 @@
     // Create the game window; this may switch graphic modes depending
     // on configuration.
     AdjustWindowSize();
-    SetVideoMode(true); // [crispy] resize_fb
+    SetVideoMode();
 
     // Start with a clear black screen
     // (screen will be flipped after we set the palette)
@@ -1534,8 +1534,6 @@
     I_AtExit(I_ShutdownGraphics, true);
 }
 
-<<<<<<< HEAD
-=======
 // [crispy] re-initialize only the parts of the rendering stack that are really necessary
 
 void I_ReInitGraphics (int init)
@@ -1658,7 +1656,6 @@
 
 // [crispy] take screenshot of the rendered image
 
->>>>>>> 10cb5e89
 void I_RenderReadPixels(byte **data, int *w, int *h, int *p)
 {
 	SDL_Rect rect;
