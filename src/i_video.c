--- conflicted
+++ resolved
@@ -49,10 +49,6 @@
 #include "w_wad.h"
 #include "z_zone.h"
 
-<<<<<<< HEAD
-int hires = 1;
-=======
->>>>>>> 80c5186f
 int SCREENWIDTH, SCREENHEIGHT, SCREENHEIGHT_4_3;
 
 // These are (1) the window (or the full screen) that our game is rendered to
@@ -1213,11 +1209,7 @@
     }
 }
 
-<<<<<<< HEAD
-void SetVideoMode(void) // [crispy] un-static
-=======
 void SetVideoMode(boolean resize_fb) // [crispy] un-static, resize_fb
->>>>>>> 80c5186f
 {
     int w, h;
     int x, y;
@@ -1292,11 +1284,7 @@
     // Turn on vsync if we aren't in a -timedemo
     if (!singletics && mode.refresh_rate > 0)
     {
-<<<<<<< HEAD
       if (crispy->vsync) // [crispy] uncapped vsync
-=======
-      if (crispy->uncapped != UNCAPPED_ON) // [crispy] uncapped vsync
->>>>>>> 80c5186f
       {
         renderer_flags |= SDL_RENDERER_PRESENTVSYNC;
       }
@@ -1306,11 +1294,7 @@
     {
         renderer_flags |= SDL_RENDERER_SOFTWARE;
         renderer_flags &= ~SDL_RENDERER_PRESENTVSYNC;
-<<<<<<< HEAD
         crispy->vsync = false;
-=======
-        crispy->uncapped = UNCAPPED_OFF;
->>>>>>> 80c5186f
     }
 
     if (renderer != NULL)
@@ -1448,11 +1432,7 @@
     }
 
     // [crispy] run-time variable high-resolution rendering
-<<<<<<< HEAD
-    if ((hires = crispy->hires))
-=======
     if (crispy->hires)
->>>>>>> 80c5186f
     {
         SCREENWIDTH = MAXWIDTH;
         SCREENHEIGHT = MAXHEIGHT;
