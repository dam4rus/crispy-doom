--- conflicted
+++ resolved
@@ -257,22 +257,13 @@
             break;
         if (automapactive)
             AM_Drawer ();
-<<<<<<< HEAD
-        if (wipe || (viewheight != (200 <<hires) && fullscreen) )
-=======
         if (wipe || (viewheight != (200 <<crispy->hires) && fullscreen) )
->>>>>>> 80c5186f
             redrawsbar = true;
         // haleyjd 08/29/10: [STRIFE] Always redraw sbar if menu is/was active
         if (menuactivestate || (inhelpscreensstate && !inhelpscreens))
             redrawsbar = true;              // just put away the help screen
-<<<<<<< HEAD
-        ST_Drawer (viewheight == (200 << hires), redrawsbar );
-        fullscreen = viewheight == (200 << hires);
-=======
         ST_Drawer (viewheight == (200 << crispy->hires), redrawsbar );
         fullscreen = viewheight == (200 << crispy->hires);
->>>>>>> 80c5186f
         break;
       
      // haleyjd 08/23/2010: [STRIFE] No intermission
@@ -313,11 +304,7 @@
     }
 
     // see if the border needs to be updated to the screen
-<<<<<<< HEAD
-    if (gamestate == GS_LEVEL && !automapactive && scaledviewwidth != (320 << hires))
-=======
     if (gamestate == GS_LEVEL && !automapactive && scaledviewwidth != (320 << crispy->hires))
->>>>>>> 80c5186f
     {
         if (menuactive || menuactivestate || !viewactivestate)
         {
@@ -363,13 +350,8 @@
         if (automapactive)
             y = 4;
         else
-<<<<<<< HEAD
-            y = (viewwindowy >> hires)+4;
-        V_DrawPatchDirect((viewwindowx >> hires) + ((scaledviewwidth >> hires) - 68) / 2, y,
-=======
             y = (viewwindowy >> crispy->hires)+4;
         V_DrawPatchDirect((viewwindowx >> crispy->hires) + ((scaledviewwidth >> crispy->hires) - 68) / 2, y,
->>>>>>> 80c5186f
                           W_CacheLumpName (DEH_String("M_PAUSE"), PU_CACHE));
     }
 
