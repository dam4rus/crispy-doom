--- conflicted
+++ resolved
@@ -167,11 +167,7 @@
 	{
 	    if (!fixedcolormap)
 	    {
-<<<<<<< HEAD
-		index = spryscale>>(LIGHTSCALESHIFT + hires);
-=======
 		index = spryscale>>(LIGHTSCALESHIFT + crispy->hires);
->>>>>>> 80c5186f
 
 		if (index >=  MAXLIGHTSCALE )
 		    index = MAXLIGHTSCALE-1;
@@ -272,11 +268,7 @@
 	    texturecolumn = rw_offset-FixedMul(finetangent[angle],rw_distance);
 	    texturecolumn >>= FRACBITS;
 	    // calculate lighting
-<<<<<<< HEAD
-	    index = rw_scale>>(LIGHTSCALESHIFT + hires);
-=======
 	    index = rw_scale>>(LIGHTSCALESHIFT + crispy->hires);
->>>>>>> 80c5186f
 
 	    if (index >=  MAXLIGHTSCALE )
 		index = MAXLIGHTSCALE-1;
