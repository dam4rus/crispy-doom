--- conflicted
+++ resolved
@@ -263,11 +263,7 @@
 	wipe_initMelt, wipe_doMelt, wipe_exitMelt
     };
 
-<<<<<<< HEAD
-    ticks <<= hires;
-=======
     ticks <<= crispy->hires;
->>>>>>> 80c5186f
 
     // initial stuff
     if (!go)
