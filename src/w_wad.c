--- conflicted
+++ resolved
@@ -180,17 +180,15 @@
 	return NULL;
     }
 
-<<<<<<< HEAD
     // [crispy] save the file name
     wad_file->path = M_BaseName(filename);
-=======
+
     // If this is the reload file, we need to save the file handle so that we
     // can close it later on when we do a reload.
     if (reloadname)
     {
         reloadhandle = wad_file;
     }
->>>>>>> 1f87d0ba
 
     newnumlumps = numlumps;
 
