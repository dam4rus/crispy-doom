//
// Copyright(C) 1993-1996 Id Software, Inc.
// Copyright(C) 2005-2014 Simon Howard
//
// This program is free software; you can redistribute it and/or
// modify it under the terms of the GNU General Public License
// as published by the Free Software Foundation; either version 2
// of the License, or (at your option) any later version.
//
// This program is distributed in the hope that it will be useful,
// but WITHOUT ANY WARRANTY; without even the implied warranty of
// MERCHANTABILITY or FITNESS FOR A PARTICULAR PURPOSE.  See the
// GNU General Public License for more details.
//
// DESCRIPTION:
//	Handles WAD file header, directory, lump I/O.
//




#include <ctype.h>
#include <stdio.h>
#include <stdlib.h>
#include <string.h>

#include "doomtype.h"

#include "i_swap.h"
#include "i_system.h"
#include "i_video.h"
#include "m_misc.h"
#include "z_zone.h"

#include "w_wad.h"

typedef struct
{
    // Should be "IWAD" or "PWAD".
    char		identification[4];
    int			numlumps;
    int			infotableofs;
} PACKEDATTR wadinfo_t;


typedef struct
{
    int			filepos;
    int			size;
    char		name[8];
} PACKEDATTR filelump_t;

//
// GLOBALS
//

// Location of each lump on disk.
lumpinfo_t **lumpinfo;
unsigned int numlumps = 0;

// Hash table for fast lookups
static lumpindex_t *lumphash;

// Variables for the reload hack: filename of the PWAD to reload, and the
// lumps from WADs before the reload file, so we can resent numlumps and
// load the file again.
static wad_file_t *reloadhandle = NULL;
static lumpinfo_t *reloadlumps = NULL;
static char *reloadname = NULL;
static int reloadlump = -1;

// Hash function used for lump names.
unsigned int W_LumpNameHash(const char *s)
{
    // This is the djb2 string hash function, modded to work on strings
    // that have a maximum length of 8.

    unsigned int result = 5381;
    unsigned int i;

    for (i=0; i < 8 && s[i] != '\0'; ++i)
    {
        result = ((result << 5) ^ result ) ^ toupper(s[i]);
    }

    return result;
}

//
// LUMP BASED ROUTINES.
//

//
// W_AddFile
// All files are optional, but at least one file must be
//  found (PWAD, if all required lumps are present).
// Files with a .wad extension are wadlink files
//  with multiple lumps.
// Other files are single lumps with the base filename
//  for the lump name.

wad_file_t *W_AddFile (char *filename)
{
    wadinfo_t header;
    lumpindex_t i;
    wad_file_t *wad_file;
    int length;
    int startlump;
    filelump_t *fileinfo;
    filelump_t *filerover;
    lumpinfo_t *filelumps;
    int numfilelumps;

    // If the filename begins with a ~, it indicates that we should use the
    // reload hack.
    if (filename[0] == '~')
    {
        if (reloadname != NULL)
        {
            I_Error("Prefixing a WAD filename with '~' indicates that the "
                    "WAD should be reloaded\n"
                    "on each level restart, for use by level authors for "
                    "rapid development. You\n"
                    "can only reload one WAD file, and it must be the last "
                    "file in the -file list.");
        }

        reloadname = strdup(filename);
        reloadlump = numlumps;
        ++filename;
    }

    // Open the file and add to directory
    wad_file = W_OpenFile(filename);

    if (wad_file == NULL)
    {
	printf (" couldn't open %s\n", filename);
	return NULL;
    }

<<<<<<< HEAD
    // [crispy] save the file name
    wad_file->path = M_BaseName(filename);

    // If this is the reload file, we need to save the file handle so that we
    // can close it later on when we do a reload.
    if (reloadname)
    {
        reloadhandle = wad_file;
    }

    newnumlumps = numlumps;

=======
>>>>>>> f804a75c
    if (strcasecmp(filename+strlen(filename)-3 , "wad" ) )
    {
	// single lump file

        // fraggle: Swap the filepos and size here.  The WAD directory
        // parsing code expects a little-endian directory, so will swap
        // them back.  Effectively we're constructing a "fake WAD directory"
        // here, as it would appear on disk.

	fileinfo = Z_Malloc(sizeof(filelump_t), PU_STATIC, 0);
	fileinfo->filepos = LONG(0);
	fileinfo->size = LONG(wad_file->length);

        // Name the lump after the base of the filename (without the
        // extension).

	M_ExtractFileBase (filename, fileinfo->name);
	numfilelumps = 1;
    }
    else
    {
	// WAD file
        W_Read(wad_file, 0, &header, sizeof(header));

	if (strncmp(header.identification,"IWAD",4))
	{
	    // Homebrew levels?
	    if (strncmp(header.identification,"PWAD",4))
	    {
		I_Error ("Wad file %s doesn't have IWAD "
			 "or PWAD id\n", filename);
	    }

	    // ???modifiedgame = true;
	}

	header.numlumps = LONG(header.numlumps);
	header.infotableofs = LONG(header.infotableofs);
	length = header.numlumps*sizeof(filelump_t);
	fileinfo = Z_Malloc(length, PU_STATIC, 0);

        W_Read(wad_file, header.infotableofs, fileinfo, length);
	numfilelumps = header.numlumps;
    }

    // Increase size of numlumps array to accomodate the new file.
    filelumps = calloc(numfilelumps, sizeof(lumpinfo_t));
    if (filelumps == NULL)
    {
        I_Error("Failed to allocate array for lumps from new file.");
    }

    startlump = numlumps;
    numlumps += numfilelumps;
    lumpinfo = realloc(lumpinfo, numlumps * sizeof(lumpinfo_t *));
    if (lumpinfo == NULL)
    {
        I_Error("Failed to increase lumpinfo[] array size.");
    }

    filerover = fileinfo;

    for (i = startlump; i < numlumps; ++i)
    {
        lumpinfo_t *lump_p = &filelumps[i - startlump];
        lump_p->wad_file = wad_file;
        lump_p->position = LONG(filerover->filepos);
        lump_p->size = LONG(filerover->size);
        lump_p->cache = NULL;
        strncpy(lump_p->name, filerover->name, 8);
        lumpinfo[i] = lump_p;

        ++filerover;
    }

    Z_Free(fileinfo);

    if (lumphash != NULL)
    {
        Z_Free(lumphash);
        lumphash = NULL;
    }

    // If this is the reload file, we need to save some details about the
    // file so that we can close it later on when we do a reload.
    if (reloadname)
    {
        reloadhandle = wad_file;
        reloadlumps = filelumps;
    }

    return wad_file;
}



//
// W_NumLumps
//
int W_NumLumps (void)
{
    return numlumps;
}



//
// W_CheckNumForName
// Returns -1 if name not found.
//

lumpindex_t W_CheckNumForName(char* name)
{
    lumpindex_t i;

    // Do we have a hash table yet?

    if (lumphash != NULL)
    {
        int hash;

        // We do! Excellent.

        hash = W_LumpNameHash(name) % numlumps;

        for (i = lumphash[hash]; i != -1; i = lumpinfo[i]->next)
        {
            if (!strncasecmp(lumpinfo[i]->name, name, 8))
            {
                return i;
            }
        }
    }
    else
    {
        // We don't have a hash table generate yet. Linear search :-(
        //
        // scan backwards so patch lump files take precedence

        for (i = numlumps - 1; i >= 0; --i)
        {
            if (!strncasecmp(lumpinfo[i]->name, name, 8))
            {
                return i;
            }
        }
    }

    // TFB. Not found.

    return -1;
}




//
// W_GetNumForName
// Calls W_CheckNumForName, but bombs out if not found.
//
lumpindex_t W_GetNumForName(char* name)
{
    lumpindex_t i;

    i = W_CheckNumForName (name);

    if (i < 0)
    {
        I_Error ("W_GetNumForName: %s not found!", name);
    }
 
    return i;
}

int W_GetSecondNumForName (char* name)
{
    int	i, j;

    i = W_GetNumForName (name);

    for (j = i - 1; j >= 0; j--)
    {
        if (!strncasecmp(lumpinfo[j].name, name, 8))
        {
            return j;
        }
    }

    return i;
}

//
// W_LumpLength
// Returns the buffer size needed to load the given lump.
//
int W_LumpLength(lumpindex_t lump)
{
    if (lump >= numlumps)
    {
	I_Error ("W_LumpLength: %i >= numlumps", lump);
    }

    return lumpinfo[lump]->size;
}



//
// W_ReadLump
// Loads the lump into the given buffer,
//  which must be >= W_LumpLength().
//
void W_ReadLump(lumpindex_t lump, void *dest)
{
    int c;
    lumpinfo_t *l;

    if (lump >= numlumps)
    {
        I_Error ("W_ReadLump: %i >= numlumps", lump);
    }

    l = lumpinfo[lump];

    I_BeginRead();

    c = W_Read(l->wad_file, l->position, dest, l->size);

    if (c < l->size)
    {
        I_Error("W_ReadLump: only read %i of %i on lump %i",
                c, l->size, lump);
    }

    I_EndRead();
}




//
// W_CacheLumpNum
//
// Load a lump into memory and return a pointer to a buffer containing
// the lump data.
//
// 'tag' is the type of zone memory buffer to allocate for the lump
// (usually PU_STATIC or PU_CACHE).  If the lump is loaded as 
// PU_STATIC, it should be released back using W_ReleaseLumpNum
// when no longer needed (do not use Z_ChangeTag).
//

void *W_CacheLumpNum(lumpindex_t lumpnum, int tag)
{
    byte *result;
    lumpinfo_t *lump;

    if ((unsigned)lumpnum >= numlumps)
    {
	I_Error ("W_CacheLumpNum: %i >= numlumps", lumpnum);
    }

    lump = lumpinfo[lumpnum];

    // Get the pointer to return.  If the lump is in a memory-mapped
    // file, we can just return a pointer to within the memory-mapped
    // region.  If the lump is in an ordinary file, we may already
    // have it cached; otherwise, load it into memory.

    if (lump->wad_file->mapped != NULL)
    {
        // Memory mapped file, return from the mmapped region.

        result = lump->wad_file->mapped + lump->position;
    }
    else if (lump->cache != NULL)
    {
        // Already cached, so just switch the zone tag.

        result = lump->cache;
        Z_ChangeTag(lump->cache, tag);
    }
    else
    {
        // Not yet loaded, so load it now

        lump->cache = Z_Malloc(W_LumpLength(lumpnum), tag, &lump->cache);
	W_ReadLump (lumpnum, lump->cache);
        result = lump->cache;
    }
	
    return result;
}



//
// W_CacheLumpName
//
void *W_CacheLumpName(char *name, int tag)
{
    return W_CacheLumpNum(W_GetNumForName(name), tag);
}

// 
// Release a lump back to the cache, so that it can be reused later 
// without having to read from disk again, or alternatively, discarded
// if we run out of memory.
//
// Back in Vanilla Doom, this was just done using Z_ChangeTag 
// directly, but now that we have WAD mmap, things are a bit more
// complicated ...
//

void W_ReleaseLumpNum(lumpindex_t lumpnum)
{
    lumpinfo_t *lump;

    if ((unsigned)lumpnum >= numlumps)
    {
	I_Error ("W_ReleaseLumpNum: %i >= numlumps", lumpnum);
    }

    lump = lumpinfo[lumpnum];

    if (lump->wad_file->mapped != NULL)
    {
        // Memory-mapped file, so nothing needs to be done here.
    }
    else
    {
        Z_ChangeTag(lump->cache, PU_CACHE);
    }
}

void W_ReleaseLumpName(char *name)
{
    W_ReleaseLumpNum(W_GetNumForName(name));
}

#if 0

//
// W_Profile
//
int		info[2500][10];
int		profilecount;

void W_Profile (void)
{
    int		i;
    memblock_t*	block;
    void*	ptr;
    char	ch;
    FILE*	f;
    int		j;
    char	name[9];
	
	
    for (i=0 ; i<numlumps ; i++)
    {	
	ptr = lumpinfo[i].cache;
	if (!ptr)
	{
	    ch = ' ';
	    continue;
	}
	else
	{
	    block = (memblock_t *) ( (byte *)ptr - sizeof(memblock_t));
	    if (block->tag < PU_PURGELEVEL)
		ch = 'S';
	    else
		ch = 'P';
	}
	info[i][profilecount] = ch;
    }
    profilecount++;
	
    f = fopen ("waddump.txt","w");
    name[8] = 0;

    for (i=0 ; i<numlumps ; i++)
    {
	memcpy (name,lumpinfo[i].name,8);

	for (j=0 ; j<8 ; j++)
	    if (!name[j])
		break;

	for ( ; j<8 ; j++)
	    name[j] = ' ';

	fprintf (f,"%s ",name);

	for (j=0 ; j<profilecount ; j++)
	    fprintf (f,"    %c",info[i][j]);

	fprintf (f,"\n");
    }
    fclose (f);
}


#endif

// Generate a hash table for fast lookups

void W_GenerateHashTable(void)
{
    lumpindex_t i;

    // Free the old hash table, if there is one:
    if (lumphash != NULL)
    {
        Z_Free(lumphash);
    }

    // Generate hash table
    if (numlumps > 0)
    {
        lumphash = Z_Malloc(sizeof(lumpindex_t) * numlumps, PU_STATIC, NULL);

        for (i = 0; i < numlumps; ++i)
        {
            lumphash[i] = -1;
        }

        for (i = 0; i < numlumps; ++i)
        {
            unsigned int hash;

            hash = W_LumpNameHash(lumpinfo[i]->name) % numlumps;

            // Hook into the hash table

            lumpinfo[i]->next = lumphash[hash];
            lumphash[hash] = i;
        }
    }

    // All done!
}

// The Doom reload hack. The idea here is that if you give a WAD file to -file
// prefixed with the ~ hack, that WAD file will be reloaded each time a new
// level is loaded. This lets you use a level editor in parallel and make
// incremental changes to the level you're working on without having to restart
// the game after every change.
// But: the reload feature is a fragile hack...
void W_Reload(void)
{
    char *filename;
    lumpindex_t i;

    if (reloadname == NULL)
    {
        return;
    }

    // We must free any lumps being cached from the PWAD we're about to reload:
    for (i = reloadlump; i < numlumps; ++i)
    {
        if (lumpinfo[i]->cache != NULL)
        {
            Z_Free(lumpinfo[i]->cache);
        }
    }

    // Reset numlumps to remove the reload WAD file:
    numlumps = reloadlump;

    // Now reload the WAD file.
    filename = reloadname;

    W_CloseFile(reloadhandle);
    free(reloadlumps);

    reloadname = NULL;
    reloadlump = -1;
    reloadhandle = NULL;
    W_AddFile(filename);
    free(filename);

    // The WAD directory has changed, so we have to regenerate the
    // fast lookup hashtable:
    W_GenerateHashTable();
}
<|MERGE_RESOLUTION|>--- conflicted
+++ resolved
@@ -139,21 +139,9 @@
 	return NULL;
     }
 
-<<<<<<< HEAD
     // [crispy] save the file name
     wad_file->path = M_BaseName(filename);
 
-    // If this is the reload file, we need to save the file handle so that we
-    // can close it later on when we do a reload.
-    if (reloadname)
-    {
-        reloadhandle = wad_file;
-    }
-
-    newnumlumps = numlumps;
-
-=======
->>>>>>> f804a75c
     if (strcasecmp(filename+strlen(filename)-3 , "wad" ) )
     {
 	// single lump file
@@ -328,15 +316,15 @@
     return i;
 }
 
-int W_GetSecondNumForName (char* name)
-{
-    int	i, j;
+lumpindex_t W_GetSecondNumForName (char* name)
+{
+    lumpindex_t	i, j;
 
     i = W_GetNumForName (name);
 
     for (j = i - 1; j >= 0; j--)
     {
-        if (!strncasecmp(lumpinfo[j].name, name, 8))
+        if (!strncasecmp(lumpinfo[j]->name, name, 8))
         {
             return j;
         }
