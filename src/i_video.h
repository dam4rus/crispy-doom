--- conflicted
+++ resolved
@@ -25,11 +25,6 @@
 
 // Screen width and height.
 
-<<<<<<< HEAD
-extern int hires; // [crispy]
-
-=======
->>>>>>> 80c5186f
 #define ORIGWIDTH  320 // [crispy]
 #define ORIGHEIGHT 200 // [crispy]
 
