--- conflicted
+++ resolved
@@ -421,41 +421,30 @@
 static GameMission_t IdentifyIWADByName(char *name, int mask)
 {
     size_t i;
-<<<<<<< HEAD
     GameMission_t mission;
+    char *p;
+
+    p = strrchr(name, DIR_SEPARATOR);
+
+    if (p != NULL)
+    {
+        name = p + 1;
+    }
 
     mission = none;
 
     for (i=0; i<arrlen(iwads); ++i)
     {
-        char *iwadname;
+        // Check if the filename is this IWAD name.
 
         // Only use supported missions:
 
         if (((1 << iwads[i].mission) & mask) == 0)
             continue;
 
-        iwadname = DEH_String(iwads[i].name);
-=======
-    char *p;
-
-    // Trim down the name to just the filename, ignoring the path.
-
-    p = strrchr(name, DIR_SEPARATOR);
->>>>>>> df292a6d
-
-    if (p != NULL)
-    {
-        name = p + 1;
-    }
-
-    gamemission = none;
-
-    for (i=0; i<arrlen(iwads); ++i)
-    {
-        // Check if the filename is this IWAD name.
-
-        if (!strcasecmp(name, DEH_String(iwads[i].name)))
+        // Check if it ends in this IWAD name.
+
+        if (!strcasecmp(name, iwadname))
         {
             mission = iwads[i].mission;
             break;
