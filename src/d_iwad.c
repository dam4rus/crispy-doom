--- conflicted
+++ resolved
@@ -47,6 +47,7 @@
     { "doom.wad",     doom,      retail,     "Doom" },
     { "doom1.wad",    doom,      shareware,  "Doom Shareware" },
     { "chex.wad",     doom,      shareware,  "Chex Quest" },
+    { "hacx.wad",     doom2,     commercial, "Hacx" },
     { "heretic.wad",  heretic,   retail,     "Heretic" },
     { "heretic1.wad", heretic,   shareware,  "Heretic Shareware" },
     { "hexen.wad",    hexen,     commercial, "Hexen" },
@@ -330,38 +331,6 @@
 
 #endif
 
-<<<<<<< HEAD
-=======
-static struct 
-{
-    char *name;
-    GameMission_t mission;
-} iwads[] = {
-    {"doom2.wad",    doom2},
-    {"plutonia.wad", pack_plut},
-    {"tnt.wad",      pack_tnt},
-    {"doom.wad",     doom},
-    {"doom1.wad",    doom},
-    {"chex.wad",     doom},
-    {"hacx.wad",     doom2},
-};
-
-// Hack for chex quest mode
-
-static void CheckSpecialIWADs(char *iwad_name)
-{
-    if (!strcasecmp(iwad_name, "chex.wad"))
-    {
-        gameversion = exe_chex;
-    }
-
-    if (!strcasecmp(iwad_name, "hacx.wad"))
-    {
-        gameversion = exe_hacx;
-    }
-}
-
->>>>>>> 678a8f9a
 // Returns true if the specified path is a path to a file
 // of the specified name.
 
@@ -437,12 +406,7 @@
 
         if (filename != NULL)
         {
-<<<<<<< HEAD
             *mission = iwads[i].mission;
-=======
-            CheckSpecialIWADs(iwads[i].name);
-            gamemission = iwads[i].mission;
->>>>>>> 678a8f9a
 
             return filename;
         }
@@ -480,12 +444,7 @@
         if (!strcasecmp(name + strlen(name) - strlen(iwadname), 
                         iwadname))
         {
-<<<<<<< HEAD
             mission = iwads[i].mission;
-=======
-            CheckSpecialIWADs(iwads[i].name);
-            gamemission = iwads[i].mission;
->>>>>>> 678a8f9a
             break;
         }
     }
@@ -743,222 +702,13 @@
     result = malloc(sizeof(iwad_t *) * (arrlen(iwads) + 1));
     result_len = 0;
 
-<<<<<<< HEAD
     // Try to find all IWADs
-=======
-    if (gameversion == exe_chex)
-    {
-        return "chex.wad";
-    }
-
-    // Hacx hack
-
-    if (gameversion == exe_hacx)
-    {
-        return "hacx.wad";
-    }
-
-    // Find what subdirectory to use for savegames
-    //
-    // They should be stored in something like
-    //    ~/.chocolate-doom/savegames/doom.wad/
-    //
-    // The directory depends on the IWAD, so that savegames for
-    // different IWADs are kept separate.
-    //
-    // Note that we match on gamemission rather than on IWAD name.
-    // This ensures that doom1.wad and doom.wad saves are stored
-    // in the same place.
->>>>>>> 678a8f9a
 
     for (i=0; i<arrlen(iwads); ++i)
     {
         if (((1 << iwads[i].mission) & mask) == 0)
         {
-<<<<<<< HEAD
             continue;
-=======
-            return iwads[i].name;
-        }
-    }
-    
-    return NULL;
-}
-// 
-// SetSaveGameDir
-//
-// Chooses the directory used to store saved games.
-//
-
-void D_SetSaveGameDir(void)
-{
-    char *iwad_name;
-
-    if (!strcmp(configdir, ""))
-    {
-        // Use the current directory, just like configdir.
-
-        savegamedir = strdup("");
-    }
-    else
-    {
-        // Directory for savegames
-
-        iwad_name = SaveGameIWADName();
-
-        if (iwad_name == NULL) 
-        {
-            iwad_name = "unknown.wad";
-        }
-
-        savegamedir = Z_Malloc(strlen(configdir) + 30, PU_STATIC, 0);
-        sprintf(savegamedir, "%ssavegames%c", configdir,
-                             DIR_SEPARATOR);
-
-        M_MakeDirectory(savegamedir);
-
-        sprintf(savegamedir + strlen(savegamedir), "%s%c",
-                iwad_name, DIR_SEPARATOR);
-
-        M_MakeDirectory(savegamedir);
-    }
-}
-
-// Strings for dehacked replacements of the startup banner
-//
-// These are from the original source: some of them are perhaps
-// not used in any dehacked patches
-
-static char *banners[] = 
-{
-    // doom2.wad
-    "                         "
-    "DOOM 2: Hell on Earth v%i.%i"
-    "                           ",
-    // doom1.wad
-    "                            "
-    "DOOM Shareware Startup v%i.%i"
-    "                           ",
-    // doom.wad
-    "                            "
-    "DOOM Registered Startup v%i.%i"
-    "                           ",
-    // Registered DOOM uses this
-    "                          "
-    "DOOM System Startup v%i.%i"
-    "                          ",
-    // doom.wad (Ultimate DOOM)
-    "                         "
-    "The Ultimate DOOM Startup v%i.%i"
-    "                        ",
-    // tnt.wad
-    "                     "
-    "DOOM 2: TNT - Evilution v%i.%i"
-    "                           ",
-    // plutonia.wad
-    "                   "
-    "DOOM 2: Plutonia Experiment v%i.%i"
-    "                           ",
-};
-
-//
-// Get game name: if the startup banner has been replaced, use that.
-// Otherwise, use the name given
-// 
-
-static char *GetGameName(char *gamename)
-{
-    size_t i;
-    char *deh_sub;
-
-    for (i=0; i<arrlen(banners); ++i)
-    {
-        // Has the banner been replaced?
-
-        deh_sub = DEH_String(banners[i]);
-
-        if (deh_sub != banners[i])
-        {
-            // Has been replaced
-            // We need to expand via printf to include the Doom version 
-            // number
-            // We also need to cut off spaces to get the basic name
-
-            gamename = Z_Malloc(strlen(deh_sub) + 10, PU_STATIC, 0);
-            sprintf(gamename, deh_sub, DOOM_VERSION / 100, DOOM_VERSION % 100);
-
-            while (gamename[0] != '\0' && isspace(gamename[0]))
-                strcpy(gamename, gamename+1);
-
-            while (gamename[0] != '\0' && isspace(gamename[strlen(gamename)-1]))
-                gamename[strlen(gamename) - 1] = '\0';
-            
-            return gamename;
-        }
-    }
-
-    return gamename;
-}
-
-
-//
-// Find out what version of Doom is playing.
-//
-
-void D_IdentifyVersion(void)
-{
-    // gamemission is set up by the D_FindIWAD function.  But if 
-    // we specify '-iwad', we have to identify using 
-    // IdentifyIWADByName.  However, if the iwad does not match
-    // any known IWAD name, we may have a dilemma.  Try to 
-    // identify by its contents.
-
-    if (gamemission == none)
-    {
-        unsigned int i;
-
-        for (i=0; i<numlumps; ++i)
-        {
-            if (!strncasecmp(lumpinfo[i].name, "MAP01", 8))
-            {
-                gamemission = doom2;
-                break;
-            } 
-            else if (!strncasecmp(lumpinfo[i].name, "E1M1", 8))
-            {
-                gamemission = doom;
-                break;
-            }
-        }
-
-        if (gamemission == none)
-        {
-            // Still no idea.  I don't think this is going to work.
-
-            I_Error("Unknown or invalid IWAD file.");
-        }
-    }
-
-    // Make sure gamemode is set up correctly
-
-    if (gamemission == doom)
-    {
-        // Doom 1.  But which version?
-
-        if (W_CheckNumForName("E4M1") > 0)
-        {
-            // Ultimate Doom
-
-            gamemode = retail;
-        } 
-        else if (W_CheckNumForName("E3M1") > 0)
-        {
-            gamemode = registered;
-        }
-        else
-        {
-            gamemode = shareware;
->>>>>>> 678a8f9a
         }
 
         filename = D_FindWADByName(iwads[i].name);
