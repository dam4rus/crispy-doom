--- conflicted
+++ resolved
@@ -189,17 +189,10 @@
 // Joystick controls
 //
 
-<<<<<<< HEAD
 int joybfire = 0; 
 int joybstrafe = 1; 
 int joybuse = 3; 
 int joybspeed = 29;
-=======
-int joybfire = 0;
-int joybstrafe = 1;
-int joybuse = 3;
-int joybspeed = 2;
->>>>>>> 81b5839a
 
 int joybstrafeleft = -1;
 int joybstraferight = -1;
