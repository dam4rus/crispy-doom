--- conflicted
+++ resolved
@@ -28,21 +28,21 @@
 
 int key_right = KEY_RIGHTARROW;
 int key_left = KEY_LEFTARROW;
-int key_reverse = 0;
+int key_reverse = 0; // [crispy]
 
 int key_up = KEY_UPARROW;
-int key_alt_up = 'w';
+int key_alt_up = 'w'; // [crispy]
 int key_down = KEY_DOWNARROW; 
-int key_alt_down = 's';
+int key_alt_down = 's'; // [crispy]
 int key_strafeleft = ',';
-int key_alt_strafeleft = 'a';
+int key_alt_strafeleft = 'a'; // [crispy]
 int key_straferight = '.';
-int key_alt_straferight = 'd';
+int key_alt_straferight = 'd'; // [crispy]
 int key_fire = KEY_RCTRL;
 int key_use = ' ';
 int key_strafe = KEY_RALT;
 int key_speed = KEY_RSHIFT; 
-int key_toggleautorun = KEY_CAPSLOCK;
+int key_toggleautorun = KEY_CAPSLOCK; // [crispy]
 
 // 
 // Heretic keyboard controls
@@ -109,7 +109,7 @@
 int mousebstraferight = -1;
 int mousebbackward = -1;
 int mousebuse = -1;
-int mousebmouselook = -1;
+int mousebmouselook = -1; // [crispy]
 
 int mousebprevweapon = 4;
 int mousebnextweapon = 3;
@@ -152,8 +152,8 @@
 int key_map_grid      = 'g';
 int key_map_mark      = 'm';
 int key_map_clearmark = 'c';
-int key_map_overlay   = 'o';
-int key_map_rotate    = 'r';
+int key_map_overlay   = 'o'; // [crispy]
+int key_map_rotate    = 'r'; // [crispy]
 
 // menu keys:
 
@@ -182,8 +182,8 @@
 int key_menu_incscreen = KEY_EQUALS;
 int key_menu_decscreen = KEY_MINUS;
 int key_menu_screenshot = 0;
-int key_menu_nextlevel = 0;
-int key_menu_reloadlevel = 0;
+int key_menu_nextlevel = 0; // [crispy]
+int key_menu_reloadlevel = 0; // [crispy]
 
 
 //
@@ -216,63 +216,16 @@
 
 void M_BindBaseControls(void)
 {
-<<<<<<< HEAD
-    M_BindVariable("key_right",          &key_right);
-    M_BindVariable("key_left",           &key_left);
-    M_BindVariable("key_up",             &key_up);
-    M_BindVariable("key_alt_up",         &key_alt_up);
-    M_BindVariable("key_down",           &key_down);
-    M_BindVariable("key_alt_down",       &key_alt_down);
-    M_BindVariable("key_strafeleft",     &key_strafeleft);
-    M_BindVariable("key_alt_strafeleft",     &key_alt_strafeleft);
-    M_BindVariable("key_straferight",    &key_straferight);
-    M_BindVariable("key_alt_straferight",    &key_alt_straferight);
-    M_BindVariable("key_fire",           &key_fire);
-    M_BindVariable("key_use",            &key_use);
-    M_BindVariable("key_strafe",         &key_strafe);
-    M_BindVariable("key_speed",          &key_speed);
-
-    M_BindVariable("mouseb_fire",        &mousebfire);
-    M_BindVariable("mouseb_strafe",      &mousebstrafe);
-    M_BindVariable("mouseb_forward",     &mousebforward);
-
-    M_BindVariable("joyb_fire",          &joybfire);
-    M_BindVariable("joyb_strafe",        &joybstrafe);
-    M_BindVariable("joyb_use",           &joybuse);
-    M_BindVariable("joyb_speed",         &joybspeed);
-
-    M_BindVariable("joyb_menu_activate", &joybmenu);
-
-    // Extra controls that are not in the Vanilla versions:
-
-    M_BindVariable("joyb_strafeleft",    &joybstrafeleft);
-    M_BindVariable("joyb_straferight",   &joybstraferight);
-    M_BindVariable("mouseb_strafeleft",  &mousebstrafeleft);
-    M_BindVariable("mouseb_straferight", &mousebstraferight);
-    M_BindVariable("mouseb_use",         &mousebuse);
-    M_BindVariable("mouseb_backward",    &mousebbackward);
-    M_BindVariable("dclick_use",         &dclick_use);
-    M_BindVariable("key_pause",          &key_pause);
-    M_BindVariable("key_message_refresh", &key_message_refresh);
-
-    M_BindVariable("key_lookup",         &key_lookup);
-    M_BindVariable("key_lookdown",       &key_lookdown);
-    M_BindVariable("key_lookcenter",     &key_lookcenter);
-
-    M_BindVariable("key_jump",           &key_jump);
-    M_BindVariable("mouseb_jump",        &mousebjump);
-    M_BindVariable("joyb_jump",          &joybjump);
-
-    M_BindVariable("mouseb_mouselook",   &mousebmouselook);
-    M_BindVariable("key_reverse",        &key_reverse);
-    M_BindVariable("key_toggleautorun",  &key_toggleautorun);
-=======
     M_BindIntVariable("key_right",          &key_right);
     M_BindIntVariable("key_left",           &key_left);
     M_BindIntVariable("key_up",             &key_up);
+    M_BindIntVariable("key_alt_up",         &key_alt_up); // [crispy]
     M_BindIntVariable("key_down",           &key_down);
+    M_BindIntVariable("key_alt_down",       &key_alt_down); // [crispy]
     M_BindIntVariable("key_strafeleft",     &key_strafeleft);
+    M_BindIntVariable("key_alt_strafeleft",  &key_alt_strafeleft); // [crispy]
     M_BindIntVariable("key_straferight",    &key_straferight);
+    M_BindIntVariable("key_alt_straferight", &key_alt_straferight); // [crispy]
     M_BindIntVariable("key_fire",           &key_fire);
     M_BindIntVariable("key_use",            &key_use);
     M_BindIntVariable("key_strafe",         &key_strafe);
@@ -300,7 +253,18 @@
     M_BindIntVariable("dclick_use",          &dclick_use);
     M_BindIntVariable("key_pause",           &key_pause);
     M_BindIntVariable("key_message_refresh", &key_message_refresh);
->>>>>>> b39121c6
+
+    M_BindIntVariable("key_lookup",         &key_lookup); // [crispy]
+    M_BindIntVariable("key_lookdown",       &key_lookdown); // [crispy]
+    M_BindIntVariable("key_lookcenter",     &key_lookcenter); // [crispy]
+
+    M_BindIntVariable("key_jump",           &key_jump); // [crispy]
+    M_BindIntVariable("mouseb_jump",        &mousebjump); // [crispy]
+    M_BindIntVariable("joyb_jump",          &joybjump); // [crispy]
+
+    M_BindIntVariable("mouseb_mouselook",   &mousebmouselook); // [crispy]
+    M_BindIntVariable("key_reverse",        &key_reverse); // [crispy]
+    M_BindIntVariable("key_toggleautorun",  &key_toggleautorun); // [crispy]
 }
 
 void M_BindHereticControls(void)
@@ -309,26 +273,16 @@
     M_BindIntVariable("key_flydown",        &key_flydown);
     M_BindIntVariable("key_flycenter",      &key_flycenter);
 
-<<<<<<< HEAD
-    M_BindVariable("key_invleft",        &key_invleft);
-    M_BindVariable("key_invright",       &key_invright);
-    M_BindVariable("key_useartifact",    &key_useartifact);
-=======
-    M_BindIntVariable("key_lookup",         &key_lookup);
-    M_BindIntVariable("key_lookdown",       &key_lookdown);
-    M_BindIntVariable("key_lookcenter",     &key_lookcenter);
+    // [crispy] key_look* moved to M_BindBaseControls()
 
     M_BindIntVariable("key_invleft",        &key_invleft);
     M_BindIntVariable("key_invright",       &key_invright);
     M_BindIntVariable("key_useartifact",    &key_useartifact);
->>>>>>> b39121c6
 }
 
 void M_BindHexenControls(void)
 {
-    M_BindIntVariable("key_jump",           &key_jump);
-    M_BindIntVariable("mouseb_jump",        &mousebjump);
-    M_BindIntVariable("joyb_jump",          &joybjump);
+    // [crispy] *_jump moved to M_BindBaseControls()
 
     M_BindIntVariable("key_arti_all",             &key_arti_all);
     M_BindIntVariable("key_arti_health",          &key_arti_health);
@@ -398,22 +352,6 @@
 
 void M_BindMapControls(void)
 {
-<<<<<<< HEAD
-    M_BindVariable("key_map_north",      &key_map_north);
-    M_BindVariable("key_map_south",      &key_map_south);
-    M_BindVariable("key_map_east",       &key_map_east);
-    M_BindVariable("key_map_west",       &key_map_west);
-    M_BindVariable("key_map_zoomin",     &key_map_zoomin);
-    M_BindVariable("key_map_zoomout",    &key_map_zoomout);
-    M_BindVariable("key_map_toggle",     &key_map_toggle);
-    M_BindVariable("key_map_maxzoom",    &key_map_maxzoom);
-    M_BindVariable("key_map_follow",     &key_map_follow);
-    M_BindVariable("key_map_grid",       &key_map_grid);
-    M_BindVariable("key_map_mark",       &key_map_mark);
-    M_BindVariable("key_map_clearmark",  &key_map_clearmark);
-    M_BindVariable("key_map_overlay",    &key_map_overlay);
-    M_BindVariable("key_map_rotate",     &key_map_rotate);
-=======
     M_BindIntVariable("key_map_north",      &key_map_north);
     M_BindIntVariable("key_map_south",      &key_map_south);
     M_BindIntVariable("key_map_east",       &key_map_east);
@@ -426,42 +364,12 @@
     M_BindIntVariable("key_map_grid",       &key_map_grid);
     M_BindIntVariable("key_map_mark",       &key_map_mark);
     M_BindIntVariable("key_map_clearmark",  &key_map_clearmark);
->>>>>>> b39121c6
+    M_BindIntVariable("key_map_overlay",    &key_map_overlay); // [crispy]
+    M_BindIntVariable("key_map_rotate",     &key_map_rotate); // [crispy]
 }
 
 void M_BindMenuControls(void)
 {
-<<<<<<< HEAD
-    M_BindVariable("key_menu_activate",  &key_menu_activate);
-    M_BindVariable("key_menu_up",        &key_menu_up);
-    M_BindVariable("key_menu_down",      &key_menu_down);
-    M_BindVariable("key_menu_left",      &key_menu_left);
-    M_BindVariable("key_menu_right",     &key_menu_right);
-    M_BindVariable("key_menu_back",      &key_menu_back);
-    M_BindVariable("key_menu_forward",   &key_menu_forward);
-    M_BindVariable("key_menu_confirm",   &key_menu_confirm);
-    M_BindVariable("key_menu_abort",     &key_menu_abort);
-
-    M_BindVariable("key_menu_help",      &key_menu_help);
-    M_BindVariable("key_menu_save",      &key_menu_save);
-    M_BindVariable("key_menu_load",      &key_menu_load);
-    M_BindVariable("key_menu_volume",    &key_menu_volume);
-    M_BindVariable("key_menu_detail",    &key_menu_detail);
-    M_BindVariable("key_menu_qsave",     &key_menu_qsave);
-    M_BindVariable("key_menu_endgame",   &key_menu_endgame);
-    M_BindVariable("key_menu_messages",  &key_menu_messages);
-    M_BindVariable("key_menu_qload",     &key_menu_qload);
-    M_BindVariable("key_menu_quit",      &key_menu_quit);
-    M_BindVariable("key_menu_gamma",     &key_menu_gamma);
-
-    M_BindVariable("key_menu_incscreen", &key_menu_incscreen);
-    M_BindVariable("key_menu_decscreen", &key_menu_decscreen);
-    M_BindVariable("key_menu_screenshot",&key_menu_screenshot);
-    M_BindVariable("key_menu_nextlevel", &key_menu_nextlevel);
-    M_BindVariable("key_menu_reloadlevel", &key_menu_reloadlevel);
-    M_BindVariable("key_demo_quit",      &key_demo_quit);
-    M_BindVariable("key_spy",            &key_spy);
-=======
     M_BindIntVariable("key_menu_activate",  &key_menu_activate);
     M_BindIntVariable("key_menu_up",        &key_menu_up);
     M_BindIntVariable("key_menu_down",      &key_menu_down);
@@ -489,7 +397,8 @@
     M_BindIntVariable("key_menu_screenshot",&key_menu_screenshot);
     M_BindIntVariable("key_demo_quit",      &key_demo_quit);
     M_BindIntVariable("key_spy",            &key_spy);
->>>>>>> b39121c6
+    M_BindIntVariable("key_menu_nextlevel", &key_menu_nextlevel); // [crispy]
+    M_BindIntVariable("key_menu_reloadlevel", &key_menu_reloadlevel); // [crispy]
 }
 
 void M_BindChatControls(unsigned int num_players)
