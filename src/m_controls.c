//
// Copyright(C) 1993-1996 Id Software, Inc.
// Copyright(C) 1993-2008 Raven Software
// Copyright(C) 2005-2014 Simon Howard
//
// This program is free software; you can redistribute it and/or
// modify it under the terms of the GNU General Public License
// as published by the Free Software Foundation; either version 2
// of the License, or (at your option) any later version.
//
// This program is distributed in the hope that it will be useful,
// but WITHOUT ANY WARRANTY; without even the implied warranty of
// MERCHANTABILITY or FITNESS FOR A PARTICULAR PURPOSE.  See the
// GNU General Public License for more details.
//

#include <stdio.h>

#include "doomtype.h"
#include "doomkeys.h"

#include "m_config.h"
#include "m_misc.h"

//
// Keyboard controls
//

int key_right = KEY_RIGHTARROW;
int key_left = KEY_LEFTARROW;
int key_reverse = 0; // [crispy]

int key_up = KEY_UPARROW;
int key_alt_up = 'w'; // [crispy]
int key_down = KEY_DOWNARROW; 
int key_alt_down = 's'; // [crispy]
int key_strafeleft = ',';
int key_alt_strafeleft = 'a'; // [crispy]
int key_straferight = '.';
int key_alt_straferight = 'd'; // [crispy]
int key_fire = KEY_RCTRL;
int key_use = ' ';
int key_strafe = KEY_RALT;
int key_speed = KEY_RSHIFT; 
int key_toggleautorun = KEY_CAPSLOCK; // [crispy]
int key_togglenovert = 0; // [crispy]

// 
// Heretic keyboard controls
//
 
int key_flyup = KEY_PGUP;
int key_flydown = KEY_INS;
int key_flycenter = KEY_HOME;

int key_lookup = KEY_PGDN;
int key_lookdown = KEY_DEL;
int key_lookcenter = KEY_END;

int key_invleft = '[';
int key_invright = ']';
int key_useartifact = KEY_ENTER;

int key_arti_quartz = 0;
int key_arti_urn = 0;
int key_arti_bomb = 0;
int key_arti_tome = 127;
int key_arti_ring = 0;
int key_arti_chaosdevice = 0;
int key_arti_shadowsphere = 0;
int key_arti_wings = 0;
int key_arti_torch = 0;

//
// Hexen key controls
//

int key_jump = '/';

int key_arti_all             = KEY_BACKSPACE;
int key_arti_health          = '\\';
int key_arti_poisonbag       = '0';
int key_arti_blastradius     = '9';
int key_arti_teleport        = '8';
int key_arti_teleportother   = '7';
int key_arti_egg             = '6';
int key_arti_invulnerability = '5';

//
// Strife key controls
//
// haleyjd 09/01/10
//

// Note: Strife also uses key_invleft, key_invright, key_jump, key_lookup, and
// key_lookdown, but with different default values.

int key_usehealth = 'h';
int key_invquery  = 'q';
int key_mission   = 'w';
int key_invpop    = 'z';
int key_invkey    = 'k';
int key_invhome   = KEY_HOME;
int key_invend    = KEY_END;
int key_invuse    = KEY_ENTER;
int key_invdrop   = KEY_BACKSPACE;


//
// Mouse controls
//

int mousebfire = 0;
int mousebstrafe = 1;
int mousebforward = 2;

int mousebjump = -1;

int mousebstrafeleft = -1;
int mousebstraferight = -1;
int mousebbackward = -1;
int mousebuse = -1;
int mousebmouselook = -1; // [crispy]
int mousebreverse = -1; // [crispy]

<<<<<<< HEAD
int mousebprevweapon = 4; // [crispy]
int mousebnextweapon = 3; // [crispy]

=======
int mousebprevweapon = -1;
int mousebnextweapon = -1;
int mousebinvleft = -1;
int mousebinvright = -1;
>>>>>>> ae2ee6c8

int key_message_refresh = KEY_ENTER;
int key_pause = KEY_PAUSE;
int key_demo_quit = 'q';
int key_spy = KEY_F12;

// Multiplayer chat keys:

int key_multi_msg = 't';
int key_multi_msgplayer[8];

// Weapon selection keys:

int key_weapon1 = '1';
int key_weapon2 = '2';
int key_weapon3 = '3';
int key_weapon4 = '4';
int key_weapon5 = '5';
int key_weapon6 = '6';
int key_weapon7 = '7';
int key_weapon8 = '8';
int key_prevweapon = 0;
int key_nextweapon = 0;

// Map control keys:

int key_map_north     = KEY_UPARROW;
int key_map_south     = KEY_DOWNARROW;
int key_map_east      = KEY_RIGHTARROW;
int key_map_west      = KEY_LEFTARROW;
int key_map_zoomin    = '=';
int key_map_zoomout   = '-';
int key_map_toggle    = KEY_TAB;
int key_map_maxzoom   = '0';
int key_map_follow    = 'f';
int key_map_grid      = 'g';
int key_map_mark      = 'm';
int key_map_clearmark = 'c';
int key_map_overlay   = 'o'; // [crispy]
int key_map_rotate    = 'r'; // [crispy]

// menu keys:

int key_menu_activate  = KEY_ESCAPE;
int key_menu_up        = KEY_UPARROW;
int key_menu_down      = KEY_DOWNARROW;
int key_menu_left      = KEY_LEFTARROW;
int key_menu_right     = KEY_RIGHTARROW;
int key_menu_back      = KEY_BACKSPACE;
int key_menu_forward   = KEY_ENTER;
int key_menu_confirm   = 'y';
int key_menu_abort     = 'n';

int key_menu_help      = KEY_F1;
int key_menu_save      = KEY_F2;
int key_menu_load      = KEY_F3;
int key_menu_volume    = KEY_F4;
int key_menu_detail    = KEY_F5;
int key_menu_qsave     = KEY_F6;
int key_menu_endgame   = KEY_F7;
int key_menu_messages  = KEY_F8;
int key_menu_qload     = KEY_F9;
int key_menu_quit      = KEY_F10;
int key_menu_gamma     = KEY_F11;

int key_menu_incscreen = KEY_EQUALS;
int key_menu_decscreen = KEY_MINUS;
int key_menu_screenshot = 0;
int key_menu_cleanscreenshot = 0; // [crispy]
int key_menu_del = KEY_DEL; // [crispy]
int key_menu_nextlevel = 0; // [crispy]
int key_menu_reloadlevel = 0; // [crispy]


//
// Joystick controls
//

int joybfire = 0;
int joybstrafe = 1;
int joybuse = 3;
int joybspeed = 2;

int joybstrafeleft = -1;
int joybstraferight = -1;

int joybjump = -1;

int joybprevweapon = -1;
int joybnextweapon = -1;

int joybmenu = -1;
int joybautomap = -1;

// Control whether if a mouse button is double clicked, it acts like 
// "use" has been pressed

int dclick_use = 1;
 
// 
// Bind all of the common controls used by Doom and all other games.
//

void M_BindBaseControls(void)
{
    M_BindIntVariable("key_right",          &key_right);
    M_BindIntVariable("key_left",           &key_left);
    M_BindIntVariable("key_up",             &key_up);
    M_BindIntVariable("key_alt_up",         &key_alt_up); // [crispy]
    M_BindIntVariable("key_down",           &key_down);
    M_BindIntVariable("key_alt_down",       &key_alt_down); // [crispy]
    M_BindIntVariable("key_strafeleft",     &key_strafeleft);
    M_BindIntVariable("key_alt_strafeleft",  &key_alt_strafeleft); // [crispy]
    M_BindIntVariable("key_straferight",    &key_straferight);
    M_BindIntVariable("key_alt_straferight", &key_alt_straferight); // [crispy]
    M_BindIntVariable("key_fire",           &key_fire);
    M_BindIntVariable("key_use",            &key_use);
    M_BindIntVariable("key_strafe",         &key_strafe);
    M_BindIntVariable("key_speed",          &key_speed);

    M_BindIntVariable("mouseb_fire",        &mousebfire);
    M_BindIntVariable("mouseb_strafe",      &mousebstrafe);
    M_BindIntVariable("mouseb_forward",     &mousebforward);

    M_BindIntVariable("joyb_fire",          &joybfire);
    M_BindIntVariable("joyb_strafe",        &joybstrafe);
    M_BindIntVariable("joyb_use",           &joybuse);
    M_BindIntVariable("joyb_speed",         &joybspeed);

    M_BindIntVariable("joyb_menu_activate", &joybmenu);
    M_BindIntVariable("joyb_toggle_automap", &joybautomap);

    // Extra controls that are not in the Vanilla versions:

    M_BindIntVariable("joyb_strafeleft",     &joybstrafeleft);
    M_BindIntVariable("joyb_straferight",    &joybstraferight);
    M_BindIntVariable("mouseb_strafeleft",   &mousebstrafeleft);
    M_BindIntVariable("mouseb_straferight",  &mousebstraferight);
    M_BindIntVariable("mouseb_use",          &mousebuse);
    M_BindIntVariable("mouseb_backward",     &mousebbackward);
    M_BindIntVariable("dclick_use",          &dclick_use);
    M_BindIntVariable("key_pause",           &key_pause);
    M_BindIntVariable("key_message_refresh", &key_message_refresh);

    M_BindIntVariable("key_lookup",         &key_lookup); // [crispy]
    M_BindIntVariable("key_lookdown",       &key_lookdown); // [crispy]
    M_BindIntVariable("key_lookcenter",     &key_lookcenter); // [crispy]

    M_BindIntVariable("key_jump",           &key_jump); // [crispy]
    M_BindIntVariable("mouseb_jump",        &mousebjump); // [crispy]
    M_BindIntVariable("joyb_jump",          &joybjump); // [crispy]

    M_BindIntVariable("mouseb_mouselook",   &mousebmouselook); // [crispy]
    M_BindIntVariable("mouseb_reverse",     &mousebreverse); // [crispy]
    M_BindIntVariable("key_reverse",        &key_reverse); // [crispy]
    M_BindIntVariable("key_toggleautorun",  &key_toggleautorun); // [crispy]
    M_BindIntVariable("key_togglenovert",   &key_togglenovert); // [crispy]
}

void M_BindHereticControls(void)
{
    M_BindIntVariable("key_flyup",          &key_flyup);
    M_BindIntVariable("key_flydown",        &key_flydown);
    M_BindIntVariable("key_flycenter",      &key_flycenter);

    // [crispy] key_look* moved to M_BindBaseControls()

    M_BindIntVariable("key_invleft",        &key_invleft);
    M_BindIntVariable("key_invright",       &key_invright);
    M_BindIntVariable("key_useartifact",    &key_useartifact);

    M_BindIntVariable("mouseb_invleft", &mousebinvleft);
    M_BindIntVariable("mouseb_invright", &mousebinvright);

    M_BindIntVariable("key_arti_quartz",        &key_arti_quartz);
    M_BindIntVariable("key_arti_urn",           &key_arti_urn);
    M_BindIntVariable("key_arti_bomb",          &key_arti_bomb);
    M_BindIntVariable("key_arti_tome",          &key_arti_tome);
    M_BindIntVariable("key_arti_ring",          &key_arti_ring);
    M_BindIntVariable("key_arti_chaosdevice",   &key_arti_chaosdevice);
    M_BindIntVariable("key_arti_shadowsphere",  &key_arti_shadowsphere);
    M_BindIntVariable("key_arti_wings",         &key_arti_wings);
    M_BindIntVariable("key_arti_torch",         &key_arti_torch);
}

void M_BindHexenControls(void)
{
    // [crispy] *_jump moved to M_BindBaseControls()

    M_BindIntVariable("key_arti_all",             &key_arti_all);
    M_BindIntVariable("key_arti_health",          &key_arti_health);
    M_BindIntVariable("key_arti_poisonbag",       &key_arti_poisonbag);
    M_BindIntVariable("key_arti_blastradius",     &key_arti_blastradius);
    M_BindIntVariable("key_arti_teleport",        &key_arti_teleport);
    M_BindIntVariable("key_arti_teleportother",   &key_arti_teleportother);
    M_BindIntVariable("key_arti_egg",             &key_arti_egg);
    M_BindIntVariable("key_arti_invulnerability", &key_arti_invulnerability);
}

void M_BindStrifeControls(void)
{
    // These are shared with all games, but have different defaults:
    key_message_refresh = '/';

    // These keys are shared with Heretic/Hexen but have different defaults:
    key_jump     = 'a';
    key_lookup   = KEY_PGUP;
    key_lookdown = KEY_PGDN;
    key_invleft  = KEY_INS;
    key_invright = KEY_DEL;

    M_BindIntVariable("key_jump",           &key_jump);
    M_BindIntVariable("key_lookUp",         &key_lookup);
    M_BindIntVariable("key_lookDown",       &key_lookdown);
    M_BindIntVariable("key_invLeft",        &key_invleft);
    M_BindIntVariable("key_invRight",       &key_invright);

    // Custom Strife-only Keys:
    M_BindIntVariable("key_useHealth",      &key_usehealth);
    M_BindIntVariable("key_invquery",       &key_invquery);
    M_BindIntVariable("key_mission",        &key_mission);
    M_BindIntVariable("key_invPop",         &key_invpop);
    M_BindIntVariable("key_invKey",         &key_invkey);
    M_BindIntVariable("key_invHome",        &key_invhome);
    M_BindIntVariable("key_invEnd",         &key_invend);
    M_BindIntVariable("key_invUse",         &key_invuse);
    M_BindIntVariable("key_invDrop",        &key_invdrop);

    // Strife also supports jump on mouse and joystick, and in the exact same
    // manner as Hexen!
    M_BindIntVariable("mouseb_jump",        &mousebjump);
    M_BindIntVariable("joyb_jump",          &joybjump);
}

void M_BindWeaponControls(void)
{
    M_BindIntVariable("key_weapon1",        &key_weapon1);
    M_BindIntVariable("key_weapon2",        &key_weapon2);
    M_BindIntVariable("key_weapon3",        &key_weapon3);
    M_BindIntVariable("key_weapon4",        &key_weapon4);
    M_BindIntVariable("key_weapon5",        &key_weapon5);
    M_BindIntVariable("key_weapon6",        &key_weapon6);
    M_BindIntVariable("key_weapon7",        &key_weapon7);
    M_BindIntVariable("key_weapon8",        &key_weapon8);

    M_BindIntVariable("key_prevweapon",     &key_prevweapon);
    M_BindIntVariable("key_nextweapon",     &key_nextweapon);

    M_BindIntVariable("joyb_prevweapon",    &joybprevweapon);
    M_BindIntVariable("joyb_nextweapon",    &joybnextweapon);

    M_BindIntVariable("mouseb_prevweapon",  &mousebprevweapon);
    M_BindIntVariable("mouseb_nextweapon",  &mousebnextweapon);
}

void M_BindMapControls(void)
{
    M_BindIntVariable("key_map_north",      &key_map_north);
    M_BindIntVariable("key_map_south",      &key_map_south);
    M_BindIntVariable("key_map_east",       &key_map_east);
    M_BindIntVariable("key_map_west",       &key_map_west);
    M_BindIntVariable("key_map_zoomin",     &key_map_zoomin);
    M_BindIntVariable("key_map_zoomout",    &key_map_zoomout);
    M_BindIntVariable("key_map_toggle",     &key_map_toggle);
    M_BindIntVariable("key_map_maxzoom",    &key_map_maxzoom);
    M_BindIntVariable("key_map_follow",     &key_map_follow);
    M_BindIntVariable("key_map_grid",       &key_map_grid);
    M_BindIntVariable("key_map_mark",       &key_map_mark);
    M_BindIntVariable("key_map_clearmark",  &key_map_clearmark);
    M_BindIntVariable("key_map_overlay",    &key_map_overlay); // [crispy]
    M_BindIntVariable("key_map_rotate",     &key_map_rotate); // [crispy]
}

void M_BindMenuControls(void)
{
    M_BindIntVariable("key_menu_activate",  &key_menu_activate);
    M_BindIntVariable("key_menu_up",        &key_menu_up);
    M_BindIntVariable("key_menu_down",      &key_menu_down);
    M_BindIntVariable("key_menu_left",      &key_menu_left);
    M_BindIntVariable("key_menu_right",     &key_menu_right);
    M_BindIntVariable("key_menu_back",      &key_menu_back);
    M_BindIntVariable("key_menu_forward",   &key_menu_forward);
    M_BindIntVariable("key_menu_confirm",   &key_menu_confirm);
    M_BindIntVariable("key_menu_abort",     &key_menu_abort);

    M_BindIntVariable("key_menu_help",      &key_menu_help);
    M_BindIntVariable("key_menu_save",      &key_menu_save);
    M_BindIntVariable("key_menu_load",      &key_menu_load);
    M_BindIntVariable("key_menu_volume",    &key_menu_volume);
    M_BindIntVariable("key_menu_detail",    &key_menu_detail);
    M_BindIntVariable("key_menu_qsave",     &key_menu_qsave);
    M_BindIntVariable("key_menu_endgame",   &key_menu_endgame);
    M_BindIntVariable("key_menu_messages",  &key_menu_messages);
    M_BindIntVariable("key_menu_qload",     &key_menu_qload);
    M_BindIntVariable("key_menu_quit",      &key_menu_quit);
    M_BindIntVariable("key_menu_gamma",     &key_menu_gamma);

    M_BindIntVariable("key_menu_incscreen", &key_menu_incscreen);
    M_BindIntVariable("key_menu_decscreen", &key_menu_decscreen);
    M_BindIntVariable("key_menu_screenshot",&key_menu_screenshot);
    M_BindIntVariable("key_menu_cleanscreenshot",&key_menu_cleanscreenshot); // [crispy]
    M_BindIntVariable("key_menu_del",       &key_menu_del); // [crispy]
    M_BindIntVariable("key_demo_quit",      &key_demo_quit);
    M_BindIntVariable("key_spy",            &key_spy);
    M_BindIntVariable("key_menu_nextlevel", &key_menu_nextlevel); // [crispy]
    M_BindIntVariable("key_menu_reloadlevel", &key_menu_reloadlevel); // [crispy]
}

void M_BindChatControls(unsigned int num_players)
{
    char name[32];  // haleyjd: 20 not large enough - Thank you, come again!
    unsigned int i; // haleyjd: signedness conflict

    M_BindIntVariable("key_multi_msg",     &key_multi_msg);

    for (i=0; i<num_players; ++i)
    {
        M_snprintf(name, sizeof(name), "key_multi_msgplayer%i", i + 1);
        M_BindIntVariable(name, &key_multi_msgplayer[i]);
    }
}

//
// Apply custom patches to the default values depending on the
// platform we are running on.
//

void M_ApplyPlatformDefaults(void)
{
    // no-op. Add your platform-specific patches here.
}
<|MERGE_RESOLUTION|>--- conflicted
+++ resolved
@@ -123,16 +123,10 @@
 int mousebmouselook = -1; // [crispy]
 int mousebreverse = -1; // [crispy]
 
-<<<<<<< HEAD
 int mousebprevweapon = 4; // [crispy]
 int mousebnextweapon = 3; // [crispy]
-
-=======
-int mousebprevweapon = -1;
-int mousebnextweapon = -1;
 int mousebinvleft = -1;
 int mousebinvright = -1;
->>>>>>> ae2ee6c8
 
 int key_message_refresh = KEY_ENTER;
 int key_pause = KEY_PAUSE;
