--- conflicted
+++ resolved
@@ -316,14 +316,14 @@
     // in AM_clearFB).
     mapxstart += MTOF(m_paninc.x+FRACUNIT/2);
     mapystart -= MTOF(m_paninc.y+FRACUNIT/2);
-    if(mapxstart >= finit_width)
-        mapxstart -= finit_width;
+    if(mapxstart >= (finit_width >> hires))
+        mapxstart -= (finit_width >> hires);
     if(mapxstart < 0)
-        mapxstart += finit_width;
-    if(mapystart >= finit_height)
-        mapystart -= finit_height;
+        mapxstart += (finit_width >> hires);
+    if(mapystart >= (finit_height >> hires))
+        mapystart -= (finit_height >> hires);
     if(mapystart < 0)
-        mapystart += finit_height;
+        mapystart += (finit_height >> hires);
     // - end of code that was commented-out
 
     m_x2 = m_x + m_w;
@@ -794,25 +794,16 @@
         /*
         mapxstart += (MTOF(m_paninc.x) >> 1);
         mapystart -= (MTOF(m_paninc.y) >> 1);
-<<<<<<< HEAD
+
         if (mapxstart >= (finit_width >> hires))
             mapxstart -= (finit_width >> hires);
-=======
-
-        if (mapxstart >= finit_width)
-            mapxstart -= finit_width;
->>>>>>> 19466db7
         if (mapxstart < 0)
             mapxstart += (finit_width >> hires);
         if (mapystart >= (finit_height >> hires))
             mapystart -= (finit_height >> hires);
         if (mapystart < 0)
-<<<<<<< HEAD
             mapystart += (finit_height >> hires);
-=======
-            mapystart += finit_height;
         */
->>>>>>> 19466db7
     }
 
     //blit the automap background to the screen.
