//
// Copyright(C) 2005-2014 Simon Howard
//
// This program is free software; you can redistribute it and/or
// modify it under the terms of the GNU General Public License
// as published by the Free Software Foundation; either version 2
// of the License, or (at your option) any later version.
//
// This program is distributed in the hope that it will be useful,
// but WITHOUT ANY WARRANTY; without even the implied warranty of
// MERCHANTABILITY or FITNESS FOR A PARTICULAR PURPOSE.  See the
// GNU General Public License for more details.
//

#include <stdio.h>
#include <stdlib.h>
#include <string.h>

#include "doomtype.h"

#include "textscreen.h"

#include "d_iwad.h"
#include "m_config.h"
#include "m_misc.h"
#include "doom/d_englsh.h"
#include "m_controls.h"

#include "multiplayer.h"
#include "mode.h"
#include "execute.h"

#include "net_io.h"
#include "net_query.h"

#define MULTI_START_HELP_URL "https://www.chocolate-doom.org/setup-multi-start"
#define MULTI_JOIN_HELP_URL "https://www.chocolate-doom.org/setup-multi-join"
#define MULTI_CONFIG_HELP_URL "https://www.chocolate-doom.org/setup-multi-config"
#define LEVEL_WARP_HELP_URL "https://www.chocolate-doom.org/setup-level-warp"

#define NUM_WADS 10
#define NUM_EXTRA_PARAMS 10

typedef enum
{
    WARP_ExMy,
    WARP_MAPxy,
} warptype_t;

// Fallback IWADs to use if no IWADs are detected.

static const iwad_t fallback_iwads[] = {
    { "doom.wad",     doom,     registered,  "Doom" },
    { "heretic.wad",  heretic,  retail,      "Heretic" },
    { "hexen.wad",    hexen,    commercial,  "Hexen" },
    { "strife1.wad",  strife,   commercial,  "Strife" },
};

// Array of IWADs found to be installed

static const iwad_t **found_iwads;
static const char **iwad_labels;

// Index of the currently selected IWAD

static int found_iwad_selected = -1;

// Filename to pass to '-iwad'.

static char *iwadfile;

static const char *wad_extensions[] = { "wad", "lmp", "deh", NULL };

static const char *doom_skills[] =
{
    "I'm too young to die.", "Hey, not too rough.", "Hurt me plenty.",
    "Ultra-Violence.", "NIGHTMARE!",
};

static const char *chex_skills[] =
{
    "Easy does it", "Not so sticky", "Gobs of goo", "Extreme ooze",
    "SUPER SLIMEY!"
};

static const char *heretic_skills[] =
{
    "Thou needeth a wet-nurse", "Yellowbellies-R-us", "Bringest them oneth",
    "Thou art a smite-meister", "Black plague possesses thee"
};

static const char *hexen_fighter_skills[] =
{
    "Squire", "Knight", "Warrior", "Berserker", "Titan"
};

static const char *hexen_cleric_skills[] =
{
    "Altar boy", "Acolyte", "Priest", "Cardinal", "Pope"
};

static const char *hexen_mage_skills[] =
{
    "Apprentice", "Enchanter", "Sorceror", "Warlock", "Archimage"
};

static const char *strife_skills[] =
{
    "Training", "Rookie", "Veteran", "Elite", "Bloodbath"
};

static const char *character_classes[] = { "Fighter", "Cleric", "Mage" };

<<<<<<< HEAD
static char *gamemodes[] = { "Co-operative", "Deathmatch", "Deathmatch 2.0", "Deathmatch 3.0" };
=======
static const char *gamemodes[] = { "Co-operative", "Deathmatch", "Deathmatch 2.0" };
>>>>>>> 1332c5aa

static const char *strife_gamemodes[] =
{
    "Normal deathmatch",
    "Items respawn", // (altdeath)
};

static char *net_player_name;
static char *chat_macros[10];

static char *wads[NUM_WADS];
static char *extra_params[NUM_EXTRA_PARAMS];
static int character_class = 0;
static int skill = 2;
static int nomonsters = 0;
static int deathmatch = 0;
static int strife_altdeath = 0;
static int fast = 0;
static int respawn = 0;
static int udpport = 2342;
static int timer = 0;
static int privateserver = 0;

static txt_dropdown_list_t *skillbutton;
static txt_button_t *warpbutton;
static warptype_t warptype = WARP_MAPxy;
static int warpepisode = 1;
static int warpmap = 1;

// Address to connect to when joining a game

static char *connect_address = NULL;

static txt_window_t *query_window;
static int query_servers_found;

// Find an IWAD from its description

static const iwad_t *GetCurrentIWAD(void)
{
    return found_iwads[found_iwad_selected];
}

// Is the currently selected IWAD the Chex Quest chex.wad?

static boolean IsChexQuest(const iwad_t *iwad)
{
    return !strcmp(iwad->name, "chex.wad");
}

static void AddWADs(execute_context_t *exec)
{
    int have_wads = 0;
    int i;
 
    for (i=0; i<NUM_WADS; ++i)
    {
        if (wads[i] != NULL && strlen(wads[i]) > 0)
        {
            if (!have_wads)
            {
                AddCmdLineParameter(exec, "-file");
            }

            AddCmdLineParameter(exec, "\"%s\"", wads[i]);
        }
    }
}

static void AddExtraParameters(execute_context_t *exec)
{
    int i;
    
    for (i=0; i<NUM_EXTRA_PARAMS; ++i)
    {
        if (extra_params[i] != NULL && strlen(extra_params[i]) > 0)
        {
            AddCmdLineParameter(exec, "%s", extra_params[i]);
        }
    }
}

static void AddIWADParameter(execute_context_t *exec)
{
    if (iwadfile != NULL)
    {
        AddCmdLineParameter(exec, "-iwad %s", iwadfile);
    }
}

// Callback function invoked to launch the game.
// This is used when starting a server and also when starting a
// single player game via the "warp" menu.

static void StartGame(int multiplayer)
{
    execute_context_t *exec;

    exec = NewExecuteContext();

    // Extra parameters come first, before all others; this way,
    // they can override any of the options set in the dialog.

    AddExtraParameters(exec);

    AddIWADParameter(exec);
    AddCmdLineParameter(exec, "-skill %i", skill + 1);

    if (gamemission == hexen)
    {
        AddCmdLineParameter(exec, "-class %i", character_class);
    }

    if (nomonsters)
    {
        AddCmdLineParameter(exec, "-nomonsters");
    }

    if (fast)
    {
        AddCmdLineParameter(exec, "-fast");
    }

    if (respawn)
    {
        AddCmdLineParameter(exec, "-respawn");
    }

    if (warptype == WARP_ExMy)
    {
        // TODO: select IWAD based on warp type
        AddCmdLineParameter(exec, "-warp %i %i", warpepisode, warpmap);
    }
    else if (warptype == WARP_MAPxy)
    {
        AddCmdLineParameter(exec, "-warp %i", warpmap);
    }

    // Multiplayer-specific options:

    if (multiplayer)
    {
        AddCmdLineParameter(exec, "-server");
        AddCmdLineParameter(exec, "-port %i", udpport);

        if (deathmatch == 1)
        {
            AddCmdLineParameter(exec, "-deathmatch");
        }
        else if (deathmatch == 2 || strife_altdeath != 0)
        {
            AddCmdLineParameter(exec, "-altdeath");
        }
        else if (deathmatch == 3) // AX: this is a Crispy-specific change
        {
            AddCmdLineParameter(exec, "-dm3");
        }

        if (timer > 0)
        {
            AddCmdLineParameter(exec, "-timer %i", timer);
        }

        if (privateserver)
        {
            AddCmdLineParameter(exec, "-privateserver");
        }
    }

    AddWADs(exec);

    TXT_Shutdown();
 
    M_SaveDefaults();
    PassThroughArguments(exec);

    ExecuteDoom(exec);

    exit(0);
}

static void StartServerGame(TXT_UNCAST_ARG(widget), TXT_UNCAST_ARG(unused))
{
    StartGame(1);
}

static void StartSinglePlayerGame(TXT_UNCAST_ARG(widget), TXT_UNCAST_ARG(unused))
{
    StartGame(0);
}

static void UpdateWarpButton(void)
{
    char buf[10];

    if (warptype == WARP_ExMy)
    {
        M_snprintf(buf, sizeof(buf), "E%iM%i", warpepisode, warpmap);
    }
    else if (warptype == WARP_MAPxy)
    {
        M_snprintf(buf, sizeof(buf), "MAP%02i", warpmap);
    }

    TXT_SetButtonLabel(warpbutton, buf);
}

static void UpdateSkillButton(void)
{
    const iwad_t *iwad = GetCurrentIWAD();

    if (IsChexQuest(iwad))
    {
        skillbutton->values = chex_skills;
    }
    else switch(gamemission)
    {
        default:
        case doom:
            skillbutton->values = doom_skills;
            break;

        case heretic:
            skillbutton->values = heretic_skills;
            break;

        case hexen:
            if (character_class == 0)
            {
                skillbutton->values = hexen_fighter_skills;
            }
            else if (character_class == 1)
            {
                skillbutton->values = hexen_cleric_skills;
            }
            else
            {
                skillbutton->values = hexen_mage_skills;
            }
            break;

        case strife:
            skillbutton->values = strife_skills;
            break;
    }
}

static void SetExMyWarp(TXT_UNCAST_ARG(widget), void *val)
{
    int l;

    l = (intptr_t) val;

    warpepisode = l / 10;
    warpmap = l % 10;

    UpdateWarpButton();
}

static void SetMAPxyWarp(TXT_UNCAST_ARG(widget), void *val)
{
    int l;

    l = (intptr_t) val;

    warpmap = l;

    UpdateWarpButton();
}

static void CloseLevelSelectDialog(TXT_UNCAST_ARG(button), TXT_UNCAST_ARG(window))
{
    TXT_CAST_ARG(txt_window_t, window);

    TXT_CloseWindow(window);
}

static void LevelSelectDialog(TXT_UNCAST_ARG(widget), TXT_UNCAST_ARG(user_data))
{
    txt_window_t *window;
    txt_button_t *button;
    const iwad_t *iwad;
    char buf[10];
    int episodes;
    intptr_t x, y;
    intptr_t l;
    int i;

    window = TXT_NewWindow("Select level");
    iwad = GetCurrentIWAD();

    if (warptype == WARP_ExMy)
    {
        episodes = D_GetNumEpisodes(iwad->mission, iwad->mode);
        TXT_SetTableColumns(window, episodes);

        // ExMy levels

        for (y=1; y<10; ++y)
        {
            for (x=1; x<=episodes; ++x)
            {
                if (IsChexQuest(iwad) && (x > 1 || y > 5))
                {
                    continue;
                }

                if (!D_ValidEpisodeMap(iwad->mission, iwad->mode, x, y))
                {
                    TXT_AddWidget(window, NULL);
                    continue;
                }

                M_snprintf(buf, sizeof(buf),
                           " E%" PRIiPTR "M%" PRIiPTR " ", x, y);
                button = TXT_NewButton(buf);
                TXT_SignalConnect(button, "pressed",
                                  SetExMyWarp, (void *) (x * 10 + y));
                TXT_SignalConnect(button, "pressed",
                                  CloseLevelSelectDialog, window);
                TXT_AddWidget(window, button);

                if (warpepisode == x && warpmap == y)
                {
                    TXT_SelectWidget(window, button);
                }
            }
        }
    }
    else
    {
        TXT_SetTableColumns(window, 6);

        for (i=0; i<60; ++i)
        {
            x = i % 6;
            y = i / 6;

            l = x * 10 + y + 1;

            if (!D_ValidEpisodeMap(iwad->mission, iwad->mode, 1, l))
            {
                TXT_AddWidget(window, NULL);
                continue;
            }

            M_snprintf(buf, sizeof(buf), " MAP%02" PRIiPTR " ", l);
            button = TXT_NewButton(buf);
            TXT_SignalConnect(button, "pressed", 
                              SetMAPxyWarp, (void *) l);
            TXT_SignalConnect(button, "pressed",
                              CloseLevelSelectDialog, window);
            TXT_AddWidget(window, button);

            if (warpmap == l)
            {
                TXT_SelectWidget(window, button);
            }
        }
    }
}

static void IWADSelected(TXT_UNCAST_ARG(widget), TXT_UNCAST_ARG(unused))
{
    const iwad_t *iwad;

    // Find the iwad_t selected

    iwad = GetCurrentIWAD();

    // Update iwadfile

    iwadfile = iwad->name;
}

// Called when the IWAD button is changed, to update warptype.

static void UpdateWarpType(TXT_UNCAST_ARG(widget), TXT_UNCAST_ARG(unused))
{
    warptype_t new_warptype;
    const iwad_t *iwad;

    // Get the selected IWAD

    iwad = GetCurrentIWAD();

    // Find the new warp type

    if (D_IsEpisodeMap(iwad->mission))
    {
        new_warptype = WARP_ExMy;
    }
    else
    {
        new_warptype = WARP_MAPxy;
    }

    // Reset to E1M1 / MAP01 when the warp type is changed.

    if (new_warptype != warptype)
    {
        warpepisode = 1;
        warpmap = 1;
    }

    warptype = new_warptype;

    UpdateWarpButton();
    UpdateSkillButton();
}

// Get an IWAD list with a default fallback IWAD that is appropriate
// for the game we are configuring (matches gamemission global variable).

static const iwad_t **GetFallbackIwadList(void)
{
    static const iwad_t *fallback_iwad_list[2];
    unsigned int i;

    // Default to use if we don't find something better.

    fallback_iwad_list[0] = &fallback_iwads[0];
    fallback_iwad_list[1] = NULL;

    for (i = 0; i < arrlen(fallback_iwads); ++i)
    {
        if (gamemission == fallback_iwads[i].mission)
        {
            fallback_iwad_list[0] = &fallback_iwads[i];
            break;
        }
    }

    return fallback_iwad_list;
}

static txt_widget_t *IWADSelector(void)
{
    txt_dropdown_list_t *dropdown;
    txt_widget_t *result;
    int num_iwads;
    unsigned int i;

    // Find out what WADs are installed

    found_iwads = GetIwads();

    // Build a list of the descriptions for all installed IWADs

    num_iwads = 0;

    for (i=0; found_iwads[i] != NULL; ++i)
    {
         ++num_iwads;
    }

    iwad_labels = malloc(sizeof(*iwad_labels) * num_iwads);

    for (i=0; i < num_iwads; ++i)
    {
        iwad_labels[i] = found_iwads[i]->description;
    }

    // If no IWADs are found, provide Doom 2 as an option, but
    // we're probably screwed.

    if (num_iwads == 0)
    {
        found_iwads = GetFallbackIwadList();
        num_iwads = 1;
    }

    // Build a dropdown list of IWADs

    if (num_iwads < 2)
    {
        // We have only one IWAD.  Show as a label.

        result = (txt_widget_t *) TXT_NewLabel(found_iwads[0]->description);
    }
    else
    {
        // Dropdown list allowing IWAD to be selected.

        dropdown = TXT_NewDropdownList(&found_iwad_selected, 
                                       iwad_labels, num_iwads);

        TXT_SignalConnect(dropdown, "changed", IWADSelected, NULL);

        result = (txt_widget_t *) dropdown;
    }

    // The first time the dialog is opened, found_iwad_selected=-1,
    // so select the first IWAD in the list. Don't lose the setting
    // if we close and reopen the dialog.

    if (found_iwad_selected < 0 || found_iwad_selected >= num_iwads)
    {
        found_iwad_selected = 0;
    }

    IWADSelected(NULL, NULL);

    return result;
}

// Create the window action button to start the game.  This invokes
// a different callback depending on whether to start a multiplayer
// or single player game.

static txt_window_action_t *StartGameAction(int multiplayer)
{
    txt_window_action_t *action;
    TxtWidgetSignalFunc callback;

    action = TXT_NewWindowAction(KEY_F10, "Start");

    if (multiplayer)
    {
        callback = StartServerGame;
    }
    else
    {
        callback = StartSinglePlayerGame;
    }

    TXT_SignalConnect(action, "pressed", callback, NULL);

    return action;
}

static void OpenWadsWindow(TXT_UNCAST_ARG(widget), TXT_UNCAST_ARG(user_data))
{
    txt_window_t *window;
    int i;

    window = TXT_NewWindow("Add WADs");

    for (i=0; i<NUM_WADS; ++i)
    {
        TXT_AddWidget(window,
                      TXT_NewFileSelector(&wads[i], 60, "Select a WAD file",
                                          wad_extensions));
    }
}

static void OpenExtraParamsWindow(TXT_UNCAST_ARG(widget), 
                                  TXT_UNCAST_ARG(user_data))
{
    txt_window_t *window;
    int i;

    window = TXT_NewWindow("Extra command line parameters");
    
    for (i=0; i<NUM_EXTRA_PARAMS; ++i)
    {
        TXT_AddWidget(window, TXT_NewInputBox(&extra_params[i], 70));
    }
}

static txt_window_action_t *WadWindowAction(void)
{
    txt_window_action_t *action;

    action = TXT_NewWindowAction('w', "Add WADs");
    TXT_SignalConnect(action, "pressed", OpenWadsWindow, NULL);

    return action;
}

static txt_dropdown_list_t *GameTypeDropdown(void)
{
    switch (gamemission)
    {
        case doom:
        default:
            return TXT_NewDropdownList(&deathmatch, gamemodes, 4);

        // Heretic and Hexen don't support Deathmatch II:

        case heretic:
        case hexen:
            return TXT_NewDropdownList(&deathmatch, gamemodes, 2);

        // Strife supports both deathmatch modes, but doesn't support
        // multiplayer co-op. Use a different variable to indicate whether
        // to use altdeath or not.

        case strife:
            return TXT_NewDropdownList(&strife_altdeath, strife_gamemodes, 2);
    }
}

// "Start game" menu.  This is used for the start server window
// and the single player warp menu.  The parameters specify
// the window title and whether to display multiplayer options.

static void StartGameMenu(char *window_title, int multiplayer)
{
    txt_window_t *window;
    txt_widget_t *iwad_selector;

    window = TXT_NewWindow(window_title);
    TXT_SetTableColumns(window, 2);
    TXT_SetColumnWidths(window, 12, 6);

    if (multiplayer)
    {
        TXT_SetWindowHelpURL(window, MULTI_START_HELP_URL);
    }
    else
    {
        TXT_SetWindowHelpURL(window, LEVEL_WARP_HELP_URL);
    }

    TXT_SetWindowAction(window, TXT_HORIZ_CENTER, WadWindowAction());
    TXT_SetWindowAction(window, TXT_HORIZ_RIGHT, StartGameAction(multiplayer));

    TXT_AddWidgets(window,
                   TXT_NewLabel("Game"),
                   iwad_selector = IWADSelector(),
                   NULL);

    if (gamemission == hexen)
    {
        txt_dropdown_list_t *cc_dropdown;
        TXT_AddWidgets(window,
                       TXT_NewLabel("Character class "),
                       cc_dropdown = TXT_NewDropdownList(&character_class,
                                                         character_classes, 3),
                       NULL);

        // Update skill level dropdown when the character class is changed:

        TXT_SignalConnect(cc_dropdown, "changed", UpdateWarpType, NULL);
    }

    TXT_AddWidgets(window,
                   TXT_NewLabel("Skill"),
                   skillbutton = TXT_NewDropdownList(&skill, doom_skills, 5),
                   TXT_NewLabel("Level warp"),
                   warpbutton = TXT_NewButton2("?", LevelSelectDialog, NULL),
                   NULL);

    if (multiplayer)
    {
        TXT_AddWidgets(window,
               TXT_NewLabel("Game type"),
               GameTypeDropdown(),
               TXT_NewLabel("Time limit"),
               TXT_NewHorizBox(TXT_NewIntInputBox(&timer, 2),
                               TXT_NewLabel("minutes"),
                               NULL),
               NULL);
    }

    TXT_AddWidgets(window,
                   TXT_NewSeparator("Monster options"),
                   TXT_NewInvertedCheckBox("Monsters enabled", &nomonsters),
                   TXT_TABLE_OVERFLOW_RIGHT,
                   TXT_NewCheckBox("Fast monsters", &fast),
                   TXT_TABLE_OVERFLOW_RIGHT,
                   TXT_NewCheckBox("Respawning monsters", &respawn),
                   TXT_TABLE_OVERFLOW_RIGHT,
                   NULL);

    if (multiplayer)
    {
        TXT_AddWidgets(window,
                       TXT_NewSeparator("Advanced"),
                       TXT_NewLabel("UDP port"),
                       TXT_NewIntInputBox(&udpport, 5),
                       TXT_NewInvertedCheckBox("Register with master server",
                                               &privateserver),
                       TXT_TABLE_OVERFLOW_RIGHT,
                       NULL);
    }

    TXT_AddWidgets(window,
                   TXT_NewButton2("Add extra parameters...",
                                  OpenExtraParamsWindow, NULL),
                   TXT_TABLE_OVERFLOW_RIGHT,
                   NULL);

    TXT_SignalConnect(iwad_selector, "changed", UpdateWarpType, NULL);

    UpdateWarpType(NULL, NULL);
    UpdateWarpButton();
}

void StartMultiGame(void)
{
    StartGameMenu("Start multiplayer game", 1);
}

void WarpMenu(void)
{
    StartGameMenu("Level Warp", 0);
}

static void DoJoinGame(void *unused1, void *unused2)
{
    execute_context_t *exec;

    if (connect_address == NULL || strlen(connect_address) <= 0)
    {
        TXT_MessageBox(NULL, "Please enter a server address\n"
                             "to connect to.");
        return;
    }

    exec = NewExecuteContext();

    AddCmdLineParameter(exec, "-connect %s", connect_address);

    if (gamemission == hexen)
    {
        AddCmdLineParameter(exec, "-class %i", character_class);
    }

    // Extra parameters come first, so that they can be used to override
    // the other parameters.

    AddExtraParameters(exec);
    AddIWADParameter(exec);
    AddWADs(exec);

    TXT_Shutdown();
    
    M_SaveDefaults();

    PassThroughArguments(exec);

    ExecuteDoom(exec);

    exit(0);
}

static txt_window_action_t *JoinGameAction(void)
{
    txt_window_action_t *action;

    action = TXT_NewWindowAction(KEY_F10, "Connect");
    TXT_SignalConnect(action, "pressed", DoJoinGame, NULL);

    return action;
}

static void SelectQueryAddress(TXT_UNCAST_ARG(button),
                               TXT_UNCAST_ARG(querydata))
{
    TXT_CAST_ARG(txt_button_t, button);
    TXT_CAST_ARG(net_querydata_t, querydata);
    int i;

    if (querydata->server_state != 0)
    {
        TXT_MessageBox("Cannot connect to server",
                       "Gameplay is already in progress\n"
                       "on this server.");
        return;
    }

    // Set address to connect to:

    free(connect_address);
    connect_address = M_StringDuplicate(button->label);

    // Auto-choose IWAD if there is already a player connected.

    if (querydata->num_players > 0)
    {
        for (i = 0; found_iwads[i] != NULL; ++i)
        {
            if (found_iwads[i]->mode == querydata->gamemode
             && found_iwads[i]->mission == querydata->gamemission)
            {
                found_iwad_selected = i;
                iwadfile = found_iwads[i]->name;
                break;
            }
        }

        if (found_iwads[i] == NULL)
        {
            TXT_MessageBox(NULL,
                           "The game on this server seems to be:\n"
                           "\n"
                           "   %s\n"
                           "\n"
                           "but the IWAD file %s is not found!\n"
                           "Without the required IWAD file, it may not be\n"
                           "possible to join this game.",
                           D_SuggestGameName(querydata->gamemission,
                                             querydata->gamemode),
                           D_SuggestIWADName(querydata->gamemission,
                                             querydata->gamemode));
        }
    }

    // Finished with search.

    TXT_CloseWindow(query_window);
}

static void QueryResponseCallback(net_addr_t *addr,
                                  net_querydata_t *querydata,
                                  unsigned int ping_time,
                                  TXT_UNCAST_ARG(results_table))
{
    TXT_CAST_ARG(txt_table_t, results_table);
    char ping_time_str[16];
    char description[47];

    // When we connect we'll have to negotiate a common protocol that we
    // can agree upon between the client and server. If we can't then we
    // won't be able to connect, so it's pointless to include it in the
    // results list. If protocol==NET_PROTOCOL_UNKNOWN then this may be
    // an old, pre-3.0 Chocolate Doom server that doesn't support the new
    // protocol negotiation mechanism, or it may be an incompatible fork.
    if (querydata->protocol == NET_PROTOCOL_UNKNOWN)
    {
        return;
    }

    M_snprintf(ping_time_str, sizeof(ping_time_str), "%ims", ping_time);

    // Build description from server name field. Because there is limited
    // space, we only include the player count if there are already players
    // connected to the server.
    if (querydata->num_players > 0)
    {
        M_snprintf(description, sizeof(description), "(%d/%d) ",
                   querydata->num_players, querydata->max_players);
    }
    else
    {
        M_StringCopy(description, "", sizeof(description));
    }

    M_StringConcat(description, querydata->description, sizeof(description));

    TXT_AddWidgets(results_table,
                   TXT_NewLabel(ping_time_str),
                   TXT_NewButton2(NET_AddrToString(addr),
                                  SelectQueryAddress, querydata),
                   TXT_NewLabel(description),
                   NULL);

    ++query_servers_found;
}

static void QueryPeriodicCallback(TXT_UNCAST_ARG(results_table))
{
    TXT_CAST_ARG(txt_table_t, results_table);

    if (!NET_Query_Poll(QueryResponseCallback, results_table))
    {
        TXT_SetPeriodicCallback(NULL, NULL, 0);

        if (query_servers_found == 0)
        {
            TXT_AddWidgets(results_table,
                TXT_TABLE_EMPTY,
                TXT_NewLabel("No compatible servers found."),
                NULL
            );
        }
    }
}

static void QueryWindowClosed(TXT_UNCAST_ARG(window), void *unused)
{
    TXT_SetPeriodicCallback(NULL, NULL, 0);
}

static void ServerQueryWindow(char *title)
{
    txt_table_t *results_table;

    query_servers_found = 0;

    query_window = TXT_NewWindow(title);

    TXT_AddWidget(query_window,
                  TXT_NewScrollPane(70, 10,
                                    results_table = TXT_NewTable(3)));

    TXT_SetColumnWidths(results_table, 7, 22, 40);
    TXT_SetPeriodicCallback(QueryPeriodicCallback, results_table, 1);

    TXT_SignalConnect(query_window, "closed", QueryWindowClosed, NULL);
}

static void FindInternetServer(TXT_UNCAST_ARG(widget),
                               TXT_UNCAST_ARG(user_data))
{
    NET_StartMasterQuery();
    ServerQueryWindow("Find Internet server");
}

static void FindLANServer(TXT_UNCAST_ARG(widget),
                          TXT_UNCAST_ARG(user_data))
{
    NET_StartLANQuery();
    ServerQueryWindow("Find LAN server");
}

void JoinMultiGame(void)
{
    txt_window_t *window;
    txt_inputbox_t *address_box;

    window = TXT_NewWindow("Join multiplayer game");
    TXT_SetTableColumns(window, 2);
    TXT_SetColumnWidths(window, 12, 12);

    TXT_SetWindowHelpURL(window, MULTI_JOIN_HELP_URL);

    TXT_AddWidgets(window,
                   TXT_NewLabel("Game"),
                   IWADSelector(),
                   NULL);

    if (gamemission == hexen)
    {
        TXT_AddWidgets(window,
                       TXT_NewLabel("Character class "),
                       TXT_NewDropdownList(&character_class,
                                           character_classes, 3),
                       NULL);
    }

    TXT_AddWidgets(window,
                   TXT_NewSeparator("Server"),
                   TXT_NewLabel("Connect to address: "),
                   address_box = TXT_NewInputBox(&connect_address, 30),

                   TXT_NewButton2("Find server on Internet...",
                                  FindInternetServer, NULL),
                   TXT_TABLE_OVERFLOW_RIGHT,
                   TXT_NewButton2("Find server on local network...",
                                  FindLANServer, NULL),
                   TXT_TABLE_OVERFLOW_RIGHT,
                   TXT_NewStrut(0, 1),
                   TXT_TABLE_OVERFLOW_RIGHT,
                   TXT_NewButton2("Add extra parameters...",
                                  OpenExtraParamsWindow, NULL),
                   NULL);

    TXT_SelectWidget(window, address_box);

    TXT_SetWindowAction(window, TXT_HORIZ_CENTER, WadWindowAction());
    TXT_SetWindowAction(window, TXT_HORIZ_RIGHT, JoinGameAction());
}

void SetChatMacroDefaults(void)
{
    int i;
    char *defaults[] = 
    {
        HUSTR_CHATMACRO0,
        HUSTR_CHATMACRO1,
        HUSTR_CHATMACRO2,
        HUSTR_CHATMACRO3,
        HUSTR_CHATMACRO4,
        HUSTR_CHATMACRO5,
        HUSTR_CHATMACRO6,
        HUSTR_CHATMACRO7,
        HUSTR_CHATMACRO8,
        HUSTR_CHATMACRO9,
    };
    
    // If the chat macros have not been set, initialize with defaults.

    for (i=0; i<10; ++i)
    {
        if (chat_macros[i] == NULL)
        {
            chat_macros[i] = M_StringDuplicate(defaults[i]);
        }
    }
}

void SetPlayerNameDefault(void)
{
    if (net_player_name == NULL)
    {
        net_player_name = getenv("USER");
    }

    if (net_player_name == NULL)
    {
        net_player_name = getenv("USERNAME");
    }

    if (net_player_name == NULL)
    {
        net_player_name = "player";
    }

    // Now strdup() the string so that it's in a mutable form
    // that can be freed when the value changes.

#ifdef _WIN32
    // On Windows, environment variables are in OEM codepage
    // encoding, so convert to UTF8:
    net_player_name = M_OEMToUTF8(net_player_name);
#else
    net_player_name = M_StringDuplicate(net_player_name);
#endif
}

void MultiplayerConfig(void)
{
    txt_window_t *window;
    txt_label_t *label;
    txt_table_t *table;
    char buf[10];
    int i;

    window = TXT_NewWindow("Multiplayer Configuration");
    TXT_SetWindowHelpURL(window, MULTI_CONFIG_HELP_URL);

    TXT_AddWidgets(window,
                   TXT_NewStrut(0, 1),
                   TXT_NewHorizBox(TXT_NewLabel("Player name:  "),
                                   TXT_NewInputBox(&net_player_name, 25),
                                   NULL),
                   TXT_NewStrut(0, 1),
                   TXT_NewSeparator("Chat macros"),
                   NULL);

    table = TXT_NewTable(2);

    for (i=0; i<10; ++i)
    {
        M_snprintf(buf, sizeof(buf), "#%i ", i + 1);

        label = TXT_NewLabel(buf);
        TXT_SetFGColor(label, TXT_COLOR_BRIGHT_CYAN);

        TXT_AddWidgets(table,
                       label,
                       TXT_NewInputBox(&chat_macros[(i + 1) % 10], 40),
                       NULL);
    }

    TXT_AddWidget(window, table);
}

void BindMultiplayerVariables(void)
{
    char buf[15];
    int i;

    M_BindStringVariable("player_name", &net_player_name);

    for (i=0; i<10; ++i)
    {
        M_snprintf(buf, sizeof(buf), "chatmacro%i", i);
        M_BindStringVariable(buf, &chat_macros[i]);
    }

    switch (gamemission)
    {
        case doom:
            M_BindChatControls(4);
            key_multi_msgplayer[0] = 'g';
            key_multi_msgplayer[1] = 'i';
            key_multi_msgplayer[2] = 'b';
            key_multi_msgplayer[3] = 'r';
            break;

        case heretic:
            M_BindChatControls(4);
            key_multi_msgplayer[0] = 'g';
            key_multi_msgplayer[1] = 'y';
            key_multi_msgplayer[2] = 'r';
            key_multi_msgplayer[3] = 'b';
            break;

        case hexen:
            M_BindChatControls(8);
            key_multi_msgplayer[0] = 'b';
            key_multi_msgplayer[1] = 'r';
            key_multi_msgplayer[2] = 'y';
            key_multi_msgplayer[3] = 'g';
            key_multi_msgplayer[4] = 'j';
            key_multi_msgplayer[5] = 'w';
            key_multi_msgplayer[6] = 'h';
            key_multi_msgplayer[7] = 'p';
            break;

        default:
            break;
    }
}
<|MERGE_RESOLUTION|>--- conflicted
+++ resolved
@@ -111,11 +111,7 @@
 
 static const char *character_classes[] = { "Fighter", "Cleric", "Mage" };
 
-<<<<<<< HEAD
-static char *gamemodes[] = { "Co-operative", "Deathmatch", "Deathmatch 2.0", "Deathmatch 3.0" };
-=======
-static const char *gamemodes[] = { "Co-operative", "Deathmatch", "Deathmatch 2.0" };
->>>>>>> 1332c5aa
+static const char *gamemodes[] = { "Co-operative", "Deathmatch", "Deathmatch 2.0", "Deathmatch 3.0" };
 
 static const char *strife_gamemodes[] =
 {
