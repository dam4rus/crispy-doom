//
// Copyright(C) 2005-2014 Simon Howard
//
// This program is free software; you can redistribute it and/or
// modify it under the terms of the GNU General Public License
// as published by the Free Software Foundation; either version 2
// of the License, or (at your option) any later version.
//
// This program is distributed in the hope that it will be useful,
// but WITHOUT ANY WARRANTY; without even the implied warranty of
// MERCHANTABILITY or FITNESS FOR A PARTICULAR PURPOSE.  See the
// GNU General Public License for more details.
//

#include <stdio.h>
#include <stdlib.h>
#include <string.h>

#include "config.h"
#include "textscreen.h"

#include "execute.h"

#include "m_argv.h"
#include "m_config.h"
#include "m_controls.h"
#include "m_misc.h"
#include "z_zone.h"

#include "setup_icon.c"
#include "mode.h"

#include "compatibility.h"
#include "display.h"
#include "joystick.h"
#include "keyboard.h"
#include "mouse.h"
#include "multiplayer.h"
#include "sound.h"

#define WINDOW_HELP_URL "https://www.chocolate-doom.org/setup"

static const int cheat_sequence[] =
{
    KEY_UPARROW, KEY_UPARROW, KEY_DOWNARROW, KEY_DOWNARROW,
    KEY_LEFTARROW, KEY_RIGHTARROW, KEY_LEFTARROW, KEY_RIGHTARROW,
    'b', 'a', KEY_ENTER, 0
};

static unsigned int cheat_sequence_index = 0;

// I think these are good "sensible" defaults:

static void SensibleDefaults(void)
{
    key_up = 'w';
    key_down = 's';
    key_strafeleft = 'a';
    key_straferight = 'd';
    key_jump = '/';
    key_lookup = KEY_PGUP;
    key_lookdown = KEY_PGDN;
    key_lookcenter = KEY_HOME;
    key_flyup = KEY_INS;
    key_flydown = KEY_DEL;
    key_flycenter = KEY_END;
    key_prevweapon = ',';
    key_nextweapon = '.';
    key_invleft = '[';
    key_invright = ']';
    key_message_refresh = '\'';
    key_mission = 'i';              // Strife keys
    key_invpop = 'o';
    key_invkey = 'p';
    key_multi_msgplayer[0] = 'g';
    key_multi_msgplayer[1] = 'h';
    key_multi_msgplayer[2] = 'j';
    key_multi_msgplayer[3] = 'k';
    key_multi_msgplayer[4] = 'v';
    key_multi_msgplayer[5] = 'b';
    key_multi_msgplayer[6] = 'n';
    key_multi_msgplayer[7] = 'm';
    mousebprevweapon = 4;           // Scroll wheel = weapon cycle
    mousebnextweapon = 3;
    snd_musicdevice = 3;
    joybspeed = 29;                 // Always run
    vanilla_savegame_limit = 0;
    vanilla_keyboard_mapping = 0;
    vanilla_demo_limit = 0;
    graphical_startup = 0;
    show_endoom = 0;
    dclick_use = 0;
    novert = 1;
    snd_dmxoption = "-opl3 -reverse";
    png_screenshots = 1;
}

static int MainMenuKeyPress(txt_window_t *window, int key, void *user_data)
{
    if (key == cheat_sequence[cheat_sequence_index])
    {
        ++cheat_sequence_index;

        if (cheat_sequence[cheat_sequence_index] == 0)
        {
            SensibleDefaults();
            cheat_sequence_index = 0;

            window = TXT_MessageBox(NULL, "    \x01    ");

            return 1;
        }
    }
    else
    {
        cheat_sequence_index = 0;
    }

    return 0;
}

static void DoQuit(void *widget, void *dosave)
{
    if (dosave != NULL)
    {
        M_SaveDefaults();
    }

    TXT_Shutdown();

    exit(0);
}

static void QuitConfirm(void *unused1, void *unused2)
{
    txt_window_t *window;
    txt_label_t *label;
    txt_button_t *yes_button;
    txt_button_t *no_button;

    window = TXT_NewWindow(NULL);

    TXT_AddWidgets(window, 
                   label = TXT_NewLabel("Exiting setup.\nSave settings?"),
                   TXT_NewStrut(24, 0),
                   yes_button = TXT_NewButton2("  Yes  ", DoQuit, DoQuit),
                   no_button = TXT_NewButton2("  No   ", DoQuit, NULL),
                   NULL);

    TXT_SetWidgetAlign(label, TXT_HORIZ_CENTER);
    TXT_SetWidgetAlign(yes_button, TXT_HORIZ_CENTER);
    TXT_SetWidgetAlign(no_button, TXT_HORIZ_CENTER);

    // Only an "abort" button in the middle.
    TXT_SetWindowAction(window, TXT_HORIZ_LEFT, NULL);
    TXT_SetWindowAction(window, TXT_HORIZ_CENTER, 
                        TXT_NewWindowAbortAction(window));
    TXT_SetWindowAction(window, TXT_HORIZ_RIGHT, NULL);
}

static void LaunchDoom(void *unused1, void *unused2)
{
    execute_context_t *exec;
    
    // Save configuration first

    M_SaveDefaults();

    // Shut down textscreen GUI

    TXT_Shutdown();

    // Launch Doom

    exec = NewExecuteContext();
    PassThroughArguments(exec);
    ExecuteDoom(exec);

    exit(0);
}

static txt_button_t *GetLaunchButton(void)
{
    char *label;

    switch (gamemission)
    {
        case doom:
            label = "Save parameters and launch DOOM";
            break;
        case heretic:
            label = "Save parameters and launch Heretic";
            break;
        case hexen:
            label = "Save parameters and launch Hexen";
            break;
        case strife:
            label = "Save parameters and launch STRIFE!";
            break;
        default:
            label = "Save parameters and launch game";
            break;
    }

    return TXT_NewButton2(label, LaunchDoom, NULL);
}

void MainMenu(void)
{
    txt_window_t *window;
    txt_window_action_t *quit_action;
    txt_window_action_t *warp_action;

    window = TXT_NewWindow("Main Menu");

    TXT_SetWindowHelpURL(window, WINDOW_HELP_URL);

    TXT_AddWidgets(window,
          TXT_NewButton2("Configure Display",
                         (TxtWidgetSignalFunc) ConfigDisplay, NULL),
          TXT_NewButton2("Configure Sound",
                         (TxtWidgetSignalFunc) ConfigSound, NULL),
          TXT_NewButton2("Configure Keyboard",
                         (TxtWidgetSignalFunc) ConfigKeyboard, NULL),
          TXT_NewButton2("Configure Mouse",
                         (TxtWidgetSignalFunc) ConfigMouse, NULL),
          TXT_NewButton2("Configure Gamepad/Joystick",
                         (TxtWidgetSignalFunc) ConfigJoystick, NULL),
          TXT_NewButton2("Compatibility",
                         (TxtWidgetSignalFunc) CompatibilitySettings, NULL),
          NULL);

<<<<<<< HEAD
    // The compatibility window is only appropriate for Doom/Strife.

    if (gamemission == doom)
    {
        txt_button_t *button;

        button = TXT_NewButton2("Crispness",
                                (TxtWidgetSignalFunc) CompatibilitySettings,
                                NULL);

        TXT_AddWidget(window, button);
    }
    else
    if (gamemission == strife)
    {
        txt_button_t *button;

        button = TXT_NewButton2("Compatibility", 
                                (TxtWidgetSignalFunc) CompatibilitySettings,
                                NULL);

        TXT_AddWidget(window, button);
    }

=======
>>>>>>> dc2d1d62
    TXT_AddWidgets(window,
          GetLaunchButton(),
          TXT_NewStrut(0, 1),
          TXT_NewButton2("Start a Network Game", 
                         (TxtWidgetSignalFunc) StartMultiGame, NULL),
          TXT_NewButton2("Join a Network Game", 
                         (TxtWidgetSignalFunc) JoinMultiGame, NULL),
          TXT_NewButton2("Multiplayer Configuration", 
                         (TxtWidgetSignalFunc) MultiplayerConfig, NULL),
          NULL);

    quit_action = TXT_NewWindowAction(KEY_ESCAPE, "Quit");
    warp_action = TXT_NewWindowAction(KEY_F2, "Warp");
    TXT_SignalConnect(quit_action, "pressed", QuitConfirm, NULL);
    TXT_SignalConnect(warp_action, "pressed",
                      (TxtWidgetSignalFunc) WarpMenu, NULL);
    TXT_SetWindowAction(window, TXT_HORIZ_LEFT, quit_action);
    TXT_SetWindowAction(window, TXT_HORIZ_CENTER, warp_action);

    TXT_SetKeyListener(window, MainMenuKeyPress, NULL);
}

//
// Initialize all configuration variables, load config file, etc
//

static void InitConfig(void)
{
    M_SetConfigDir(NULL);
    InitBindings();

    SetChatMacroDefaults();
    SetPlayerNameDefault();

    M_LoadDefaults();
}

//
// Application icon
//

static void SetIcon(void)
{
    SDL_Surface *surface;
    Uint8 *mask;
    int i;

    // Generate the mask
  
    mask = malloc(setup_icon_w * setup_icon_h / 8);
    memset(mask, 0, setup_icon_w * setup_icon_h / 8);

    for (i=0; i<setup_icon_w * setup_icon_h; ++i) 
    {
        if (setup_icon_data[i * 3] != 0x00
         || setup_icon_data[i * 3 + 1] != 0x00
         || setup_icon_data[i * 3 + 2] != 0x00)
        {
            mask[i / 8] |= 1 << (7 - i % 8);
        }
    }


    surface = SDL_CreateRGBSurfaceFrom(setup_icon_data,
                                       setup_icon_w,
                                       setup_icon_h,
                                       24,
                                       setup_icon_w * 3,
                                       0xff << 0,
                                       0xff << 8,
                                       0xff << 16,
                                       0);

    SDL_WM_SetIcon(surface, mask);
    SDL_FreeSurface(surface);
    free(mask);
}

static void SetWindowTitle(void)
{
    char *title;

    title = M_StringReplace(PACKAGE_NAME " Setup ver " PACKAGE_VERSION,
                            "Doom",
                            GetGameTitle());


    TXT_SetDesktopTitle(title);

    free(title);
}

// Initialize the textscreen library.

static void InitTextscreen(void)
{
    SetDisplayDriver();

    if (!TXT_Init())
    {
        fprintf(stderr, "Failed to initialize GUI\n");
        exit(-1);
    }

    SetIcon();
    SetWindowTitle();
}

// Restart the textscreen library.  Used when the video_driver variable
// is changed.

void RestartTextscreen(void)
{
    TXT_Shutdown();
    InitTextscreen();
}

// 
// Initialize and run the textscreen GUI.
//

static void RunGUI(void)
{
    InitTextscreen();

    TXT_GUIMainLoop();
}

static void MissionSet(void)
{
    SetWindowTitle();
    InitConfig();
    MainMenu();
}

void D_DoomMain(void)
{
    SetupMission(MissionSet);

    RunGUI();
}<|MERGE_RESOLUTION|>--- conflicted
+++ resolved
@@ -226,37 +226,10 @@
                          (TxtWidgetSignalFunc) ConfigMouse, NULL),
           TXT_NewButton2("Configure Gamepad/Joystick",
                          (TxtWidgetSignalFunc) ConfigJoystick, NULL),
-          TXT_NewButton2("Compatibility",
+          TXT_NewButton2(gamemission == doom ? "Crispness" : "Compatibility",
                          (TxtWidgetSignalFunc) CompatibilitySettings, NULL),
           NULL);
 
-<<<<<<< HEAD
-    // The compatibility window is only appropriate for Doom/Strife.
-
-    if (gamemission == doom)
-    {
-        txt_button_t *button;
-
-        button = TXT_NewButton2("Crispness",
-                                (TxtWidgetSignalFunc) CompatibilitySettings,
-                                NULL);
-
-        TXT_AddWidget(window, button);
-    }
-    else
-    if (gamemission == strife)
-    {
-        txt_button_t *button;
-
-        button = TXT_NewButton2("Compatibility", 
-                                (TxtWidgetSignalFunc) CompatibilitySettings,
-                                NULL);
-
-        TXT_AddWidget(window, button);
-    }
-
-=======
->>>>>>> dc2d1d62
     TXT_AddWidgets(window,
           GetLaunchButton(),
           TXT_NewStrut(0, 1),
