--- conflicted
+++ resolved
@@ -213,7 +213,6 @@
                    TXT_NewSpinControl(&sfxVolume, 0, 15),
                    NULL);
 
-<<<<<<< HEAD
     if (gamemission == strife)
     {
         TXT_AddWidgets(sfx_table,
@@ -222,10 +221,7 @@
                        NULL);
     }
 
-    TXT_SetColumnWidths(music_table, 20, 5);
-=======
     TXT_SetColumnWidths(music_table, 20, 14);
->>>>>>> 22fc4057
 
     TXT_AddWidgets(music_table,
                    TXT_NewLabel("Music"),
