//
// Copyright(C) 2005-2014 Simon Howard
//
// This program is free software; you can redistribute it and/or
// modify it under the terms of the GNU General Public License
// as published by the Free Software Foundation; either version 2
// of the License, or (at your option) any later version.
//
// This program is distributed in the hope that it will be useful,
// but WITHOUT ANY WARRANTY; without even the implied warranty of
// MERCHANTABILITY or FITNESS FOR A PARTICULAR PURPOSE.  See the
// GNU General Public License for more details.
//

#include <stdlib.h>

#include "textscreen.h"
#include "doomtype.h"
#include "m_config.h"
#include "m_controls.h"

#include "execute.h"
#include "txt_mouseinput.h"

#include "mode.h"
#include "mouse.h"

static int usemouse = 1;

static int mouseSensitivity = 5;
static float mouse_acceleration = 2.0;
static int mouse_threshold = 10;
static int mouseSensitivity_y = 5;
static float mouse_acceleration_y = 1.0;
static int mouse_threshold_y = 0;
static int mouse_y_invert = 0;
static int grabmouse = 1;

int novert = 1;

static int *all_mouse_buttons[] = {
    &mousebfire,
    &mousebstrafe,
    &mousebforward,
    &mousebstrafeleft,
    &mousebstraferight,
    &mousebbackward,
    &mousebuse,
    &mousebjump,
    &mousebprevweapon,
    &mousebnextweapon,
    &mousebmouselook
};

static void MouseSetCallback(TXT_UNCAST_ARG(widget), TXT_UNCAST_ARG(variable))
{
    TXT_CAST_ARG(int, variable);
    unsigned int i;

    // Check if the same mouse button is used for a different action
    // If so, set the other action(s) to -1 (unset)

    for (i=0; i<arrlen(all_mouse_buttons); ++i)
    {
        if (*all_mouse_buttons[i] == *variable
         && all_mouse_buttons[i] != variable)
        {
            *all_mouse_buttons[i] = -1;
        }
    }
}

static void AddMouseControl(txt_table_t *table, char *label, int *var)
{
    txt_mouse_input_t *mouse_input;

    TXT_AddWidget(table, TXT_NewLabel(label));

    mouse_input = TXT_NewMouseInput(var);
    TXT_AddWidget(table, mouse_input);

    TXT_SignalConnect(mouse_input, "set", MouseSetCallback, var);
}

static void ConfigExtraButtons(TXT_UNCAST_ARG(widget), TXT_UNCAST_ARG(unused))
{
    txt_window_t *window;
    txt_table_t *buttons_table;

    window = TXT_NewWindow("Additional mouse buttons");

    TXT_AddWidgets(window,
                   buttons_table = TXT_NewTable(2),
                   NULL);

    TXT_SetColumnWidths(buttons_table, 29, 5);

    AddMouseControl(buttons_table, "Move backward", &mousebbackward);
    AddMouseControl(buttons_table, "Use", &mousebuse);
    AddMouseControl(buttons_table, "Strafe left", &mousebstrafeleft);
    AddMouseControl(buttons_table, "Strafe right", &mousebstraferight);

    if (gamemission == hexen)
    {
        AddMouseControl(buttons_table, "Jump", &mousebjump);
    }

    AddMouseControl(buttons_table, "Previous weapon", &mousebprevweapon);
    AddMouseControl(buttons_table, "Next weapon", &mousebnextweapon);
    if (gamemission == doom) // Crispy
    {
    AddMouseControl(buttons_table, "Free look [*]", &mousebmouselook);
    }
}

void ConfigMouse(void)
{
    txt_window_t *window;
    txt_table_t *motion_table;
    txt_table_t *buttons_table;

    window = TXT_NewWindow("Mouse configuration");

    TXT_AddWidgets(window,
                   TXT_NewCheckBox("Enable mouse", &usemouse),
                   TXT_NewInvertedCheckBox("Allow vertical mouse movement", 
                                           &novert),
                   TXT_NewCheckBox("Grab mouse in windowed mode", 
                                   &grabmouse),
                   TXT_NewCheckBox("Double click acts as \"use\"",
                                   &dclick_use),

                   TXT_NewSeparator("Mouse motion"),
                   motion_table = TXT_NewTable(2),
    
                   TXT_NewSeparator("Buttons"),
                   buttons_table = TXT_NewTable(2),
                   TXT_NewButton2("More controls...",
                                  ConfigExtraButtons,
                                  NULL),
                   NULL);

    TXT_SetColumnWidths(motion_table, 27, 5);

    if (gamemission == doom) // Crispy
    {
    TXT_AddWidgets(motion_table,
                   TXT_NewLabel("Speed (h)"),
                   TXT_NewSpinControl(&mouseSensitivity, 0, 255), // [crispy] extended range
                   TXT_NewLabel("Acceleration (h)"),
                   TXT_NewFloatSpinControl(&mouse_acceleration, 1.0, 5.0),
                   TXT_NewLabel("Acceleration threshold (h)"),
                   TXT_NewSpinControl(&mouse_threshold, 0, 32),
                   TXT_NewLabel("Speed (v)"),
                   TXT_NewSpinControl(&mouseSensitivity_y, 0, 255), // [crispy] extended range
                   TXT_NewLabel("Acceleration (v)"),
                   TXT_NewFloatSpinControl(&mouse_acceleration_y, 1.0, 5.0),
                   TXT_NewLabel("Acceleration threshold (v)"),
                   TXT_NewSpinControl(&mouse_threshold_y, 0, 32),
                   TXT_NewCheckBox("Invert Vertical Axis", &mouse_y_invert),
                   NULL);
    }
    else
    {
    TXT_AddWidgets(motion_table,
                   TXT_NewLabel("Speed"),
                   TXT_NewSpinControl(&mouseSensitivity, 1, 256),
                   TXT_NewLabel("Acceleration"),
                   TXT_NewFloatSpinControl(&mouse_acceleration, 1.0, 5.0),
                   TXT_NewLabel("Acceleration threshold"),
                   TXT_NewSpinControl(&mouse_threshold, 0, 32),
                   NULL);
    }

    TXT_SetColumnWidths(buttons_table, 27, 5);

    AddMouseControl(buttons_table, "Fire/Attack", &mousebfire);
    AddMouseControl(buttons_table, "Move forward", &mousebforward);
    AddMouseControl(buttons_table, "Strafe on", &mousebstrafe);
    
    TXT_SetWindowAction(window, TXT_HORIZ_CENTER, TestConfigAction());
}

void BindMouseVariables(void)
{
<<<<<<< HEAD
    M_BindVariable("use_mouse",            &usemouse);
    M_BindVariable("novert",               &novert);
    M_BindVariable("mouse_sensitivity",    &mouseSensitivity);
    M_BindVariable("mouse_acceleration",   &mouse_acceleration);
    M_BindVariable("mouse_threshold",      &mouse_threshold);
    if (gamemission == doom) // Crispy
    {
    M_BindVariable("mouse_sensitivity_y",  &mouseSensitivity_y);
    M_BindVariable("mouse_acceleration_y", &mouse_acceleration_y);
    M_BindVariable("mouse_threshold_y",    &mouse_threshold_y);
    M_BindVariable("mouse_y_invert",       &mouse_y_invert);
    }
    M_BindVariable("grabmouse",            &grabmouse);
=======
    M_BindIntVariable("use_mouse",               &usemouse);
    M_BindIntVariable("novert",                  &novert);
    M_BindIntVariable("grabmouse",               &grabmouse);
    M_BindIntVariable("mouse_sensitivity",       &mouseSensitivity);
    M_BindIntVariable("mouse_threshold",         &mouse_threshold);
    M_BindFloatVariable("mouse_acceleration",    &mouse_acceleration);
>>>>>>> b39121c6
}<|MERGE_RESOLUTION|>--- conflicted
+++ resolved
@@ -30,10 +30,10 @@
 static int mouseSensitivity = 5;
 static float mouse_acceleration = 2.0;
 static int mouse_threshold = 10;
-static int mouseSensitivity_y = 5;
-static float mouse_acceleration_y = 1.0;
-static int mouse_threshold_y = 0;
-static int mouse_y_invert = 0;
+static int mouseSensitivity_y = 5; // [crispy]
+static float mouse_acceleration_y = 1.0; // [crispy]
+static int mouse_threshold_y = 0; // [crispy]
+static int mouse_y_invert = 0; // [crispy]
 static int grabmouse = 1;
 
 int novert = 1;
@@ -49,7 +49,7 @@
     &mousebjump,
     &mousebprevweapon,
     &mousebnextweapon,
-    &mousebmouselook
+    &mousebmouselook // [crispy]
 };
 
 static void MouseSetCallback(TXT_UNCAST_ARG(widget), TXT_UNCAST_ARG(variable))
@@ -107,7 +107,7 @@
 
     AddMouseControl(buttons_table, "Previous weapon", &mousebprevweapon);
     AddMouseControl(buttons_table, "Next weapon", &mousebnextweapon);
-    if (gamemission == doom) // Crispy
+    if (gamemission == doom) // [crispy]
     {
     AddMouseControl(buttons_table, "Free look [*]", &mousebmouselook);
     }
@@ -142,7 +142,7 @@
 
     TXT_SetColumnWidths(motion_table, 27, 5);
 
-    if (gamemission == doom) // Crispy
+    if (gamemission == doom) // [crispy]
     {
     TXT_AddWidgets(motion_table,
                    TXT_NewLabel("Speed (h)"),
@@ -183,26 +183,17 @@
 
 void BindMouseVariables(void)
 {
-<<<<<<< HEAD
-    M_BindVariable("use_mouse",            &usemouse);
-    M_BindVariable("novert",               &novert);
-    M_BindVariable("mouse_sensitivity",    &mouseSensitivity);
-    M_BindVariable("mouse_acceleration",   &mouse_acceleration);
-    M_BindVariable("mouse_threshold",      &mouse_threshold);
-    if (gamemission == doom) // Crispy
-    {
-    M_BindVariable("mouse_sensitivity_y",  &mouseSensitivity_y);
-    M_BindVariable("mouse_acceleration_y", &mouse_acceleration_y);
-    M_BindVariable("mouse_threshold_y",    &mouse_threshold_y);
-    M_BindVariable("mouse_y_invert",       &mouse_y_invert);
-    }
-    M_BindVariable("grabmouse",            &grabmouse);
-=======
     M_BindIntVariable("use_mouse",               &usemouse);
     M_BindIntVariable("novert",                  &novert);
     M_BindIntVariable("grabmouse",               &grabmouse);
     M_BindIntVariable("mouse_sensitivity",       &mouseSensitivity);
     M_BindIntVariable("mouse_threshold",         &mouse_threshold);
     M_BindFloatVariable("mouse_acceleration",    &mouse_acceleration);
->>>>>>> b39121c6
+    if (gamemission == doom) // [crispy]
+    {
+    M_BindIntVariable("mouse_sensitivity_y",     &mouseSensitivity_y);
+    M_BindIntVariable("mouse_threshold_y",       &mouse_threshold_y);
+    M_BindFloatVariable("mouse_acceleration_y",  &mouse_acceleration_y);
+    M_BindIntVariable("mouse_y_invert",          &mouse_y_invert);
+    }
 }