--- conflicted
+++ resolved
@@ -25,6 +25,7 @@
 int vanilla_savegame_limit = 0;
 int vanilla_demo_limit = 0;
 
+// [crispy]
 int crispy_automapstats = 0;
 int crispy_centerweapon = 0;
 int crispy_coloredblood = 0;
@@ -48,6 +49,7 @@
     txt_window_t *window;
     txt_scrollpane_t *scrollpane;
 
+    // [crispy]
     if (gamemission == doom)
     {
     window = TXT_NewWindow("Crispness");
@@ -109,32 +111,28 @@
 {
     if (gamemission == doom || gamemission == strife)
     {
-<<<<<<< HEAD
-        M_BindVariable("vanilla_savegame_limit", &vanilla_savegame_limit);
-        M_BindVariable("vanilla_demo_limit",     &vanilla_demo_limit);
+        M_BindIntVariable("vanilla_savegame_limit", &vanilla_savegame_limit);
+        M_BindIntVariable("vanilla_demo_limit",     &vanilla_demo_limit);
+        // [crispy]
         if (gamemission == doom)
         {
-        M_BindVariable("crispy_automapstats",    &crispy_automapstats);
-        M_BindVariable("crispy_centerweapon",    &crispy_centerweapon);
-        M_BindVariable("crispy_coloredblood",    &crispy_coloredblood);
-        M_BindVariable("crispy_coloredblood2",   &crispy_coloredblood2);
-        M_BindVariable("crispy_coloredhud",      &crispy_coloredhud);
-        M_BindVariable("crispy_crosshair",       &crispy_crosshair);
-        M_BindVariable("crispy_crosshair2",      &crispy_crosshair2);
-        M_BindVariable("crispy_flipcorpses",     &crispy_flipcorpses);
-        M_BindVariable("crispy_freeaim",         &crispy_freeaim);
-        M_BindVariable("crispy_freelook",        &crispy_freelook);
-        M_BindVariable("crispy_jump",            &crispy_jump);
-        M_BindVariable("crispy_mouselook",       &crispy_mouselook);
-        M_BindVariable("crispy_overunder",       &crispy_overunder);
-        M_BindVariable("crispy_pitch",           &crispy_pitch);
-        M_BindVariable("crispy_recoil",          &crispy_recoil);
-        M_BindVariable("crispy_secretmessage",   &crispy_secretmessage);
-        M_BindVariable("crispy_translucency",    &crispy_translucency);
+        M_BindIntVariable("crispy_automapstats",    &crispy_automapstats);
+        M_BindIntVariable("crispy_centerweapon",    &crispy_centerweapon);
+        M_BindIntVariable("crispy_coloredblood",    &crispy_coloredblood);
+        M_BindIntVariable("crispy_coloredblood2",   &crispy_coloredblood2);
+        M_BindIntVariable("crispy_coloredhud",      &crispy_coloredhud);
+        M_BindIntVariable("crispy_crosshair",       &crispy_crosshair);
+        M_BindIntVariable("crispy_crosshair2",      &crispy_crosshair2);
+        M_BindIntVariable("crispy_flipcorpses",     &crispy_flipcorpses);
+        M_BindIntVariable("crispy_freeaim",         &crispy_freeaim);
+        M_BindIntVariable("crispy_freelook",        &crispy_freelook);
+        M_BindIntVariable("crispy_jump",            &crispy_jump);
+        M_BindIntVariable("crispy_mouselook",       &crispy_mouselook);
+        M_BindIntVariable("crispy_overunder",       &crispy_overunder);
+        M_BindIntVariable("crispy_pitch",           &crispy_pitch);
+        M_BindIntVariable("crispy_recoil",          &crispy_recoil);
+        M_BindIntVariable("crispy_secretmessage",   &crispy_secretmessage);
+        M_BindIntVariable("crispy_translucency",    &crispy_translucency);
         }
-=======
-        M_BindIntVariable("vanilla_savegame_limit", &vanilla_savegame_limit);
-        M_BindIntVariable("vanilla_demo_limit",     &vanilla_demo_limit);
->>>>>>> b39121c6
     }
 }
