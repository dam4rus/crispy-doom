//
// Copyright(C) 2005-2014 Simon Howard
//
// This program is free software; you can redistribute it and/or
// modify it under the terms of the GNU General Public License
// as published by the Free Software Foundation; either version 2
// of the License, or (at your option) any later version.
//
// This program is distributed in the hope that it will be useful,
// but WITHOUT ANY WARRANTY; without even the implied warranty of
// MERCHANTABILITY or FITNESS FOR A PARTICULAR PURPOSE.  See the
// GNU General Public License for more details.
//

// Sound control menu

#include <stdlib.h>

#include "m_config.h"
#include "textscreen.h"
#include "mode.h"

#include "compatibility.h"

int vanilla_savegame_limit = 0;
int vanilla_demo_limit = 0;

int crispy_translucency = 0;
int crispy_coloredhud = 0;
int crispy_automapstats = 0;
int crispy_secretmessage = 0;
int crispy_crosshair = 0;
int crispy_jump = 0;
int crispy_freelook = 0;
int crispy_mouselook = 0;
int crispy_freeaim = 0;
int crispy_overunder = 0;
int crispy_recoil = 0;

void CompatibilitySettings(void)
{
    txt_window_t *window;

    if (gamemission == doom)
    {
    window = TXT_NewWindow("Crispness");

    TXT_AddWidgets(window,
                   TXT_NewCheckBox("Enable translucency",
                                   &crispy_translucency),
<<<<<<< HEAD
                   TXT_NewCheckBox("Show colored numbers in status bar",
=======
                   TXT_NewCheckBox("Colorize status bar numbers and messages",
>>>>>>> 8a1248d9
                                   &crispy_coloredhud),
                   TXT_NewCheckBox("Show level stats in automap",
                                   &crispy_automapstats),
                   TXT_NewCheckBox("Show \"secret revealed\" message",
                                   &crispy_secretmessage),
                   TXT_NewCheckBox("Show laser pointer",
                                   &crispy_crosshair),
                   TXT_NewCheckBox("Enable jumping [*]",
                                   &crispy_jump),
                   TXT_NewCheckBox("Enable free look [*]",
                                   &crispy_freelook),
                   TXT_NewCheckBox("Enable permanent mouse look",
                                   &crispy_mouselook),
                   TXT_NewCheckBox("Enable vertical aiming",
                                   &crispy_freeaim),
                   TXT_NewCheckBox("Players may walk over/under monsters",
                                   &crispy_overunder),
                   TXT_NewCheckBox("Enable weapon recoil",
                                   &crispy_recoil),
                   NULL);
    }
    else
    {
    window = TXT_NewWindow("Compatibility");

    TXT_AddWidgets(window, 
                   TXT_NewCheckBox("Vanilla savegame limit",
                                   &vanilla_savegame_limit),
                   TXT_NewCheckBox("Vanilla demo limit",
                                   &vanilla_demo_limit),
                   NULL);
    }
}

void BindCompatibilityVariables(void)
{
    if (gamemission == doom || gamemission == strife)
    {
        M_BindVariable("vanilla_savegame_limit", &vanilla_savegame_limit);
        M_BindVariable("vanilla_demo_limit",     &vanilla_demo_limit);
        if (gamemission == doom)
        {
        M_BindVariable("crispy_translucency",    &crispy_translucency);
        M_BindVariable("crispy_coloredhud",      &crispy_coloredhud);
        M_BindVariable("crispy_automapstats",    &crispy_automapstats);
        M_BindVariable("crispy_secretmessage",   &crispy_secretmessage);
        M_BindVariable("crispy_crosshair",       &crispy_crosshair);
        M_BindVariable("crispy_jump",            &crispy_jump);
        M_BindVariable("crispy_freelook",        &crispy_freelook);
        M_BindVariable("crispy_mouselook",       &crispy_mouselook);
        M_BindVariable("crispy_freeaim",         &crispy_freeaim);
        M_BindVariable("crispy_overunder",       &crispy_overunder);
        M_BindVariable("crispy_recoil",          &crispy_recoil);
        }
    }
}
<|MERGE_RESOLUTION|>--- conflicted
+++ resolved
@@ -48,11 +48,7 @@
     TXT_AddWidgets(window,
                    TXT_NewCheckBox("Enable translucency",
                                    &crispy_translucency),
-<<<<<<< HEAD
-                   TXT_NewCheckBox("Show colored numbers in status bar",
-=======
                    TXT_NewCheckBox("Colorize status bar numbers and messages",
->>>>>>> 8a1248d9
                                    &crispy_coloredhud),
                    TXT_NewCheckBox("Show level stats in automap",
                                    &crispy_automapstats),
