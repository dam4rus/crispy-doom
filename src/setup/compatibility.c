//
// Copyright(C) 2005-2014 Simon Howard
//
// This program is free software; you can redistribute it and/or
// modify it under the terms of the GNU General Public License
// as published by the Free Software Foundation; either version 2
// of the License, or (at your option) any later version.
//
// This program is distributed in the hope that it will be useful,
// but WITHOUT ANY WARRANTY; without even the implied warranty of
// MERCHANTABILITY or FITNESS FOR A PARTICULAR PURPOSE.  See the
// GNU General Public License for more details.
//

// Sound control menu

#include <stdlib.h>

#include "m_config.h"
#include "textscreen.h"
#include "mode.h"

#include "compatibility.h"

#define WINDOW_HELP_URL "https://www.chocolate-doom.org/setup-compat"

int vanilla_savegame_limit = 0;
int vanilla_demo_limit = 0;

// [crispy]
int crispy_automapstats = 0;
int crispy_centerweapon = 0;
int crispy_coloredblood = 0;
int crispy_coloredhud = 0;
int crispy_crosshair = 0;
int crispy_extsaveg = 1;
int crispy_flipcorpses = 0;
int crispy_freeaim = 0;
int crispy_freelook = 0;
int crispy_fullsounds = 0;
int crispy_jump = 0;
int crispy_mouselook = 0;
int crispy_overunder = 0;
int crispy_pitch = 0;
int crispy_recoil = 0;
int crispy_secretmessage = 0;
int crispy_translucency = 0;
int crispy_uncapped = 0;

void CompatibilitySettings(void)
{
    txt_window_t *window;

    // [crispy]
    if (gamemission == doom)
    {
    window = TXT_NewWindow("Crispness");

    TXT_AddWidgets(window,
                   TXT_NewSeparator("Visual"),
                   TXT_NewCheckBox("Uncapped Framerate",
                                   &crispy_uncapped),
                   TXT_NewCheckBox("Colorize Status Bar",
                                   &crispy_coloredhud),
                   TXT_NewCheckBox("Enable Translucency",
                                   &crispy_translucency),
                   TXT_NewCheckBox("Colored Blood and Corpses",
                                   &crispy_coloredblood),
                   TXT_NewCheckBox("Randomly Mirrored Corpses",
                                   &crispy_flipcorpses),
                   TXT_NewSeparator("Tactical"),
                   TXT_NewCheckBox("Allow Free Look [*]",
                                   &crispy_freelook),
                   TXT_NewCheckBox("Permanent Mouse Look",
                                   &crispy_mouselook),
                   TXT_NewCheckBox("Draw Crosshair",
                                   &crispy_crosshair),
//                   TXT_NewCheckBox("Center Weapon when Firing",
//                                   &crispy_centerweapon),
//                   TXT_NewCheckBox("Enable Weapon Recoil Pitch",
//                                   &crispy_pitch),
                   TXT_NewCheckBox("Show Revealed Secrets",
                                   &crispy_secretmessage),
                   TXT_NewCheckBox("Show Level Stats in Automap",
                                   &crispy_automapstats),
                   TXT_NewSeparator("Physical"),
                   TXT_NewCheckBox("Allow Jumping [*]",
                                   &crispy_jump),
                   TXT_NewCheckBox("Enable Vertical Aiming",
                                   &crispy_freeaim),
                   TXT_NewCheckBox("Walk over/under Monsters",
                                   &crispy_overunder),
                   TXT_NewCheckBox("Enable Weapon Recoil Thrust",
                                   &crispy_recoil),
                   NULL);
    }
    else
    {
    window = TXT_NewWindow("Compatibility");

    TXT_SetWindowHelpURL(window, WINDOW_HELP_URL);

    TXT_AddWidgets(window,
                   TXT_NewCheckBox("Vanilla savegame limit",
                                   &vanilla_savegame_limit),
                   TXT_NewCheckBox("Vanilla demo limit",
                                   &vanilla_demo_limit),
                   NULL);
    }
}

void BindCompatibilityVariables(void)
{
<<<<<<< HEAD
    if (gamemission == doom || gamemission == strife)
    {
        M_BindIntVariable("vanilla_savegame_limit", &vanilla_savegame_limit);
        M_BindIntVariable("vanilla_demo_limit",     &vanilla_demo_limit);
        // [crispy]
        if (gamemission == doom)
        {
        M_BindIntVariable("crispy_automapstats",    &crispy_automapstats);
        M_BindIntVariable("crispy_centerweapon",    &crispy_centerweapon);
        M_BindIntVariable("crispy_coloredblood",    &crispy_coloredblood);
        M_BindIntVariable("crispy_coloredhud",      &crispy_coloredhud);
        M_BindIntVariable("crispy_crosshair",       &crispy_crosshair);
        M_BindIntVariable("crispy_extsaveg",        &crispy_extsaveg);
        M_BindIntVariable("crispy_flipcorpses",     &crispy_flipcorpses);
        M_BindIntVariable("crispy_freeaim",         &crispy_freeaim);
        M_BindIntVariable("crispy_freelook",        &crispy_freelook);
        M_BindIntVariable("crispy_fullsounds",      &crispy_fullsounds);
        M_BindIntVariable("crispy_jump",            &crispy_jump);
        M_BindIntVariable("crispy_mouselook",       &crispy_mouselook);
        M_BindIntVariable("crispy_overunder",       &crispy_overunder);
        M_BindIntVariable("crispy_pitch",           &crispy_pitch);
        M_BindIntVariable("crispy_recoil",          &crispy_recoil);
        M_BindIntVariable("crispy_secretmessage",   &crispy_secretmessage);
        M_BindIntVariable("crispy_translucency",    &crispy_translucency);
        M_BindIntVariable("crispy_uncapped",        &crispy_uncapped);
        }
    }
=======
    M_BindIntVariable("vanilla_savegame_limit", &vanilla_savegame_limit);
    M_BindIntVariable("vanilla_demo_limit",     &vanilla_demo_limit);
>>>>>>> dc2d1d62
}
<|MERGE_RESOLUTION|>--- conflicted
+++ resolved
@@ -111,14 +111,9 @@
 
 void BindCompatibilityVariables(void)
 {
-<<<<<<< HEAD
-    if (gamemission == doom || gamemission == strife)
+    // [crispy]
+    if (gamemission == doom)
     {
-        M_BindIntVariable("vanilla_savegame_limit", &vanilla_savegame_limit);
-        M_BindIntVariable("vanilla_demo_limit",     &vanilla_demo_limit);
-        // [crispy]
-        if (gamemission == doom)
-        {
         M_BindIntVariable("crispy_automapstats",    &crispy_automapstats);
         M_BindIntVariable("crispy_centerweapon",    &crispy_centerweapon);
         M_BindIntVariable("crispy_coloredblood",    &crispy_coloredblood);
@@ -137,10 +132,10 @@
         M_BindIntVariable("crispy_secretmessage",   &crispy_secretmessage);
         M_BindIntVariable("crispy_translucency",    &crispy_translucency);
         M_BindIntVariable("crispy_uncapped",        &crispy_uncapped);
-        }
     }
-=======
+    else
+    {
     M_BindIntVariable("vanilla_savegame_limit", &vanilla_savegame_limit);
     M_BindIntVariable("vanilla_demo_limit",     &vanilla_demo_limit);
->>>>>>> dc2d1d62
+    }
 }
