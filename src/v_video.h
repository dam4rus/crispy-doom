//
// Copyright(C) 1993-1996 Id Software, Inc.
// Copyright(C) 2005-2014 Simon Howard
//
// This program is free software; you can redistribute it and/or
// modify it under the terms of the GNU General Public License
// as published by the Free Software Foundation; either version 2
// of the License, or (at your option) any later version.
//
// This program is distributed in the hope that it will be useful,
// but WITHOUT ANY WARRANTY; without even the implied warranty of
// MERCHANTABILITY or FITNESS FOR A PARTICULAR PURPOSE.  See the
// GNU General Public License for more details.
//
// DESCRIPTION:
//	Gamma correction LUT.
//	Functions to draw patches (by post) directly to screen.
//	Functions to blit a block to the screen.
//


#ifndef __V_VIDEO__
#define __V_VIDEO__

#include "doomtype.h"

// Needed because we are refering to patches.
#include "v_patch.h"

//
// VIDEO
//

#define CENTERY			(SCREENHEIGHT/2)


extern int dirtybox[4];

extern byte *tinttable;
extern byte *dp_translation;
extern boolean dp_translucent;

// haleyjd 08/28/10: implemented for Strife support
// haleyjd 08/28/10: Patch clipping callback, implemented to support Choco
// Strife.
typedef boolean (*vpatchclipfunc_t)(patch_t *, int, int);
void V_SetPatchClipCallback(vpatchclipfunc_t func);


// Allocates buffer screens, call before R_Init.
void V_Init (void);

// Draw a block from the specified source screen to the screen.

void V_CopyRect(int srcx, int srcy, pixel_t *source,
                int width, int height,
                int destx, int desty);

void V_DrawPatch(int x, int y, patch_t *patch);
void V_DrawPatchFlipped(int x, int y, patch_t *patch);
void V_DrawTLPatch(int x, int y, patch_t *patch);
void V_DrawAltTLPatch(int x, int y, patch_t * patch);
void V_DrawShadowedPatch(int x, int y, patch_t *patch);
void V_DrawXlaPatch(int x, int y, patch_t * patch);     // villsa [STRIFE]
void V_DrawPatchDirect(int x, int y, patch_t *patch);
<<<<<<< HEAD
void V_DrawPatchShadow1(int x, int y, patch_t *patch);
void V_DrawPatchShadow2(int x, int y, patch_t *patch);
=======
>>>>>>> 26d83671
void V_DrawPatchFullScreen(patch_t *patch, boolean flipped);

// Draw a linear block of pixels into the view buffer.

void V_DrawBlock(int x, int y, int width, int height, pixel_t *src);
void V_DrawScaledBlock(int x, int y, int width, int height, pixel_t *src);

void V_MarkRect(int x, int y, int width, int height);

void V_DrawFilledBox(int x, int y, int w, int h, int c);
void V_DrawHorizLine(int x, int y, int w, int c);
void V_DrawVertLine(int x, int y, int h, int c);
void V_DrawBox(int x, int y, int w, int h, int c);
void V_CopyScaledBuffer(pixel_t *dest, pixel_t *src, size_t size);

// Draw a raw screen lump

void V_DrawRawScreen(pixel_t *raw);

// Temporarily switch to using a different buffer to draw graphics, etc.

void V_UseBuffer(pixel_t *buffer);

// Return to using the normal screen buffer to draw graphics.

void V_RestoreBuffer(void);

// Save a screenshot of the current screen to a file, named in the 
// format described in the string passed to the function, eg.
// "DOOM%02i.pcx"

void V_ScreenShot(const char *format);

// Load the lookup table for translucency calculations from the TINTTAB
// lump.

void V_LoadTintTable(void);

// villsa [STRIFE]
// Load the lookup table for translucency calculations from the XLATAB
// lump.

void V_LoadXlaTable(void);

void V_DrawMouseSpeedBox(int speed);

#endif
<|MERGE_RESOLUTION|>--- conflicted
+++ resolved
@@ -63,11 +63,6 @@
 void V_DrawShadowedPatch(int x, int y, patch_t *patch);
 void V_DrawXlaPatch(int x, int y, patch_t * patch);     // villsa [STRIFE]
 void V_DrawPatchDirect(int x, int y, patch_t *patch);
-<<<<<<< HEAD
-void V_DrawPatchShadow1(int x, int y, patch_t *patch);
-void V_DrawPatchShadow2(int x, int y, patch_t *patch);
-=======
->>>>>>> 26d83671
 void V_DrawPatchFullScreen(patch_t *patch, boolean flipped);
 
 // Draw a linear block of pixels into the view buffer.
