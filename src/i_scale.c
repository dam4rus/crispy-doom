//
// Copyright(C) 1993-1996 Id Software, Inc.
// Copyright(C) 2005-2014 Simon Howard
//
// This program is free software; you can redistribute it and/or
// modify it under the terms of the GNU General Public License
// as published by the Free Software Foundation; either version 2
// of the License, or (at your option) any later version.
//
// This program is distributed in the hope that it will be useful,
// but WITHOUT ANY WARRANTY; without even the implied warranty of
// MERCHANTABILITY or FITNESS FOR A PARTICULAR PURPOSE.  See the
// GNU General Public License for more details.
//
// DESCRIPTION:
//     Screen scale-up code: 
//         1x,2x,3x,4x pixel doubling
//         Aspect ratio-correcting stretch functions
//

#include <stdio.h>
#include <stdlib.h>
#include <string.h>

#include "doomtype.h"

#include "i_video.h"
#include "m_argv.h"
#include "z_zone.h"

#if defined(_MSC_VER) && !defined(__cplusplus)
#define inline __inline
#endif

// Should be I_VideoBuffer

static byte *src_buffer;

// Destination buffer, ie. screen->pixels.

static byte *dest_buffer;

// Pitch of destination buffer, ie. screen->pitch.

static int dest_pitch;

// Lookup tables used for aspect ratio correction stretching code.
// stretch_tables[0] : 20% / 80%
// stretch_tables[1] : 40% / 60%
// All other combinations can be reached from these two tables.

static byte *stretch_tables[2] = { NULL, NULL };

// 25%/75% stretch table, for 400x300 squash mode

static byte *quarter_stretch_table = NULL;

// 50%/50% stretch table, for 800x600 squash mode

static byte *half_stretch_table = NULL;

// Called to set the source and destination buffers before doing the
// scale.

void I_InitScale(byte *_src_buffer, byte *_dest_buffer, int _dest_pitch)
{
    src_buffer = _src_buffer;
    dest_buffer = _dest_buffer;
    dest_pitch = _dest_pitch;
}

//
// Pixel doubling scale-up functions.
//

// 1x scale doesn't really do any scaling: it just copies the buffer
// a line at a time for when pitch != SCREENWIDTH (!native_surface)

static boolean I_Scale1x(int x1, int y1, int x2, int y2)
{
    byte *bufp, *screenp;
    int y;
    int w = x2 - x1;
    
    // Need to byte-copy from buffer into the screen buffer

    bufp = src_buffer + y1 * SCREENWIDTH + x1;
    screenp = (byte *) dest_buffer + y1 * dest_pitch + x1;

    for (y=y1; y<y2; ++y)
    {
        memcpy(screenp, bufp, w);
        screenp += dest_pitch;
        bufp += SCREENWIDTH;
    }

    return true;
}

screen_mode_t mode_scale_1x = {
    SCREENWIDTH, SCREENHEIGHT,
    NULL,
    I_Scale1x,
    false,
};

// 2x scale (640x400)

static boolean I_Scale2x(int x1, int y1, int x2, int y2)
{
    byte *bufp, *screenp, *screenp2;
    int x, y;
    int multi_pitch;

    multi_pitch = dest_pitch * 2;
    bufp = src_buffer + y1 * SCREENWIDTH + x1;
    screenp = (byte *) dest_buffer + (y1 * dest_pitch + x1) * 2;
    screenp2 = screenp + dest_pitch;

    for (y=y1; y<y2; ++y)
    {
        byte *sp, *sp2, *bp;
        sp = screenp;
        sp2 = screenp2;
        bp = bufp;

        for (x=x1; x<x2; ++x)
        {
            *sp++ = *bp;  *sp++ = *bp;
            *sp2++ = *bp; *sp2++ = *bp;
            ++bp;
        }
        screenp += multi_pitch;
        screenp2 += multi_pitch;
        bufp += SCREENWIDTH;
    }

    return true;
}

screen_mode_t mode_scale_2x = {
    SCREENWIDTH * 2, SCREENHEIGHT * 2,
    NULL,
    I_Scale2x,
    false,
};

// 3x scale (960x600)

static boolean I_Scale3x(int x1, int y1, int x2, int y2)
{
    byte *bufp, *screenp, *screenp2, *screenp3;
    int x, y;
    int multi_pitch;

    multi_pitch = dest_pitch * 3;
    bufp = src_buffer + y1 * SCREENWIDTH + x1;
    screenp = (byte *) dest_buffer + (y1 * dest_pitch + x1) * 3;
    screenp2 = screenp + dest_pitch;
    screenp3 = screenp + dest_pitch * 2;

    for (y=y1; y<y2; ++y)
    {
        byte *sp, *sp2, *sp3, *bp;
        sp = screenp;
        sp2 = screenp2;
        sp3 = screenp3;
        bp = bufp;

        for (x=x1; x<x2; ++x)
        {
            *sp++ = *bp;  *sp++ = *bp;  *sp++ = *bp;
            *sp2++ = *bp; *sp2++ = *bp; *sp2++ = *bp;
            *sp3++ = *bp; *sp3++ = *bp; *sp3++ = *bp;
            ++bp;
        }
        screenp += multi_pitch;
        screenp2 += multi_pitch;
        screenp3 += multi_pitch;
        bufp += SCREENWIDTH;
    }

    return true;
}

screen_mode_t mode_scale_3x = {
    SCREENWIDTH * 3, SCREENHEIGHT * 3,
    NULL,
    I_Scale3x,
    false,
};

// 4x scale (1280x800)

static boolean I_Scale4x(int x1, int y1, int x2, int y2)
{
    byte *bufp, *screenp, *screenp2, *screenp3, *screenp4;
    int x, y;
    int multi_pitch;

    multi_pitch = dest_pitch * 4;
    bufp = src_buffer + y1 * SCREENWIDTH + x1;
    screenp = (byte *) dest_buffer + (y1 * dest_pitch + x1) * 4;
    screenp2 = screenp + dest_pitch;
    screenp3 = screenp + dest_pitch * 2;
    screenp4 = screenp + dest_pitch * 3;

    for (y=y1; y<y2; ++y)
    {
        byte *sp, *sp2, *sp3, *sp4, *bp;
        sp = screenp;
        sp2 = screenp2;
        sp3 = screenp3;
        sp4 = screenp4;
        bp = bufp;

        for (x=x1; x<x2; ++x)
        {
            *sp++ = *bp;  *sp++ = *bp;  *sp++ = *bp;  *sp++ = *bp;
            *sp2++ = *bp; *sp2++ = *bp; *sp2++ = *bp; *sp2++ = *bp;
            *sp3++ = *bp; *sp3++ = *bp; *sp3++ = *bp; *sp3++ = *bp;
            *sp4++ = *bp; *sp4++ = *bp; *sp4++ = *bp; *sp4++ = *bp;
            ++bp;
        }
        screenp += multi_pitch;
        screenp2 += multi_pitch;
        screenp3 += multi_pitch;
        screenp4 += multi_pitch;
        bufp += SCREENWIDTH;
    }

    return true;
}

screen_mode_t mode_scale_4x = {
    SCREENWIDTH * 4, SCREENHEIGHT * 4,
    NULL,
    I_Scale4x,
    false || hires,
};

// 5x scale (1600x1000)

static boolean I_Scale5x(int x1, int y1, int x2, int y2)
{
    byte *bufp, *screenp, *screenp2, *screenp3, *screenp4, *screenp5;
    int x, y;
    int multi_pitch;

    multi_pitch = dest_pitch * 5;
    bufp = src_buffer + y1 * SCREENWIDTH + x1;
    screenp = (byte *) dest_buffer + (y1 * dest_pitch + x1) * 5;
    screenp2 = screenp + dest_pitch;
    screenp3 = screenp + dest_pitch * 2;
    screenp4 = screenp + dest_pitch * 3;
    screenp5 = screenp + dest_pitch * 4;

    for (y=y1; y<y2; ++y)
    {
        byte *sp, *sp2, *sp3, *sp4, *sp5, *bp;
        sp = screenp;
        sp2 = screenp2;
        sp3 = screenp3;
        sp4 = screenp4;
        sp5 = screenp5;
        bp = bufp;

        for (x=x1; x<x2; ++x)
        {
            *sp++ = *bp;  *sp++ = *bp;  *sp++ = *bp;  *sp++ = *bp;  *sp++ = *bp;
            *sp2++ = *bp; *sp2++ = *bp; *sp2++ = *bp; *sp2++ = *bp; *sp2++ = *bp;
            *sp3++ = *bp; *sp3++ = *bp; *sp3++ = *bp; *sp3++ = *bp; *sp3++ = *bp;
            *sp4++ = *bp; *sp4++ = *bp; *sp4++ = *bp; *sp4++ = *bp; *sp4++ = *bp;
            *sp5++ = *bp; *sp5++ = *bp; *sp5++ = *bp; *sp5++ = *bp; *sp5++ = *bp;
            ++bp;
        }
        screenp += multi_pitch;
        screenp2 += multi_pitch;
        screenp3 += multi_pitch;
        screenp4 += multi_pitch;
        screenp5 += multi_pitch;
        bufp += SCREENWIDTH;
    }

    return true;
}

screen_mode_t mode_scale_5x = {
    SCREENWIDTH * 5, SCREENHEIGHT * 5,
    NULL,
    I_Scale5x,
    false || hires,
};


// Search through the given palette, finding the nearest color that matches
// the given color.

static int FindNearestColor(byte *palette, int r, int g, int b)
{
    byte *col;
    int best;
    int best_diff;
    int diff;
    int i;

    best = 0;
    best_diff = INT_MAX;

    for (i=0; i<256; ++i)
    {
        col = palette + i * 3;
        diff = (r - col[0]) * (r - col[0])
             + (g - col[1]) * (g - col[1])
             + (b - col[2]) * (b - col[2]);

        if (diff == 0)
        {
            return i;
        }
        else if (diff < best_diff)
        {
            best = i;
            best_diff = diff;
        }
    }

    return best;
}

// Create a stretch table.  This is a lookup table for blending colors.
// pct specifies the bias between the two colors: 0 = all y, 100 = all x.
// NB: This is identical to the lookup tables used in other ports for
// translucency.

static byte *GenerateStretchTable(byte *palette, int pct)
{
    byte *result;
    int x, y;
    int r, g, b;
    byte *col1;
    byte *col2;

    result = Z_Malloc(256 * 256, PU_STATIC, NULL);

    for (x=0; x<256; ++x)
    {
        for (y=0; y<256; ++y)
        {
            col1 = palette + x * 3;
            col2 = palette + y * 3;
            r = (((int) col1[0]) * pct + ((int) col2[0]) * (100 - pct)) / 100;
            g = (((int) col1[1]) * pct + ((int) col2[1]) * (100 - pct)) / 100;
            b = (((int) col1[2]) * pct + ((int) col2[2]) * (100 - pct)) / 100;
            result[x * 256 + y] = FindNearestColor(palette, r, g, b);
        }
    }

    return result;
}

// Called at startup to generate the lookup tables for aspect ratio
// correcting scale up.

static void I_InitStretchTables(byte *palette)
{
    if (stretch_tables[0] != NULL)
    {
        return;
    }

    // We only actually need two lookup tables:
    //
    // mix 0%   =  just write line 1
    // mix 20%  =  stretch_tables[0]
    // mix 40%  =  stretch_tables[1]
    // mix 60%  =  stretch_tables[1] used backwards
    // mix 80%  =  stretch_tables[0] used backwards
    // mix 100% =  just write line 2

    printf("I_InitStretchTables: Generating lookup tables..");
    fflush(stdout);
    stretch_tables[0] = GenerateStretchTable(palette, 20);
    printf(".."); fflush(stdout);
    stretch_tables[1] = GenerateStretchTable(palette, 40);
    puts("");
}

// Create 50%/50% table for 800x600 squash mode

static void I_InitSquashTable(byte *palette)
{
    if (half_stretch_table != NULL)
    {
        return;
    }

    printf("I_InitSquashTable: Generating lookup tables..");
    fflush(stdout);
    half_stretch_table = GenerateStretchTable(palette, 50);
    printf(".."); fflush(stdout);

    if (quarter_stretch_table != NULL)
    {
        puts("");
        return;
    }

    quarter_stretch_table = GenerateStretchTable(palette, 25);
    puts("");
}

// Destroy the scaling lookup tables. This should only ever be called
// if switching to a completely different palette from the normal one
// (in which case the mappings no longer make any sense).

void I_ResetScaleTables(byte *palette)
{
    if (stretch_tables[0] != NULL)
    {
        Z_Free(stretch_tables[0]);
        Z_Free(stretch_tables[1]);

        printf("I_ResetScaleTables: Regenerating lookup tables..\n");
        stretch_tables[0] = GenerateStretchTable(palette, 20);
        stretch_tables[1] = GenerateStretchTable(palette, 40);
    }

    if (half_stretch_table != NULL)
    {
        Z_Free(half_stretch_table);

        printf("I_ResetScaleTables: Regenerating lookup table..\n");

        half_stretch_table = GenerateStretchTable(palette, 50);
    }

    if (quarter_stretch_table != NULL)
    {
        Z_Free(quarter_stretch_table);

        printf("I_ResetScaleTables: Regenerating lookup table..\n");

        quarter_stretch_table = GenerateStretchTable(palette, 25);
    }
}


// 
// Aspect ratio correcting scale up functions.
//
// These double up pixels to stretch the screen when using a 4:3
// screen mode.
//

static inline void WriteBlendedLine1x(byte *dest, byte *src1, byte *src2, 
                               byte *stretch_table)
{
    int x;

    for (x=0; x<SCREENWIDTH; ++x)
    {
        *dest = stretch_table[*src1 * 256 + *src2];
        ++dest;
        ++src1;
        ++src2;
    }
} 

// 1x stretch (320x240)

static boolean I_Stretch1x(int x1, int y1, int x2, int y2)
{
    byte *bufp, *screenp;
    int y;

    // Only works with full screen update

    if (x1 != 0 || y1 != 0 || x2 != SCREENWIDTH || y2 != SCREENHEIGHT)
    {
        return false;
    }    

    // Need to byte-copy from buffer into the screen buffer

    bufp = src_buffer + y1 * SCREENWIDTH + x1;
    screenp = (byte *) dest_buffer + y1 * dest_pitch + x1;

    // For every 5 lines of src_buffer, 6 lines are written to dest_buffer
    // (200 -> 240)

    for (y=0; y<SCREENHEIGHT; y += 5)
    {
        // 100% line 0
        memcpy(screenp, bufp, SCREENWIDTH);
        screenp += dest_pitch;

        // 20% line 0, 80% line 1
        WriteBlendedLine1x(screenp, bufp, bufp + SCREENWIDTH, stretch_tables[0]);
        screenp += dest_pitch; bufp += SCREENWIDTH;

        // 40% line 1, 60% line 2
        WriteBlendedLine1x(screenp, bufp, bufp + SCREENWIDTH, stretch_tables[1]);
        screenp += dest_pitch; bufp += SCREENWIDTH;

        // 60% line 2, 40% line 3
        WriteBlendedLine1x(screenp, bufp + SCREENWIDTH, bufp, stretch_tables[1]);
        screenp += dest_pitch; bufp += SCREENWIDTH;

        // 80% line 3, 20% line 4
        WriteBlendedLine1x(screenp, bufp + SCREENWIDTH, bufp, stretch_tables[0]);
        screenp += dest_pitch; bufp += SCREENWIDTH;

        // 100% line 4
        memcpy(screenp, bufp, SCREENWIDTH);
        screenp += dest_pitch; bufp += SCREENWIDTH;
    }

    return true;
}

screen_mode_t mode_stretch_1x = {
    SCREENWIDTH, SCREENHEIGHT_4_3,
    I_InitStretchTables,
    I_Stretch1x,
    true && !hires,
};

static inline void WriteLine2x(byte *dest, byte *src)
{
    int x;

    for (x=0; x<SCREENWIDTH; ++x)
    {
        dest[0] = *src;
        dest[1] = *src;
        dest += 2;
        ++src;
    }
}

static inline void WriteBlendedLine2x(byte *dest, byte *src1, byte *src2, 
                               byte *stretch_table)
{
    int x;
    int val;

    for (x=0; x<SCREENWIDTH; ++x)
    {
        val = stretch_table[*src1 * 256 + *src2];
        dest[0] = val;
        dest[1] = val;
        dest += 2;
        ++src1;
        ++src2;
    }
} 

// 2x stretch (640x480)

static boolean I_Stretch2x(int x1, int y1, int x2, int y2)
{
    byte *bufp, *screenp;
    int y;

    // Only works with full screen update

    if (x1 != 0 || y1 != 0 || x2 != SCREENWIDTH || y2 != SCREENHEIGHT)
    {
        return false;
    }    

    // Need to byte-copy from buffer into the screen buffer

    bufp = src_buffer + y1 * SCREENWIDTH + x1;
    screenp = (byte *) dest_buffer + y1 * dest_pitch + x1;

    // For every 5 lines of src_buffer, 12 lines are written to dest_buffer.
    // (200 -> 480)

    for (y=0; y<SCREENHEIGHT; y += 5)
    {
        // 100% line 0
        WriteLine2x(screenp, bufp);
        screenp += dest_pitch;

        // 100% line 0
        WriteLine2x(screenp, bufp);
        screenp += dest_pitch;

        // 40% line 0, 60% line 1
        WriteBlendedLine2x(screenp, bufp, bufp + SCREENWIDTH, stretch_tables[1]);
        screenp += dest_pitch; bufp += SCREENWIDTH;

        // 100% line 1
        WriteLine2x(screenp, bufp);
        screenp += dest_pitch;

        // 80% line 1, 20% line 2
        WriteBlendedLine2x(screenp, bufp + SCREENWIDTH, bufp, stretch_tables[0]);
        screenp += dest_pitch; bufp += SCREENWIDTH;

        // 100% line 2
        WriteLine2x(screenp, bufp);
        screenp += dest_pitch;

        // 100% line 2
        WriteLine2x(screenp, bufp);
        screenp += dest_pitch;

        // 20% line 2, 80% line 3
        WriteBlendedLine2x(screenp, bufp, bufp + SCREENWIDTH, stretch_tables[0]);
        screenp += dest_pitch; bufp += SCREENWIDTH;

        // 100% line 3
        WriteLine2x(screenp, bufp);
        screenp += dest_pitch;

        // 60% line 3, 40% line 4
        WriteBlendedLine2x(screenp, bufp + SCREENWIDTH, bufp, stretch_tables[1]);
        screenp += dest_pitch; bufp += SCREENWIDTH;

        // 100% line 4
        WriteLine2x(screenp, bufp);
        screenp += dest_pitch;

        // 100% line 4
        WriteLine2x(screenp, bufp);
        screenp += dest_pitch; bufp += SCREENWIDTH;
    }

    return true;
}

screen_mode_t mode_stretch_2x = {
    SCREENWIDTH * 2, SCREENHEIGHT_4_3 * 2,
    I_InitStretchTables,
    I_Stretch2x,
    false,
};

static inline void WriteLine3x(byte *dest, byte *src)
{
    int x;

    for (x=0; x<SCREENWIDTH; ++x)
    {
        dest[0] = *src;
        dest[1] = *src;
        dest[2] = *src;
        dest += 3;
        ++src;
    }
}

static inline void WriteBlendedLine3x(byte *dest, byte *src1, byte *src2, 
                               byte *stretch_table)
{
    int x;
    int val;

    for (x=0; x<SCREENWIDTH; ++x)
    {
        val = stretch_table[*src1 * 256 + *src2];
        dest[0] = val;
        dest[1] = val;
        dest[2] = val;
        dest += 3;
        ++src1;
        ++src2;
    }
} 

// 3x stretch (960x720)

static boolean I_Stretch3x(int x1, int y1, int x2, int y2)
{
    byte *bufp, *screenp;
    int y;

    // Only works with full screen update

    if (x1 != 0 || y1 != 0 || x2 != SCREENWIDTH || y2 != SCREENHEIGHT)
    {
        return false;
    }    

    // Need to byte-copy from buffer into the screen buffer

    bufp = src_buffer + y1 * SCREENWIDTH + x1;
    screenp = (byte *) dest_buffer + y1 * dest_pitch + x1;

    // For every 5 lines of src_buffer, 18 lines are written to dest_buffer.
    // (200 -> 720)

    for (y=0; y<SCREENHEIGHT; y += 5)
    {
        // 100% line 0
        WriteLine3x(screenp, bufp);
        screenp += dest_pitch;

        // 100% line 0
        WriteLine3x(screenp, bufp);
        screenp += dest_pitch;

        // 100% line 0
        WriteLine3x(screenp, bufp);
        screenp += dest_pitch;

        // 60% line 0, 40% line 1
        WriteBlendedLine3x(screenp, bufp + SCREENWIDTH, bufp, stretch_tables[1]);
        screenp += dest_pitch; bufp += SCREENWIDTH;

        // 100% line 1
        WriteLine3x(screenp, bufp);
        screenp += dest_pitch;

        // 100% line 1
        WriteLine3x(screenp, bufp);
        screenp += dest_pitch;

        // 100% line 1
        WriteLine3x(screenp, bufp);
        screenp += dest_pitch;

        // 20% line 1, 80% line 2
        WriteBlendedLine3x(screenp, bufp, bufp + SCREENWIDTH, stretch_tables[0]);
        screenp += dest_pitch; bufp += SCREENWIDTH;

        // 100% line 2
        WriteLine3x(screenp, bufp);
        screenp += dest_pitch;

        // 100% line 2
        WriteLine3x(screenp, bufp);
        screenp += dest_pitch;

        // 80% line 2, 20% line 3
        WriteBlendedLine3x(screenp, bufp + SCREENWIDTH, bufp, stretch_tables[0]);
        screenp += dest_pitch; bufp += SCREENWIDTH;

        // 100% line 3
        WriteLine3x(screenp, bufp);
        screenp += dest_pitch;

        // 100% line 3
        WriteLine3x(screenp, bufp);
        screenp += dest_pitch;

        // 100% line 3
        WriteLine3x(screenp, bufp);
        screenp += dest_pitch;

        // 40% line 3, 60% line 4
        WriteBlendedLine3x(screenp, bufp, bufp + SCREENWIDTH, stretch_tables[1]);
        screenp += dest_pitch; bufp += SCREENWIDTH;

        // 100% line 4
        WriteLine3x(screenp, bufp);
        screenp += dest_pitch;

        // 100% line 4
        WriteLine3x(screenp, bufp);
        screenp += dest_pitch;

        // 100% line 4
        WriteLine3x(screenp, bufp);
        screenp += dest_pitch; bufp += SCREENWIDTH;
    }

    return true;
}

screen_mode_t mode_stretch_3x = {
    SCREENWIDTH * 3, SCREENHEIGHT_4_3 * 3,
    I_InitStretchTables,
    I_Stretch3x,
    false || hires,
};

static inline void WriteLine4x(byte *dest, byte *src)
{
    int x;

    for (x=0; x<SCREENWIDTH; ++x)
    {
        dest[0] = *src;
        dest[1] = *src;
        dest[2] = *src;
        dest[3] = *src;
        dest += 4;
        ++src;
    }
}

static inline void WriteBlendedLine4x(byte *dest, byte *src1, byte *src2, 
                               byte *stretch_table)
{
    int x;
    int val;

    for (x=0; x<SCREENWIDTH; ++x)
    {
        val = stretch_table[*src1 * 256 + *src2];
        dest[0] = val;
        dest[1] = val;
        dest[2] = val;
        dest[3] = val;
        dest += 4;
        ++src1;
        ++src2;
    }
} 

// 4x stretch (1280x960)

static boolean I_Stretch4x(int x1, int y1, int x2, int y2)
{
    byte *bufp, *screenp;
    int y;

    // Only works with full screen update

    if (x1 != 0 || y1 != 0 || x2 != SCREENWIDTH || y2 != SCREENHEIGHT)
    {
        return false;
    }    

    // Need to byte-copy from buffer into the screen buffer

    bufp = src_buffer + y1 * SCREENWIDTH + x1;
    screenp = (byte *) dest_buffer + y1 * dest_pitch + x1;

    // For every 5 lines of src_buffer, 24 lines are written to dest_buffer.
    // (200 -> 960)

    for (y=0; y<SCREENHEIGHT; y += 5)
    {
        // 100% line 0
        WriteLine4x(screenp, bufp);
        screenp += dest_pitch;

        // 100% line 0
        WriteLine4x(screenp, bufp);
        screenp += dest_pitch;

        // 100% line 0
        WriteLine4x(screenp, bufp);
        screenp += dest_pitch;

        // 100% line 0
        WriteLine4x(screenp, bufp);
        screenp += dest_pitch;

        // 90% line 0, 20% line 1
        WriteBlendedLine4x(screenp, bufp + SCREENWIDTH, bufp, stretch_tables[0]);
        screenp += dest_pitch; bufp += SCREENWIDTH;

        // 100% line 1
        WriteLine4x(screenp, bufp);
        screenp += dest_pitch;

        // 100% line 1
        WriteLine4x(screenp, bufp);
        screenp += dest_pitch;

        // 100% line 1
        WriteLine4x(screenp, bufp);
        screenp += dest_pitch;

        // 100% line 1
        WriteLine4x(screenp, bufp);
        screenp += dest_pitch;

        // 60% line 1, 40% line 2
        WriteBlendedLine4x(screenp, bufp + SCREENWIDTH, bufp, stretch_tables[1]);
        screenp += dest_pitch; bufp += SCREENWIDTH;

        // 100% line 2
        WriteLine4x(screenp, bufp);
        screenp += dest_pitch;

        // 100% line 2
        WriteLine4x(screenp, bufp);
        screenp += dest_pitch;

        // 100% line 2
        WriteLine4x(screenp, bufp);
        screenp += dest_pitch;

        // 100% line 2
        WriteLine4x(screenp, bufp);
        screenp += dest_pitch;

        // 40% line 2, 60% line 3
        WriteBlendedLine4x(screenp, bufp, bufp + SCREENWIDTH, stretch_tables[1]);
        screenp += dest_pitch; bufp += SCREENWIDTH;

        // 100% line 3
        WriteLine4x(screenp, bufp);
        screenp += dest_pitch;

        // 100% line 3
        WriteLine4x(screenp, bufp);
        screenp += dest_pitch;

        // 100% line 3
        WriteLine4x(screenp, bufp);
        screenp += dest_pitch;

        // 100% line 3
        WriteLine4x(screenp, bufp);
        screenp += dest_pitch;

        // 20% line 3, 80% line 4
        WriteBlendedLine4x(screenp, bufp, bufp + SCREENWIDTH, stretch_tables[0]);
        screenp += dest_pitch; bufp += SCREENWIDTH;

        // 100% line 4
        WriteLine4x(screenp, bufp);
        screenp += dest_pitch;

        // 100% line 4
        WriteLine4x(screenp, bufp);
        screenp += dest_pitch;

        // 100% line 4
        WriteLine4x(screenp, bufp);
        screenp += dest_pitch;

        // 100% line 4
        WriteLine4x(screenp, bufp);
        screenp += dest_pitch; bufp += SCREENWIDTH;
    }

    return true;
}

screen_mode_t mode_stretch_4x = {
    SCREENWIDTH * 4, SCREENHEIGHT_4_3 * 4,
    I_InitStretchTables,
    I_Stretch4x,
    false || hires,
};

static inline void WriteLine5x(byte *dest, byte *src)
{
    int x;

    for (x=0; x<SCREENWIDTH; ++x)
    {
        dest[0] = *src;
        dest[1] = *src;
        dest[2] = *src;
        dest[3] = *src;
        dest[4] = *src;
        dest += 5;
        ++src;
    }
}

// 5x stretch (1600x1200)

static boolean I_Stretch5x(int x1, int y1, int x2, int y2)
{
    byte *bufp, *screenp;
    int y;

    // Only works with full screen update

    if (x1 != 0 || y1 != 0 || x2 != SCREENWIDTH || y2 != SCREENHEIGHT)
    {
        return false;
    }    

    // Need to byte-copy from buffer into the screen buffer

    bufp = src_buffer + y1 * SCREENWIDTH + x1;
    screenp = (byte *) dest_buffer + y1 * dest_pitch + x1;

    // For every 1 line of src_buffer, 6 lines are written to dest_buffer.
    // (200 -> 1200)

    for (y=0; y<SCREENHEIGHT; y += 1)
    {
        // 100% line 0
        WriteLine5x(screenp, bufp);
        screenp += dest_pitch;

        // 100% line 0
        WriteLine5x(screenp, bufp);
        screenp += dest_pitch;

        // 100% line 0
        WriteLine5x(screenp, bufp);
        screenp += dest_pitch;

        // 100% line 0
        WriteLine5x(screenp, bufp);
        screenp += dest_pitch;

        // 100% line 0
        WriteLine5x(screenp, bufp);
        screenp += dest_pitch;

        // 100% line 0
        WriteLine5x(screenp, bufp);
        screenp += dest_pitch; bufp += SCREENWIDTH;
    }

    // test hack for Porsche Monty... scan line simulation:
    // See here: http://www.doomworld.com/vb/post/962612

    if (M_CheckParm("-scanline") > 0 && !hires)
    {
        screenp = (byte *) dest_buffer + 2 * dest_pitch;

        for (y=0; y<1198; y += 3)
        {
            memset(screenp, 0, 1600);

            screenp += dest_pitch * 3;
        }
    }

    return true;
}

screen_mode_t mode_stretch_5x = {
    SCREENWIDTH * 5, SCREENHEIGHT_4_3 * 5,
    I_InitStretchTables,
    I_Stretch5x,
    false || hires,
};

//
// Aspect ratio correcting "squash" functions. 
//
// These do the opposite of the "stretch" functions above: while the
// stretch functions increase the vertical dimensions, the squash
// functions decrease the horizontal dimensions for the same result.
//
// The same blend tables from the stretch functions are reused; as 
// a result, the dimensions are *slightly* wrong (eg. 320x200 should
// squash to 266x200, but actually squashes to 256x200).
//

// 
// 1x squashed scale (256x200)
//

static inline void WriteSquashedLine1x(byte *dest, byte *src)
{
    int x;

    for (x=0; x<SCREENWIDTH; )
    {
        // Draw in blocks of 5

        // 80% pixel 0,   20% pixel 1

        *dest++ = stretch_tables[0][src[1] * 256 + src[0]];

        // 60% pixel 1,   40% pixel 2

        *dest++ = stretch_tables[1][src[2] * 256 + src[1]];

        // 40% pixel 2,   60% pixel 3

        *dest++ = stretch_tables[1][src[2] * 256 + src[3]];

        // 20% pixel 3,   80% pixel 4

        *dest++ = stretch_tables[0][src[3] * 256 + src[4]];

        x += 5;
        src += 5;
    }
}

// 1x squashed (256x200)

static boolean I_Squash1x(int x1, int y1, int x2, int y2)
{
    byte *bufp, *screenp;
    int y;

    // Only works with full screen update

    if (x1 != 0 || y1 != 0 || x2 != SCREENWIDTH || y2 != SCREENHEIGHT)
    {
        return false;
    }    

    bufp = src_buffer;
    screenp = (byte *) dest_buffer;

    for (y=0; y<SCREENHEIGHT; ++y) 
    {
        WriteSquashedLine1x(screenp, bufp);

        screenp += dest_pitch;
        bufp += SCREENWIDTH;
    }

    return true;
}

screen_mode_t mode_squash_1x = {
    SCREENWIDTH_4_3, SCREENHEIGHT,
    I_InitStretchTables,
    I_Squash1x,
    true,
};

//
// 1.5x squashed scale (400x300)
//

static inline void WriteSquashedLine1p5x(byte *dest, byte *src)
{
    byte *dest2, *dest3;
    int x;

    dest2 = dest + dest_pitch;
    dest3 = dest + dest_pitch * 2;

    for (x=0; x<SCREENWIDTH; )
    {
        // Every 4 pixels is expanded to 5 pixels horizontally
        // Every 2 pixels is expanded to 3 pixels vertically

        // 100% pixel 0

        *dest = src[0];
        *dest3 = src[0 + SCREENWIDTH];
        *dest2 = half_stretch_table[*dest * 256 + *dest3];
        dest++; dest2++; dest3++;

        // 25% pixel 0, 75% pixel 1

        *dest = quarter_stretch_table[src[0] * 256 + src[1]];
        *dest3 = quarter_stretch_table[src[0 + SCREENWIDTH] * 256 + src[1 + SCREENWIDTH]];
        *dest2 = half_stretch_table[*dest * 256 + *dest3];
        dest++; dest2++; dest3++;

        // 50% pixel 1, 50% pixel 2

        *dest = half_stretch_table[src[1] * 256 + src[2]];
        *dest3 = half_stretch_table[src[1 + SCREENWIDTH] * 256 + src[2 + SCREENWIDTH]];
        *dest2 = half_stretch_table[*dest * 256 + *dest3];
        dest++; dest2++; dest3++;

        // 75% pixel 2, 25% pixel 3

        *dest = quarter_stretch_table[src[2] * 256 + src[3]];
        *dest3 = quarter_stretch_table[src[2 + SCREENWIDTH] * 256 + src[3 + SCREENWIDTH]];
        *dest2 = half_stretch_table[*dest * 256 + *dest3];
        dest++; dest2++; dest3++;

        // 100% pixel 3

        *dest = src[3];
        *dest3 = src[3 + SCREENWIDTH];
        *dest2 = half_stretch_table[*dest * 256 + *dest3];
        dest++; dest2++; dest3++;

        x += 4;
        src += 4;
    }
}

static boolean I_Squash1p5x(int x1, int y1, int x2, int y2)
{
    byte *bufp, *screenp;
    int y;

    if (x1 != 0 || y1 != 0 || x2 != SCREENWIDTH || y2 != SCREENHEIGHT)
    {
        return false;
    }

    bufp = src_buffer;
    screenp = (byte *) dest_buffer;

    for (y=0; y<SCREENHEIGHT; y += 2)
    {
        WriteSquashedLine1p5x(screenp, bufp);

        screenp += dest_pitch * 3;
        bufp += 2 * SCREENWIDTH;
    }

    return true;
}

screen_mode_t mode_squash_1p5x = {
    400 << hires, 300 << hires,
    I_InitSquashTable,
    I_Squash1p5x,
    true && !hires,
};

//
// 2x squashed scale (512x400)
//

#define DRAW_PIXEL2 \
      *dest++ = *dest2++ = c;

static inline void WriteSquashedLine2x(byte *dest, byte *src)
{
    byte *dest2;
    int x, c;

    dest2 = dest + dest_pitch;

    for (x=0; x<SCREENWIDTH; )
    {
        // Draw in blocks of 5

        // 100% pixel 0

        c = src[0];
        DRAW_PIXEL2;

        // 60% pixel 0, 40% pixel 1

        c = stretch_tables[1][src[1] * 256 + src[0]];
        DRAW_PIXEL2;

        // 100% pixel 1

        c = src[1];
        DRAW_PIXEL2;

        // 20% pixel 1, 80% pixel 2

        c = stretch_tables[0][src[1] * 256 + src[2]];
        DRAW_PIXEL2;

        // 80% pixel 2, 20% pixel 3

        c = stretch_tables[0][src[3] * 256 + src[2]];
        DRAW_PIXEL2;

        // 100% pixel 3

        c = src[3];
        DRAW_PIXEL2;

        // 40% pixel 3, 60% pixel 4

        c = stretch_tables[1][src[3] * 256 + src[4]];
        DRAW_PIXEL2;

        // 100% pixel 4

        c = src[4];
        DRAW_PIXEL2;

        x += 5;
        src += 5;
    }
}

// 2x squash (512x400)

static boolean I_Squash2x(int x1, int y1, int x2, int y2)
{
    byte *bufp, *screenp;
    int y;

    // Only works with full screen update

    if (x1 != 0 || y1 != 0 || x2 != SCREENWIDTH || y2 != SCREENHEIGHT)
    {
        return false;
    }    

    bufp = src_buffer;
    screenp = (byte *) dest_buffer;

    for (y=0; y<SCREENHEIGHT; ++y) 
    {
        WriteSquashedLine2x(screenp, bufp);

        screenp += dest_pitch * 2;
        bufp += SCREENWIDTH;
    }

    return true;
}

screen_mode_t mode_squash_2x = {
    SCREENWIDTH_4_3 * 2, SCREENHEIGHT * 2,
    I_InitStretchTables,
    I_Squash2x,
    false,
};


#define DRAW_PIXEL3 \
        *dest++ = *dest2++ = *dest3++ = c

static inline void WriteSquashedLine3x(byte *dest, byte *src)
{
    byte *dest2, *dest3;
    int x, c;

    dest2 = dest + dest_pitch;
    dest3 = dest + dest_pitch * 2;

    for (x=0; x<SCREENWIDTH; )
    {
        // Every 2 pixels is expanded to 5 pixels

        // 100% pixel 0 x2

        c = src[0];

        DRAW_PIXEL3;
        DRAW_PIXEL3;

        // 50% pixel 0, 50% pixel 1

        c = half_stretch_table[src[0] * 256 + src[1]];

        DRAW_PIXEL3;

        // 100% pixel 1

        c = src[1];

        DRAW_PIXEL3;
        DRAW_PIXEL3;

        x += 2;
        src += 2;
    }
}


//
// 3x scale squashed (800x600)
//
// This is a special case that uses the half_stretch_table (50%) rather
// than the normal stretch_tables(20,40%), to scale up to 800x600 
// exactly.
//

static boolean I_Squash3x(int x1, int y1, int x2, int y2)
{
    byte *bufp, *screenp;
    int y;

    // Only works with full screen update

    if (x1 != 0 || y1 != 0 || x2 != SCREENWIDTH || y2 != SCREENHEIGHT)
    {
        return false;
    }    

    bufp = src_buffer;
    screenp = (byte *) dest_buffer;

    for (y=0; y<SCREENHEIGHT; ++y) 
    {
        WriteSquashedLine3x(screenp, bufp);

        screenp += dest_pitch * 3;
        bufp += SCREENWIDTH;
    }

    return true;
}

screen_mode_t mode_squash_3x = {
    800 << hires, 600 << hires,
    I_InitSquashTable,
    I_Squash3x,
    false,
};

#define DRAW_PIXEL4 \
        *dest++ = *dest2++ = *dest3++ = *dest4++ = c;
      
static inline void WriteSquashedLine4x(byte *dest, byte *src)
{
    int x;
    int c;
    byte *dest2, *dest3, *dest4;

    dest2 = dest + dest_pitch;
    dest3 = dest + dest_pitch * 2;
    dest4 = dest + dest_pitch * 3;

    for (x=0; x<SCREENWIDTH; )
    {
        // Draw in blocks of 5

        // 100% pixel 0  x3

        c = src[0];
        DRAW_PIXEL4;
        DRAW_PIXEL4;
        DRAW_PIXEL4;

        // 20% pixel 0,  80% pixel 1

        c = stretch_tables[0][src[0] * 256 + src[1]];
        DRAW_PIXEL4;

        // 100% pixel 1 x2

        c = src[1];
        DRAW_PIXEL4;
        DRAW_PIXEL4;

        // 40% pixel 1, 60% pixel 2

        c = stretch_tables[1][src[1] * 256 + src[2]];
        DRAW_PIXEL4;

        // 100% pixel 2 x2

        c = src[2];
        DRAW_PIXEL4;
        DRAW_PIXEL4;

        // 60% pixel 2, 40% pixel 3

        c = stretch_tables[1][src[3] * 256 + src[2]];
        DRAW_PIXEL4;

        // 100% pixel 3 x2

        c = src[3];
        DRAW_PIXEL4;
        DRAW_PIXEL4;

        // 80% pixel 3, 20% pixel 4

        c = stretch_tables[0][src[4] * 256 + src[3]];
        DRAW_PIXEL4;

        // 100% pixel 4

        c = src[4];
        DRAW_PIXEL4;
        DRAW_PIXEL4;
        DRAW_PIXEL4;

        x += 5;
        src += 5;
    }
}

//
// 4x squashed (1024x800)
//

static boolean I_Squash4x(int x1, int y1, int x2, int y2)
{
    byte *bufp, *screenp;
    int y;

    // Only works with full screen update

    if (x1 != 0 || y1 != 0 || x2 != SCREENWIDTH || y2 != SCREENHEIGHT)
    {
        return false;
    }    

    bufp = src_buffer;
    screenp = (byte *) dest_buffer;

    for (y=0; y<SCREENHEIGHT; ++y) 
    {
        WriteSquashedLine4x(screenp, bufp);

        screenp += dest_pitch * 4;
        bufp += SCREENWIDTH;
    }

    return true;
}

screen_mode_t mode_squash_4x = {
    SCREENWIDTH_4_3 * 4, SCREENHEIGHT * 4,
    I_InitStretchTables,
    I_Squash4x,
    false || hires,
};

<<<<<<< HEAD
#define DRAW_PIXEL5 \
        *dest++ = *dest2++ = *dest3++ = *dest4++ = *dest5++ = c

static inline void WriteSquashedLine5x(byte *dest, byte *src)
{
    int x;
    int c;
    byte *dest2, *dest3, *dest4, *dest5;

    dest2 = dest + dest_pitch;
    dest3 = dest + dest_pitch * 2;
    dest4 = dest + dest_pitch * 3;
    dest5 = dest + dest_pitch * 4;

    for (x=0; x<SCREENWIDTH; ++x)
    {
        // Draw in blocks of 5

        // 100% pixel 0  x4

        c = *src++;
        DRAW_PIXEL5;
        DRAW_PIXEL5;
        DRAW_PIXEL5;
        DRAW_PIXEL5;
    }
}

//
// 5x squashed (1280x1000)
//

static boolean I_Squash5x(int x1, int y1, int x2, int y2)
{
    byte *bufp, *screenp;
    int y;

    // Only works with full screen update

    if (x1 != 0 || y1 != 0 || x2 != SCREENWIDTH || y2 != SCREENHEIGHT)
    {
        return false;
    }    

    bufp = src_buffer;
    screenp = (byte *) dest_buffer;

    for (y=0; y<SCREENHEIGHT; ++y) 
    {
        WriteSquashedLine5x(screenp, bufp);

        screenp += dest_pitch * 5;
        bufp += SCREENWIDTH;
    }

    return true;
}

screen_mode_t mode_squash_5x = {
    SCREENWIDTH_4_3 * 5, SCREENHEIGHT * 5,
    I_InitStretchTables,
    I_Squash5x,
    false || hires,
};

=======
// We used to have mode_squash_5x here as well, but it got removed.
// 5x squashing gives 1280x1000, which is very close to the 4x stretched
// 1280x960. The difference is that 1280x1000 is the wrong aspect ratio.
// It was ultimately decided that it was better to use the right aspect
// ratio and have slightly larger borders than to have slightly smaller
// windowboxing borders. It also means that the aspect ratio is correct
// when running at 1280x1024. See bug #460 for more details, or this
// post: http://www.doomworld.com/vb/post/1316735
>>>>>>> 76b6d1a2
<|MERGE_RESOLUTION|>--- conflicted
+++ resolved
@@ -1493,73 +1493,6 @@
     false || hires,
 };
 
-<<<<<<< HEAD
-#define DRAW_PIXEL5 \
-        *dest++ = *dest2++ = *dest3++ = *dest4++ = *dest5++ = c
-
-static inline void WriteSquashedLine5x(byte *dest, byte *src)
-{
-    int x;
-    int c;
-    byte *dest2, *dest3, *dest4, *dest5;
-
-    dest2 = dest + dest_pitch;
-    dest3 = dest + dest_pitch * 2;
-    dest4 = dest + dest_pitch * 3;
-    dest5 = dest + dest_pitch * 4;
-
-    for (x=0; x<SCREENWIDTH; ++x)
-    {
-        // Draw in blocks of 5
-
-        // 100% pixel 0  x4
-
-        c = *src++;
-        DRAW_PIXEL5;
-        DRAW_PIXEL5;
-        DRAW_PIXEL5;
-        DRAW_PIXEL5;
-    }
-}
-
-//
-// 5x squashed (1280x1000)
-//
-
-static boolean I_Squash5x(int x1, int y1, int x2, int y2)
-{
-    byte *bufp, *screenp;
-    int y;
-
-    // Only works with full screen update
-
-    if (x1 != 0 || y1 != 0 || x2 != SCREENWIDTH || y2 != SCREENHEIGHT)
-    {
-        return false;
-    }    
-
-    bufp = src_buffer;
-    screenp = (byte *) dest_buffer;
-
-    for (y=0; y<SCREENHEIGHT; ++y) 
-    {
-        WriteSquashedLine5x(screenp, bufp);
-
-        screenp += dest_pitch * 5;
-        bufp += SCREENWIDTH;
-    }
-
-    return true;
-}
-
-screen_mode_t mode_squash_5x = {
-    SCREENWIDTH_4_3 * 5, SCREENHEIGHT * 5,
-    I_InitStretchTables,
-    I_Squash5x,
-    false || hires,
-};
-
-=======
 // We used to have mode_squash_5x here as well, but it got removed.
 // 5x squashing gives 1280x1000, which is very close to the 4x stretched
 // 1280x960. The difference is that 1280x1000 is the wrong aspect ratio.
@@ -1568,4 +1501,3 @@
 // windowboxing borders. It also means that the aspect ratio is correct
 // when running at 1280x1024. See bug #460 for more details, or this
 // post: http://www.doomworld.com/vb/post/1316735
->>>>>>> 76b6d1a2
