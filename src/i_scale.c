// Emacs style mode select   -*- C++ -*- 
//-----------------------------------------------------------------------------
//
// Copyright(C) 1993-1996 Id Software, Inc.
// Copyright(C) 2005,2006 Simon Howard
//
// This program is free software; you can redistribute it and/or
// modify it under the terms of the GNU General Public License
// as published by the Free Software Foundation; either version 2
// of the License, or (at your option) any later version.
//
// This program is distributed in the hope that it will be useful,
// but WITHOUT ANY WARRANTY; without even the implied warranty of
// MERCHANTABILITY or FITNESS FOR A PARTICULAR PURPOSE.  See the
// GNU General Public License for more details.
//
// You should have received a copy of the GNU General Public License
// along with this program; if not, write to the Free Software
// Foundation, Inc., 59 Temple Place - Suite 330, Boston, MA
// 02111-1307, USA.
//
// DESCRIPTION:
//     Screen scale-up code: 
//         1x,2x,3x,4x pixel doubling
//         Aspect ratio-correcting stretch functions
//
//-----------------------------------------------------------------------------

#include <stdio.h>
#include <stdlib.h>
#include <string.h>

#include "doomtype.h"

#include "i_video.h"
#include "m_argv.h"
#include "z_zone.h"

#if defined(_MSC_VER) && !defined(__cplusplus)
#define inline __inline
#endif

// Should be I_VideoBuffer

static byte *src_buffer;

// Destination buffer, ie. screen->pixels.

static byte *dest_buffer;

// Pitch of destination buffer, ie. screen->pitch.

static int dest_pitch;

// Lookup tables used for aspect ratio correction stretching code.
// stretch_tables[0] : 20% / 80%
// stretch_tables[1] : 40% / 60%
// All other combinations can be reached from these two tables.

static byte *stretch_tables[2] = { NULL, NULL };

// 25%/75% stretch table, for 400x300 squash mode

static byte *quarter_stretch_table = NULL;

// 50%/50% stretch table, for 800x600 squash mode

static byte *half_stretch_table = NULL;

// Called to set the source and destination buffers before doing the
// scale.

void I_InitScale(byte *_src_buffer, byte *_dest_buffer, int _dest_pitch)
{
    src_buffer = _src_buffer;
    dest_buffer = _dest_buffer;
    dest_pitch = _dest_pitch;
}

//
// Pixel doubling scale-up functions.
//

// 1x scale doesn't really do any scaling: it just copies the buffer
// a line at a time for when pitch != SCREENWIDTH (!native_surface)

static boolean I_Scale1x(int x1, int y1, int x2, int y2)
{
    byte *bufp, *screenp;
    int y;
    int w = x2 - x1;
    
    // Need to byte-copy from buffer into the screen buffer

    bufp = src_buffer + y1 * SCREENWIDTH + x1;
    screenp = (byte *) dest_buffer + y1 * dest_pitch + x1;

    for (y=y1; y<y2; ++y)
    {
        memcpy(screenp, bufp, w);
        screenp += dest_pitch;
        bufp += SCREENWIDTH;
    }

    return true;
}

screen_mode_t mode_scale_1x = {
    SCREENWIDTH, SCREENHEIGHT,
    NULL,
    I_Scale1x,
    false,
};

// 2x scale (640x400)

static boolean I_Scale2x(int x1, int y1, int x2, int y2)
{
    byte *bufp, *screenp, *screenp2;
    int x, y;
    int multi_pitch;

    multi_pitch = dest_pitch * 2;
    bufp = src_buffer + y1 * SCREENWIDTH + x1;
    screenp = (byte *) dest_buffer + (y1 * dest_pitch + x1) * 2;
    screenp2 = screenp + dest_pitch;

    for (y=y1; y<y2; ++y)
    {
        byte *sp, *sp2, *bp;
        sp = screenp;
        sp2 = screenp2;
        bp = bufp;

        for (x=x1; x<x2; ++x)
        {
            *sp++ = *bp;  *sp++ = *bp;
            *sp2++ = *bp; *sp2++ = *bp;
            ++bp;
        }
        screenp += multi_pitch;
        screenp2 += multi_pitch;
        bufp += SCREENWIDTH;
    }

    return true;
}

screen_mode_t mode_scale_2x = {
    SCREENWIDTH * 2, SCREENHEIGHT * 2,
    NULL,
    I_Scale2x,
    false,
};

// 3x scale (960x600)

static boolean I_Scale3x(int x1, int y1, int x2, int y2)
{
    byte *bufp, *screenp, *screenp2, *screenp3;
    int x, y;
    int multi_pitch;

    multi_pitch = dest_pitch * 3;
    bufp = src_buffer + y1 * SCREENWIDTH + x1;
    screenp = (byte *) dest_buffer + (y1 * dest_pitch + x1) * 3;
    screenp2 = screenp + dest_pitch;
    screenp3 = screenp + dest_pitch * 2;

    for (y=y1; y<y2; ++y)
    {
        byte *sp, *sp2, *sp3, *bp;
        sp = screenp;
        sp2 = screenp2;
        sp3 = screenp3;
        bp = bufp;

        for (x=x1; x<x2; ++x)
        {
            *sp++ = *bp;  *sp++ = *bp;  *sp++ = *bp;
            *sp2++ = *bp; *sp2++ = *bp; *sp2++ = *bp;
            *sp3++ = *bp; *sp3++ = *bp; *sp3++ = *bp;
            ++bp;
        }
        screenp += multi_pitch;
        screenp2 += multi_pitch;
        screenp3 += multi_pitch;
        bufp += SCREENWIDTH;
    }

    return true;
}

screen_mode_t mode_scale_3x = {
    SCREENWIDTH * 3, SCREENHEIGHT * 3,
    NULL,
    I_Scale3x,
    false,
};

// 4x scale (1280x800)

static boolean I_Scale4x(int x1, int y1, int x2, int y2)
{
    byte *bufp, *screenp, *screenp2, *screenp3, *screenp4;
    int x, y;
    int multi_pitch;

    multi_pitch = dest_pitch * 4;
    bufp = src_buffer + y1 * SCREENWIDTH + x1;
    screenp = (byte *) dest_buffer + (y1 * dest_pitch + x1) * 4;
    screenp2 = screenp + dest_pitch;
    screenp3 = screenp + dest_pitch * 2;
    screenp4 = screenp + dest_pitch * 3;

    for (y=y1; y<y2; ++y)
    {
        byte *sp, *sp2, *sp3, *sp4, *bp;
        sp = screenp;
        sp2 = screenp2;
        sp3 = screenp3;
        sp4 = screenp4;
        bp = bufp;

        for (x=x1; x<x2; ++x)
        {
            *sp++ = *bp;  *sp++ = *bp;  *sp++ = *bp;  *sp++ = *bp;
            *sp2++ = *bp; *sp2++ = *bp; *sp2++ = *bp; *sp2++ = *bp;
            *sp3++ = *bp; *sp3++ = *bp; *sp3++ = *bp; *sp3++ = *bp;
            *sp4++ = *bp; *sp4++ = *bp; *sp4++ = *bp; *sp4++ = *bp;
            ++bp;
        }
        screenp += multi_pitch;
        screenp2 += multi_pitch;
        screenp3 += multi_pitch;
        screenp4 += multi_pitch;
        bufp += SCREENWIDTH;
    }

    return true;
}

screen_mode_t mode_scale_4x = {
    SCREENWIDTH * 4, SCREENHEIGHT * 4,
    NULL,
    I_Scale4x,
    false || hires,
};

// 5x scale (1600x1000)

static boolean I_Scale5x(int x1, int y1, int x2, int y2)
{
    byte *bufp, *screenp, *screenp2, *screenp3, *screenp4, *screenp5;
    int x, y;
    int multi_pitch;

    multi_pitch = dest_pitch * 5;
    bufp = src_buffer + y1 * SCREENWIDTH + x1;
    screenp = (byte *) dest_buffer + (y1 * dest_pitch + x1) * 5;
    screenp2 = screenp + dest_pitch;
    screenp3 = screenp + dest_pitch * 2;
    screenp4 = screenp + dest_pitch * 3;
    screenp5 = screenp + dest_pitch * 4;

    for (y=y1; y<y2; ++y)
    {
        byte *sp, *sp2, *sp3, *sp4, *sp5, *bp;
        sp = screenp;
        sp2 = screenp2;
        sp3 = screenp3;
        sp4 = screenp4;
        sp5 = screenp5;
        bp = bufp;

        for (x=x1; x<x2; ++x)
        {
            *sp++ = *bp;  *sp++ = *bp;  *sp++ = *bp;  *sp++ = *bp;  *sp++ = *bp;
            *sp2++ = *bp; *sp2++ = *bp; *sp2++ = *bp; *sp2++ = *bp; *sp2++ = *bp;
            *sp3++ = *bp; *sp3++ = *bp; *sp3++ = *bp; *sp3++ = *bp; *sp3++ = *bp;
            *sp4++ = *bp; *sp4++ = *bp; *sp4++ = *bp; *sp4++ = *bp; *sp4++ = *bp;
            *sp5++ = *bp; *sp5++ = *bp; *sp5++ = *bp; *sp5++ = *bp; *sp5++ = *bp;
            ++bp;
        }
        screenp += multi_pitch;
        screenp2 += multi_pitch;
        screenp3 += multi_pitch;
        screenp4 += multi_pitch;
        screenp5 += multi_pitch;
        bufp += SCREENWIDTH;
    }

    return true;
}

screen_mode_t mode_scale_5x = {
    SCREENWIDTH * 5, SCREENHEIGHT * 5,
    NULL,
    I_Scale5x,
    false || hires,
};


// Search through the given palette, finding the nearest color that matches
// the given color.

static int FindNearestColor(byte *palette, int r, int g, int b)
{
    byte *col;
    int best;
    int best_diff;
    int diff;
    int i;

    best = 0;
    best_diff = INT_MAX;

    for (i=0; i<256; ++i)
    {
        col = palette + i * 3;
        diff = (r - col[0]) * (r - col[0])
             + (g - col[1]) * (g - col[1])
             + (b - col[2]) * (b - col[2]);

        if (diff == 0)
        {
            return i;
        }
        else if (diff < best_diff)
        {
            best = i;
            best_diff = diff;
        }
    }

    return best;
}

// Create a stretch table.  This is a lookup table for blending colors.
// pct specifies the bias between the two colors: 0 = all y, 100 = all x.
// NB: This is identical to the lookup tables used in other ports for
// translucency.

static byte *GenerateStretchTable(byte *palette, int pct)
{
    byte *result;
    int x, y;
    int r, g, b;
    byte *col1;
    byte *col2;

    result = Z_Malloc(256 * 256, PU_STATIC, NULL);

    for (x=0; x<256; ++x)
    {
        for (y=0; y<256; ++y)
        {
            col1 = palette + x * 3;
            col2 = palette + y * 3;
            r = (((int) col1[0]) * pct + ((int) col2[0]) * (100 - pct)) / 100;
            g = (((int) col1[1]) * pct + ((int) col2[1]) * (100 - pct)) / 100;
            b = (((int) col1[2]) * pct + ((int) col2[2]) * (100 - pct)) / 100;
            result[x * 256 + y] = FindNearestColor(palette, r, g, b);
        }
    }

    return result;
}

// Called at startup to generate the lookup tables for aspect ratio
// correcting scale up.

static void I_InitStretchTables(byte *palette)
{
    if (stretch_tables[0] != NULL)
    {
        return;
    }

    // We only actually need two lookup tables:
    //
    // mix 0%   =  just write line 1
    // mix 20%  =  stretch_tables[0]
    // mix 40%  =  stretch_tables[1]
    // mix 60%  =  stretch_tables[1] used backwards
    // mix 80%  =  stretch_tables[0] used backwards
    // mix 100% =  just write line 2

    printf("I_InitStretchTables: Generating lookup tables..");
    fflush(stdout);
    stretch_tables[0] = GenerateStretchTable(palette, 20);
    printf(".."); fflush(stdout);
    stretch_tables[1] = GenerateStretchTable(palette, 40);
    puts("");
}

// Create 50%/50% table for 800x600 squash mode

static void I_InitSquashTable(byte *palette)
{
    if (half_stretch_table != NULL)
    {
        return;
    }

    printf("I_InitSquashTable: Generating lookup tables..");
    fflush(stdout);
    half_stretch_table = GenerateStretchTable(palette, 50);
    printf(".."); fflush(stdout);

    if (quarter_stretch_table != NULL)
    {
        puts("");
        return;
    }

    quarter_stretch_table = GenerateStretchTable(palette, 25);
    puts("");
}

// Destroy the scaling lookup tables. This should only ever be called
// if switching to a completely different palette from the normal one
// (in which case the mappings no longer make any sense).

void I_ResetScaleTables(byte *palette)
{
    if (stretch_tables[0] != NULL)
    {
        Z_Free(stretch_tables[0]);
        Z_Free(stretch_tables[1]);

        printf("I_ResetScaleTables: Regenerating lookup tables..\n");
        stretch_tables[0] = GenerateStretchTable(palette, 20);
        stretch_tables[1] = GenerateStretchTable(palette, 40);
    }

    if (half_stretch_table != NULL)
    {
        Z_Free(half_stretch_table);

        printf("I_ResetScaleTables: Regenerating lookup table..\n");

        half_stretch_table = GenerateStretchTable(palette, 50);
    }

    if (quarter_stretch_table != NULL)
    {
        Z_Free(quarter_stretch_table);

        printf("I_ResetScaleTables: Regenerating lookup table..\n");

        quarter_stretch_table = GenerateStretchTable(palette, 25);
    }
}


// 
// Aspect ratio correcting scale up functions.
//
// These double up pixels to stretch the screen when using a 4:3
// screen mode.
//

static inline void WriteBlendedLine1x(byte *dest, byte *src1, byte *src2, 
                               byte *stretch_table)
{
    int x;

    for (x=0; x<SCREENWIDTH; ++x)
    {
        *dest = stretch_table[*src1 * 256 + *src2];
        ++dest;
        ++src1;
        ++src2;
    }
} 

// 1x stretch (320x240)

static boolean I_Stretch1x(int x1, int y1, int x2, int y2)
{
    byte *bufp, *screenp;
    int y;

    // Only works with full screen update

    if (x1 != 0 || y1 != 0 || x2 != SCREENWIDTH || y2 != SCREENHEIGHT)
    {
        return false;
    }    

    // Need to byte-copy from buffer into the screen buffer

    bufp = src_buffer + y1 * SCREENWIDTH + x1;
    screenp = (byte *) dest_buffer + y1 * dest_pitch + x1;

    // For every 5 lines of src_buffer, 6 lines are written to dest_buffer
    // (200 -> 240)

    for (y=0; y<SCREENHEIGHT; y += 5)
    {
        // 100% line 0
        memcpy(screenp, bufp, SCREENWIDTH);
        screenp += dest_pitch;

        // 20% line 0, 80% line 1
        WriteBlendedLine1x(screenp, bufp, bufp + SCREENWIDTH, stretch_tables[0]);
        screenp += dest_pitch; bufp += SCREENWIDTH;

        // 40% line 1, 60% line 2
        WriteBlendedLine1x(screenp, bufp, bufp + SCREENWIDTH, stretch_tables[1]);
        screenp += dest_pitch; bufp += SCREENWIDTH;

        // 60% line 2, 40% line 3
        WriteBlendedLine1x(screenp, bufp + SCREENWIDTH, bufp, stretch_tables[1]);
        screenp += dest_pitch; bufp += SCREENWIDTH;

        // 80% line 3, 20% line 4
        WriteBlendedLine1x(screenp, bufp + SCREENWIDTH, bufp, stretch_tables[0]);
        screenp += dest_pitch; bufp += SCREENWIDTH;

        // 100% line 4
        memcpy(screenp, bufp, SCREENWIDTH);
        screenp += dest_pitch; bufp += SCREENWIDTH;
    }

    return true;
}

screen_mode_t mode_stretch_1x = {
    SCREENWIDTH, SCREENHEIGHT_4_3,
    I_InitStretchTables,
    I_Stretch1x,
    true && !hires,
};

static inline void WriteLine2x(byte *dest, byte *src)
{
    int x;

    for (x=0; x<SCREENWIDTH; ++x)
    {
        dest[0] = *src;
        dest[1] = *src;
        dest += 2;
        ++src;
    }
}

static inline void WriteBlendedLine2x(byte *dest, byte *src1, byte *src2, 
                               byte *stretch_table)
{
    int x;
    int val;

    for (x=0; x<SCREENWIDTH; ++x)
    {
        val = stretch_table[*src1 * 256 + *src2];
        dest[0] = val;
        dest[1] = val;
        dest += 2;
        ++src1;
        ++src2;
    }
} 

// 2x stretch (640x480)

static boolean I_Stretch2x(int x1, int y1, int x2, int y2)
{
    byte *bufp, *screenp;
    int y;

    // Only works with full screen update

    if (x1 != 0 || y1 != 0 || x2 != SCREENWIDTH || y2 != SCREENHEIGHT)
    {
        return false;
    }    

    // Need to byte-copy from buffer into the screen buffer

    bufp = src_buffer + y1 * SCREENWIDTH + x1;
    screenp = (byte *) dest_buffer + y1 * dest_pitch + x1;

    // For every 5 lines of src_buffer, 12 lines are written to dest_buffer.
    // (200 -> 480)

    for (y=0; y<SCREENHEIGHT; y += 5)
    {
        // 100% line 0
        WriteLine2x(screenp, bufp);
        screenp += dest_pitch;

        // 100% line 0
        WriteLine2x(screenp, bufp);
        screenp += dest_pitch;

        // 40% line 0, 60% line 1
        WriteBlendedLine2x(screenp, bufp, bufp + SCREENWIDTH, stretch_tables[1]);
        screenp += dest_pitch; bufp += SCREENWIDTH;

        // 100% line 1
        WriteLine2x(screenp, bufp);
        screenp += dest_pitch;

        // 80% line 1, 20% line 2
        WriteBlendedLine2x(screenp, bufp + SCREENWIDTH, bufp, stretch_tables[0]);
        screenp += dest_pitch; bufp += SCREENWIDTH;

        // 100% line 2
        WriteLine2x(screenp, bufp);
        screenp += dest_pitch;

        // 100% line 2
        WriteLine2x(screenp, bufp);
        screenp += dest_pitch;

        // 20% line 2, 80% line 3
        WriteBlendedLine2x(screenp, bufp, bufp + SCREENWIDTH, stretch_tables[0]);
        screenp += dest_pitch; bufp += SCREENWIDTH;

        // 100% line 3
        WriteLine2x(screenp, bufp);
        screenp += dest_pitch;

        // 60% line 3, 40% line 4
        WriteBlendedLine2x(screenp, bufp + SCREENWIDTH, bufp, stretch_tables[1]);
        screenp += dest_pitch; bufp += SCREENWIDTH;

        // 100% line 4
        WriteLine2x(screenp, bufp);
        screenp += dest_pitch;

        // 100% line 4
        WriteLine2x(screenp, bufp);
        screenp += dest_pitch; bufp += SCREENWIDTH;
    }

    return true;
}

screen_mode_t mode_stretch_2x = {
    SCREENWIDTH * 2, SCREENHEIGHT_4_3 * 2,
    I_InitStretchTables,
    I_Stretch2x,
    false,
};

static inline void WriteLine3x(byte *dest, byte *src)
{
    int x;

    for (x=0; x<SCREENWIDTH; ++x)
    {
        dest[0] = *src;
        dest[1] = *src;
        dest[2] = *src;
        dest += 3;
        ++src;
    }
}

static inline void WriteBlendedLine3x(byte *dest, byte *src1, byte *src2, 
                               byte *stretch_table)
{
    int x;
    int val;

    for (x=0; x<SCREENWIDTH; ++x)
    {
        val = stretch_table[*src1 * 256 + *src2];
        dest[0] = val;
        dest[1] = val;
        dest[2] = val;
        dest += 3;
        ++src1;
        ++src2;
    }
} 

// 3x stretch (960x720)

static boolean I_Stretch3x(int x1, int y1, int x2, int y2)
{
    byte *bufp, *screenp;
    int y;

    // Only works with full screen update

    if (x1 != 0 || y1 != 0 || x2 != SCREENWIDTH || y2 != SCREENHEIGHT)
    {
        return false;
    }    

    // Need to byte-copy from buffer into the screen buffer

    bufp = src_buffer + y1 * SCREENWIDTH + x1;
    screenp = (byte *) dest_buffer + y1 * dest_pitch + x1;

    // For every 5 lines of src_buffer, 18 lines are written to dest_buffer.
    // (200 -> 720)

    for (y=0; y<SCREENHEIGHT; y += 5)
    {
        // 100% line 0
        WriteLine3x(screenp, bufp);
        screenp += dest_pitch;

        // 100% line 0
        WriteLine3x(screenp, bufp);
        screenp += dest_pitch;

        // 100% line 0
        WriteLine3x(screenp, bufp);
        screenp += dest_pitch;

        // 60% line 0, 40% line 1
        WriteBlendedLine3x(screenp, bufp + SCREENWIDTH, bufp, stretch_tables[1]);
        screenp += dest_pitch; bufp += SCREENWIDTH;

        // 100% line 1
        WriteLine3x(screenp, bufp);
        screenp += dest_pitch;

        // 100% line 1
        WriteLine3x(screenp, bufp);
        screenp += dest_pitch;

        // 100% line 1
        WriteLine3x(screenp, bufp);
        screenp += dest_pitch;

        // 20% line 1, 80% line 2
        WriteBlendedLine3x(screenp, bufp, bufp + SCREENWIDTH, stretch_tables[0]);
        screenp += dest_pitch; bufp += SCREENWIDTH;

        // 100% line 2
        WriteLine3x(screenp, bufp);
        screenp += dest_pitch;

        // 100% line 2
        WriteLine3x(screenp, bufp);
        screenp += dest_pitch;

        // 80% line 2, 20% line 3
        WriteBlendedLine3x(screenp, bufp + SCREENWIDTH, bufp, stretch_tables[0]);
        screenp += dest_pitch; bufp += SCREENWIDTH;

        // 100% line 3
        WriteLine3x(screenp, bufp);
        screenp += dest_pitch;

        // 100% line 3
        WriteLine3x(screenp, bufp);
        screenp += dest_pitch;

        // 100% line 3
        WriteLine3x(screenp, bufp);
        screenp += dest_pitch;

        // 40% line 3, 60% line 4
        WriteBlendedLine3x(screenp, bufp, bufp + SCREENWIDTH, stretch_tables[1]);
        screenp += dest_pitch; bufp += SCREENWIDTH;

        // 100% line 4
        WriteLine3x(screenp, bufp);
        screenp += dest_pitch;

        // 100% line 4
        WriteLine3x(screenp, bufp);
        screenp += dest_pitch;

        // 100% line 4
        WriteLine3x(screenp, bufp);
        screenp += dest_pitch; bufp += SCREENWIDTH;
    }

    return true;
}

screen_mode_t mode_stretch_3x = {
    SCREENWIDTH * 3, SCREENHEIGHT_4_3 * 3,
    I_InitStretchTables,
    I_Stretch3x,
    false || hires,
};

static inline void WriteLine4x(byte *dest, byte *src)
{
    int x;

    for (x=0; x<SCREENWIDTH; ++x)
    {
        dest[0] = *src;
        dest[1] = *src;
        dest[2] = *src;
        dest[3] = *src;
        dest += 4;
        ++src;
    }
}

static inline void WriteBlendedLine4x(byte *dest, byte *src1, byte *src2, 
                               byte *stretch_table)
{
    int x;
    int val;

    for (x=0; x<SCREENWIDTH; ++x)
    {
        val = stretch_table[*src1 * 256 + *src2];
        dest[0] = val;
        dest[1] = val;
        dest[2] = val;
        dest[3] = val;
        dest += 4;
        ++src1;
        ++src2;
    }
} 

// 4x stretch (1280x960)

static boolean I_Stretch4x(int x1, int y1, int x2, int y2)
{
    byte *bufp, *screenp;
    int y;

    // Only works with full screen update

    if (x1 != 0 || y1 != 0 || x2 != SCREENWIDTH || y2 != SCREENHEIGHT)
    {
        return false;
    }    

    // Need to byte-copy from buffer into the screen buffer

    bufp = src_buffer + y1 * SCREENWIDTH + x1;
    screenp = (byte *) dest_buffer + y1 * dest_pitch + x1;

    // For every 5 lines of src_buffer, 24 lines are written to dest_buffer.
    // (200 -> 960)

    for (y=0; y<SCREENHEIGHT; y += 5)
    {
        // 100% line 0
        WriteLine4x(screenp, bufp);
        screenp += dest_pitch;

        // 100% line 0
        WriteLine4x(screenp, bufp);
        screenp += dest_pitch;

        // 100% line 0
        WriteLine4x(screenp, bufp);
        screenp += dest_pitch;

        // 100% line 0
        WriteLine4x(screenp, bufp);
        screenp += dest_pitch;

        // 90% line 0, 20% line 1
        WriteBlendedLine4x(screenp, bufp + SCREENWIDTH, bufp, stretch_tables[0]);
        screenp += dest_pitch; bufp += SCREENWIDTH;

        // 100% line 1
        WriteLine4x(screenp, bufp);
        screenp += dest_pitch;

        // 100% line 1
        WriteLine4x(screenp, bufp);
        screenp += dest_pitch;

        // 100% line 1
        WriteLine4x(screenp, bufp);
        screenp += dest_pitch;

        // 100% line 1
        WriteLine4x(screenp, bufp);
        screenp += dest_pitch;

        // 60% line 1, 40% line 2
        WriteBlendedLine4x(screenp, bufp + SCREENWIDTH, bufp, stretch_tables[1]);
        screenp += dest_pitch; bufp += SCREENWIDTH;

        // 100% line 2
        WriteLine4x(screenp, bufp);
        screenp += dest_pitch;

        // 100% line 2
        WriteLine4x(screenp, bufp);
        screenp += dest_pitch;

        // 100% line 2
        WriteLine4x(screenp, bufp);
        screenp += dest_pitch;

        // 100% line 2
        WriteLine4x(screenp, bufp);
        screenp += dest_pitch;

        // 40% line 2, 60% line 3
        WriteBlendedLine4x(screenp, bufp, bufp + SCREENWIDTH, stretch_tables[1]);
        screenp += dest_pitch; bufp += SCREENWIDTH;

        // 100% line 3
        WriteLine4x(screenp, bufp);
        screenp += dest_pitch;

        // 100% line 3
        WriteLine4x(screenp, bufp);
        screenp += dest_pitch;

        // 100% line 3
        WriteLine4x(screenp, bufp);
        screenp += dest_pitch;

        // 100% line 3
        WriteLine4x(screenp, bufp);
        screenp += dest_pitch;

        // 20% line 3, 80% line 4
        WriteBlendedLine4x(screenp, bufp, bufp + SCREENWIDTH, stretch_tables[0]);
        screenp += dest_pitch; bufp += SCREENWIDTH;

        // 100% line 4
        WriteLine4x(screenp, bufp);
        screenp += dest_pitch;

        // 100% line 4
        WriteLine4x(screenp, bufp);
        screenp += dest_pitch;

        // 100% line 4
        WriteLine4x(screenp, bufp);
        screenp += dest_pitch;

        // 100% line 4
        WriteLine4x(screenp, bufp);
        screenp += dest_pitch; bufp += SCREENWIDTH;
    }

    return true;
}

screen_mode_t mode_stretch_4x = {
    SCREENWIDTH * 4, SCREENHEIGHT_4_3 * 4,
    I_InitStretchTables,
    I_Stretch4x,
    false || hires,
};

static inline void WriteLine5x(byte *dest, byte *src)
{
    int x;

    for (x=0; x<SCREENWIDTH; ++x)
    {
        dest[0] = *src;
        dest[1] = *src;
        dest[2] = *src;
        dest[3] = *src;
        dest[4] = *src;
        dest += 5;
        ++src;
    }
}

// 5x stretch (1600x1200)

static boolean I_Stretch5x(int x1, int y1, int x2, int y2)
{
    byte *bufp, *screenp;
    int y;

    // Only works with full screen update

    if (x1 != 0 || y1 != 0 || x2 != SCREENWIDTH || y2 != SCREENHEIGHT)
    {
        return false;
    }    

    // Need to byte-copy from buffer into the screen buffer

    bufp = src_buffer + y1 * SCREENWIDTH + x1;
    screenp = (byte *) dest_buffer + y1 * dest_pitch + x1;

    // For every 1 line of src_buffer, 6 lines are written to dest_buffer.
    // (200 -> 1200)

    for (y=0; y<SCREENHEIGHT; y += 1)
    {
        // 100% line 0
        WriteLine5x(screenp, bufp);
        screenp += dest_pitch;

        // 100% line 0
        WriteLine5x(screenp, bufp);
        screenp += dest_pitch;

        // 100% line 0
        WriteLine5x(screenp, bufp);
        screenp += dest_pitch;

        // 100% line 0
        WriteLine5x(screenp, bufp);
        screenp += dest_pitch;

        // 100% line 0
        WriteLine5x(screenp, bufp);
        screenp += dest_pitch;

        // 100% line 0
        WriteLine5x(screenp, bufp);
        screenp += dest_pitch; bufp += SCREENWIDTH;
    }

    // test hack for Porsche Monty... scan line simulation:
    // See here: http://www.doomworld.com/vb/post/962612

    if (M_CheckParm("-scanline") > 0 && !hires)
    {
        screenp = (byte *) dest_buffer + 2 * dest_pitch;

        for (y=0; y<1198; y += 3)
        {
            memset(screenp, 0, 1600);

            screenp += dest_pitch * 3;
        }
    }

    return true;
}

screen_mode_t mode_stretch_5x = {
    SCREENWIDTH * 5, SCREENHEIGHT_4_3 * 5,
    I_InitStretchTables,
    I_Stretch5x,
    false || hires,
};

//
// Aspect ratio correcting "squash" functions. 
//
// These do the opposite of the "stretch" functions above: while the
// stretch functions increase the vertical dimensions, the squash
// functions decrease the horizontal dimensions for the same result.
//
// The same blend tables from the stretch functions are reused; as 
// a result, the dimensions are *slightly* wrong (eg. 320x200 should
// squash to 266x200, but actually squashes to 256x200).
//

// 
// 1x squashed scale (256x200)
//

static inline void WriteSquashedLine1x(byte *dest, byte *src)
{
    int x;

    for (x=0; x<SCREENWIDTH; )
    {
        // Draw in blocks of 5

        // 80% pixel 0,   20% pixel 1

        *dest++ = stretch_tables[0][src[1] * 256 + src[0]];

        // 60% pixel 1,   40% pixel 2

        *dest++ = stretch_tables[1][src[2] * 256 + src[1]];

        // 40% pixel 2,   60% pixel 3

        *dest++ = stretch_tables[1][src[2] * 256 + src[3]];

        // 20% pixel 3,   80% pixel 4

        *dest++ = stretch_tables[0][src[3] * 256 + src[4]];

        x += 5;
        src += 5;
    }
}

// 1x squashed (256x200)

static boolean I_Squash1x(int x1, int y1, int x2, int y2)
{
    byte *bufp, *screenp;
    int y;

    // Only works with full screen update

    if (x1 != 0 || y1 != 0 || x2 != SCREENWIDTH || y2 != SCREENHEIGHT)
    {
        return false;
    }    

    bufp = src_buffer;
    screenp = (byte *) dest_buffer;

    for (y=0; y<SCREENHEIGHT; ++y) 
    {
        WriteSquashedLine1x(screenp, bufp);

        screenp += dest_pitch;
        bufp += SCREENWIDTH;
    }

    return true;
}

screen_mode_t mode_squash_1x = {
    SCREENWIDTH_4_3, SCREENHEIGHT,
    I_InitStretchTables,
    I_Squash1x,
    true,
};

//
// 1.5x squashed scale (400x300)
//

static inline void WriteSquashedLine1p5x(byte *dest, byte *src)
{
    byte *dest2, *dest3;
    int x;

    dest2 = dest + dest_pitch;
    dest3 = dest + dest_pitch * 2;

    for (x=0; x<SCREENWIDTH; )
    {
        // Every 4 pixels is expanded to 5 pixels horizontally
        // Every 2 pixels is expanded to 3 pixels vertically

        // 100% pixel 0

        *dest = src[0];
        *dest3 = src[0 + SCREENWIDTH];
        *dest2 = half_stretch_table[*dest * 256 + *dest3];
        dest++; dest2++; dest3++;

        // 25% pixel 0, 75% pixel 1

        *dest = quarter_stretch_table[src[0] * 256 + src[1]];
        *dest3 = quarter_stretch_table[src[0 + SCREENWIDTH] * 256 + src[1 + SCREENWIDTH]];
        *dest2 = half_stretch_table[*dest * 256 + *dest3];
        dest++; dest2++; dest3++;

        // 50% pixel 1, 50% pixel 2

        *dest = half_stretch_table[src[1] * 256 + src[2]];
        *dest3 = half_stretch_table[src[1 + SCREENWIDTH] * 256 + src[2 + SCREENWIDTH]];
        *dest2 = half_stretch_table[*dest * 256 + *dest3];
        dest++; dest2++; dest3++;

        // 75% pixel 2, 25% pixel 3

        *dest = quarter_stretch_table[src[2] * 256 + src[3]];
        *dest3 = quarter_stretch_table[src[2 + SCREENWIDTH] * 256 + src[3 + SCREENWIDTH]];
        *dest2 = half_stretch_table[*dest * 256 + *dest3];
        dest++; dest2++; dest3++;

        // 100% pixel 3

        *dest = src[3];
        *dest3 = src[3 + SCREENWIDTH];
        *dest2 = half_stretch_table[*dest * 256 + *dest3];
        dest++; dest2++; dest3++;

        x += 4;
        src += 4;
    }
}

static boolean I_Squash1p5x(int x1, int y1, int x2, int y2)
{
    byte *bufp, *screenp;
    int y;

    if (x1 != 0 || y1 != 0 || x2 != SCREENWIDTH || y2 != SCREENHEIGHT)
    {
        return false;
    }    

    bufp = src_buffer;
    screenp = (byte *) dest_buffer;

    for (y=0; y<SCREENHEIGHT; y += 2) 
    {
        WriteSquashedLine1p5x(screenp, bufp);

        screenp += dest_pitch * 3;
        bufp += 2 * SCREENWIDTH;
    }

    return true;
}

screen_mode_t mode_squash_1p5x = {
    400 << hires, 300 << hires,
    I_InitSquashTable,
    I_Squash1p5x,
    true && !hires,
};

//
// 2x squashed scale (512x400)
//

#define DRAW_PIXEL2 \
      *dest++ = *dest2++ = c;

static inline void WriteSquashedLine2x(byte *dest, byte *src)
{
    byte *dest2;
    int x, c;

    dest2 = dest + dest_pitch;

    for (x=0; x<SCREENWIDTH; )
    {
        // Draw in blocks of 5

        // 100% pixel 0

        c = src[0];
        DRAW_PIXEL2;

        // 60% pixel 0, 40% pixel 1

        c = stretch_tables[1][src[1] * 256 + src[0]];
        DRAW_PIXEL2;

        // 100% pixel 1

        c = src[1];
        DRAW_PIXEL2;

        // 20% pixel 1, 80% pixel 2

        c = stretch_tables[0][src[1] * 256 + src[2]];
        DRAW_PIXEL2;

        // 80% pixel 2, 20% pixel 3

        c = stretch_tables[0][src[3] * 256 + src[2]];
        DRAW_PIXEL2;

        // 100% pixel 3

        c = src[3];
        DRAW_PIXEL2;

        // 40% pixel 3, 60% pixel 4

        c = stretch_tables[1][src[3] * 256 + src[4]];
        DRAW_PIXEL2;

        // 100% pixel 4

        c = src[4];
        DRAW_PIXEL2;

        x += 5;
        src += 5;
    }
}

// 2x squash (512x400)

static boolean I_Squash2x(int x1, int y1, int x2, int y2)
{
    byte *bufp, *screenp;
    int y;

    // Only works with full screen update

    if (x1 != 0 || y1 != 0 || x2 != SCREENWIDTH || y2 != SCREENHEIGHT)
    {
        return false;
    }    

    bufp = src_buffer;
    screenp = (byte *) dest_buffer;

    for (y=0; y<SCREENHEIGHT; ++y) 
    {
        WriteSquashedLine2x(screenp, bufp);

        screenp += dest_pitch * 2;
        bufp += SCREENWIDTH;
    }

    return true;
}

screen_mode_t mode_squash_2x = {
    SCREENWIDTH_4_3 * 2, SCREENHEIGHT * 2,
    I_InitStretchTables,
    I_Squash2x,
<<<<<<< HEAD
    true && !hires,
=======
    false,
>>>>>>> ecf457dd
};


#define DRAW_PIXEL3 \
        *dest++ = *dest2++ = *dest3++ = c

static inline void WriteSquashedLine3x(byte *dest, byte *src)
{
    byte *dest2, *dest3;
    int x, c;

    dest2 = dest + dest_pitch;
    dest3 = dest + dest_pitch * 2;

    for (x=0; x<SCREENWIDTH; )
    {
        // Every 2 pixels is expanded to 5 pixels

        // 100% pixel 0 x2

        c = src[0];

        DRAW_PIXEL3;
        DRAW_PIXEL3;

        // 50% pixel 0, 50% pixel 1

        c = half_stretch_table[src[0] * 256 + src[1]];

        DRAW_PIXEL3;

        // 100% pixel 1

        c = src[1];

        DRAW_PIXEL3;
        DRAW_PIXEL3;

        x += 2;
        src += 2;
    }
}


//
// 3x scale squashed (800x600)
//
// This is a special case that uses the half_stretch_table (50%) rather
// than the normal stretch_tables(20,40%), to scale up to 800x600 
// exactly.
//

static boolean I_Squash3x(int x1, int y1, int x2, int y2)
{
    byte *bufp, *screenp;
    int y;

    // Only works with full screen update

    if (x1 != 0 || y1 != 0 || x2 != SCREENWIDTH || y2 != SCREENHEIGHT)
    {
        return false;
    }    

    bufp = src_buffer;
    screenp = (byte *) dest_buffer;

    for (y=0; y<SCREENHEIGHT; ++y) 
    {
        WriteSquashedLine3x(screenp, bufp);

        screenp += dest_pitch * 3;
        bufp += SCREENWIDTH;
    }

    return true;
}

screen_mode_t mode_squash_3x = {
    800 << hires, 600 << hires,
    I_InitSquashTable,
    I_Squash3x,
    false,
};

#define DRAW_PIXEL4 \
        *dest++ = *dest2++ = *dest3++ = *dest4++ = c;
      
static inline void WriteSquashedLine4x(byte *dest, byte *src)
{
    int x;
    int c;
    byte *dest2, *dest3, *dest4;

    dest2 = dest + dest_pitch;
    dest3 = dest + dest_pitch * 2;
    dest4 = dest + dest_pitch * 3;

    for (x=0; x<SCREENWIDTH; )
    {
        // Draw in blocks of 5

        // 100% pixel 0  x3

        c = src[0];
        DRAW_PIXEL4;
        DRAW_PIXEL4;
        DRAW_PIXEL4;

        // 20% pixel 0,  80% pixel 1

        c = stretch_tables[0][src[0] * 256 + src[1]];
        DRAW_PIXEL4;

        // 100% pixel 1 x2

        c = src[1];
        DRAW_PIXEL4;
        DRAW_PIXEL4;

        // 40% pixel 1, 60% pixel 2

        c = stretch_tables[1][src[1] * 256 + src[2]];
        DRAW_PIXEL4;

        // 100% pixel 2 x2

        c = src[2];
        DRAW_PIXEL4;
        DRAW_PIXEL4;

        // 60% pixel 2, 40% pixel 3

        c = stretch_tables[1][src[3] * 256 + src[2]];
        DRAW_PIXEL4;

        // 100% pixel 3 x2

        c = src[3];
        DRAW_PIXEL4;
        DRAW_PIXEL4;

        // 80% pixel 3, 20% pixel 4

        c = stretch_tables[0][src[4] * 256 + src[3]];
        DRAW_PIXEL4;

        // 100% pixel 4

        c = src[4];
        DRAW_PIXEL4;
        DRAW_PIXEL4;
        DRAW_PIXEL4;

        x += 5;
        src += 5;
    }
}

//
// 4x squashed (1024x800)
//

static boolean I_Squash4x(int x1, int y1, int x2, int y2)
{
    byte *bufp, *screenp;
    int y;

    // Only works with full screen update

    if (x1 != 0 || y1 != 0 || x2 != SCREENWIDTH || y2 != SCREENHEIGHT)
    {
        return false;
    }    

    bufp = src_buffer;
    screenp = (byte *) dest_buffer;

    for (y=0; y<SCREENHEIGHT; ++y) 
    {
        WriteSquashedLine4x(screenp, bufp);

        screenp += dest_pitch * 4;
        bufp += SCREENWIDTH;
    }

    return true;
}

screen_mode_t mode_squash_4x = {
    SCREENWIDTH_4_3 * 4, SCREENHEIGHT * 4,
    I_InitStretchTables,
    I_Squash4x,
    false || hires,
};

#define DRAW_PIXEL5 \
        *dest++ = *dest2++ = *dest3++ = *dest4++ = *dest5++ = c

static inline void WriteSquashedLine5x(byte *dest, byte *src)
{
    int x;
    int c;
    byte *dest2, *dest3, *dest4, *dest5;

    dest2 = dest + dest_pitch;
    dest3 = dest + dest_pitch * 2;
    dest4 = dest + dest_pitch * 3;
    dest5 = dest + dest_pitch * 4;

    for (x=0; x<SCREENWIDTH; ++x)
    {
        // Draw in blocks of 5

        // 100% pixel 0  x4

        c = *src++;
        DRAW_PIXEL5;
        DRAW_PIXEL5;
        DRAW_PIXEL5;
        DRAW_PIXEL5;
    }
}

//
// 5x squashed (1280x1000)
//

static boolean I_Squash5x(int x1, int y1, int x2, int y2)
{
    byte *bufp, *screenp;
    int y;

    // Only works with full screen update

    if (x1 != 0 || y1 != 0 || x2 != SCREENWIDTH || y2 != SCREENHEIGHT)
    {
        return false;
    }    

    bufp = src_buffer;
    screenp = (byte *) dest_buffer;

    for (y=0; y<SCREENHEIGHT; ++y) 
    {
        WriteSquashedLine5x(screenp, bufp);

        screenp += dest_pitch * 5;
        bufp += SCREENWIDTH;
    }

    return true;
}

screen_mode_t mode_squash_5x = {
    SCREENWIDTH_4_3 * 5, SCREENHEIGHT * 5,
    I_InitStretchTables,
    I_Squash5x,
    false || hires,
};

<|MERGE_RESOLUTION|>--- conflicted
+++ resolved
@@ -1304,11 +1304,7 @@
     SCREENWIDTH_4_3 * 2, SCREENHEIGHT * 2,
     I_InitStretchTables,
     I_Squash2x,
-<<<<<<< HEAD
-    true && !hires,
-=======
     false,
->>>>>>> ecf457dd
 };
 
 
