//
// Copyright(C) 1993-1996 Id Software, Inc.
// Copyright(C) 2005-2014 Simon Howard
//
// This program is free software; you can redistribute it and/or
// modify it under the terms of the GNU General Public License
// as published by the Free Software Foundation; either version 2
// of the License, or (at your option) any later version.
//
// This program is distributed in the hope that it will be useful,
// but WITHOUT ANY WARRANTY; without even the implied warranty of
// MERCHANTABILITY or FITNESS FOR A PARTICULAR PURPOSE.  See the
// GNU General Public License for more details.
//
// DESCRIPTION:
//	Main program, simply calls D_DoomMain high level loop.
//

#include "config.h"
#include "crispy.h"

#include <stdio.h>

#include "SDL.h"

#include "doomtype.h"
#include "i_system.h"
#include "m_argv.h"
#include "m_misc.h" // [crispy] M_snprintf()

//
// D_DoomMain()
// Not a globally visible function, just included for source reference,
// calls all startup code, parses command line options.
//

void D_DoomMain (void);

int main(int argc, char **argv)
{
    // save arguments

    myargc = argc;
    myargv = argv;

    //!
    // Print the program version and exit.
    //
    if (M_ParmExists("-version") || M_ParmExists("--version")) {
        puts(PACKAGE_STRING);
        exit(0);
    }

<<<<<<< HEAD
    crispy->platform = SDL_GetPlatform();
    {
        char buf[16];
        SDL_version version;
        SDL_GetVersion(&version);
        M_snprintf(buf, sizeof(buf), "%d.%d.%d", version.major, version.minor, version.patch);
        crispy->sdlversion = M_StringDuplicate(buf);
    }
=======
#if defined(_WIN32)
    // compose a proper command line from loose file paths passed as arguments
    // to allow for loading WADs and DEHACKED patches by drag-and-drop
    M_AddLooseFiles();
#endif
>>>>>>> 18578581

    M_FindResponseFile();

    #ifdef SDL_HINT_NO_SIGNAL_HANDLERS
    SDL_SetHint(SDL_HINT_NO_SIGNAL_HANDLERS, "1");
    #endif

    // start doom

    D_DoomMain ();

    return 0;
}
<|MERGE_RESOLUTION|>--- conflicted
+++ resolved
@@ -51,22 +51,20 @@
         exit(0);
     }
 
-<<<<<<< HEAD
-    crispy->platform = SDL_GetPlatform();
     {
         char buf[16];
         SDL_version version;
         SDL_GetVersion(&version);
         M_snprintf(buf, sizeof(buf), "%d.%d.%d", version.major, version.minor, version.patch);
         crispy->sdlversion = M_StringDuplicate(buf);
+        crispy->platform = SDL_GetPlatform();
     }
-=======
+
 #if defined(_WIN32)
     // compose a proper command line from loose file paths passed as arguments
     // to allow for loading WADs and DEHACKED patches by drag-and-drop
     M_AddLooseFiles();
 #endif
->>>>>>> 18578581
 
     M_FindResponseFile();
 
