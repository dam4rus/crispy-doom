--- conflicted
+++ resolved
@@ -23,13 +23,8 @@
 
 // Dimensions of the flashing "loading" disk icon
 
-<<<<<<< HEAD
-#define LOADING_DISK_W (16 << hires)
-#define LOADING_DISK_H (16 << hires)
-=======
 #define LOADING_DISK_W (16 << crispy->hires)
 #define LOADING_DISK_H (16 << crispy->hires)
->>>>>>> 80c5186f
 
 extern void V_EnableLoadingDisk(const char *lump_name, int xoffs, int yoffs);
 extern void V_BeginRead(size_t nbytes);
