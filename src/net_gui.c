--- conflicted
+++ resolved
@@ -209,21 +209,13 @@
         return;
     }
 
-<<<<<<< HEAD
-    correct_wad = memcmp(net_local_wad_md5sum,
-                         net_client_wait_data.wad_md5sum, 
-                         sizeof(md5_digest_t)) == 0;
-    correct_deh = memcmp(net_local_deh_md5sum,
-                         net_client_wait_data.deh_md5sum, 
-                         sizeof(md5_digest_t)) == 0;
+    correct_wad = memcmp(net_local_wad_sha1sum,
+                         net_client_wait_data.wad_sha1sum, 
+                         sizeof(sha1_digest_t)) == 0;
+    correct_deh = memcmp(net_local_deh_sha1sum,
+                         net_client_wait_data.deh_sha1sum, 
+                         sizeof(sha1_digest_t)) == 0;
     same_freedoom = net_client_wait_data.is_freedoom == net_local_is_freedoom;
-=======
-    correct_wad = memcmp(net_local_wad_sha1sum, net_server_wad_sha1sum, 
-                         sizeof(sha1_digest_t)) == 0;
-    correct_deh = memcmp(net_local_deh_sha1sum, net_server_deh_sha1sum, 
-                         sizeof(sha1_digest_t)) == 0;
-    same_freedoom = net_server_is_freedoom == net_local_is_freedoom;
->>>>>>> ad11652d
 
     if (correct_wad && correct_deh && same_freedoom)
     {
@@ -232,15 +224,9 @@
 
     if (!correct_wad)
     {
-<<<<<<< HEAD
-        printf("Warning: WAD MD5 does not match server:\n");
-        PrintMD5Digest("Local", net_local_wad_md5sum);
-        PrintMD5Digest("Server", net_client_wait_data.wad_md5sum);
-=======
         printf("Warning: WAD SHA1 does not match server:\n");
         PrintSHA1Digest("Local", net_local_wad_sha1sum);
-        PrintSHA1Digest("Server", net_server_wad_sha1sum);
->>>>>>> ad11652d
+        PrintSHA1Digest("Server", net_client_wait_data.wad_sha1sum);
     }
 
     if (!same_freedoom)
@@ -253,15 +239,9 @@
 
     if (!correct_deh)
     {
-<<<<<<< HEAD
-        printf("Warning: Dehacked MD5 does not match server:\n");
-        PrintMD5Digest("Local", net_local_deh_md5sum);
-        PrintMD5Digest("Server", net_client_wait_data.deh_md5sum);
-=======
         printf("Warning: Dehacked SHA1 does not match server:\n");
         PrintSHA1Digest("Local", net_local_deh_sha1sum);
-        PrintSHA1Digest("Server", net_server_deh_sha1sum);
->>>>>>> ad11652d
+        PrintSHA1Digest("Server", net_client_wait_data.deh_sha1sum);
     }
 
     window = TXT_NewWindow("WARNING");
@@ -327,13 +307,8 @@
 
     while (net_waiting_for_start)
     {
-<<<<<<< HEAD
         UpdateGUI(settings);
-        CheckMD5Sums();
-=======
-        UpdateGUI();
         CheckSHA1Sums();
->>>>>>> ad11652d
 
         TXT_DispatchEvents();
         TXT_DrawDesktop();
