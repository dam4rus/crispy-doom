--- conflicted
+++ resolved
@@ -400,17 +400,13 @@
         exit(-1);
     }
 
-<<<<<<< HEAD
+    TXT_SetColor(TXT_COLOR_BLUE, 0x04, 0x14, 0x40); // Romero's "funky blue" color
+
     // [crispy] Crispy colors for Crispy Network GUI
-    TXT_SetColor(TXT_COLOR_BLUE, 0x04, 0x14, 0x40); // Romero's "funky blue" color
     TXT_SetColor(TXT_COLOR_BRIGHT_GREEN, 249, 227, 0);  // 0xF9, 0xE3, 0x00
     TXT_SetColor(TXT_COLOR_CYAN, 220, 153, 0);          // 0xDC, 0x99, 0x00
     TXT_SetColor(TXT_COLOR_BRIGHT_CYAN, 76, 160, 223);  // 0x4C, 0xA0, 0xDF
-
-=======
-    TXT_SetColor(TXT_COLOR_BLUE, 0x04, 0x14, 0x40); // Romero's "funky blue" color
     
->>>>>>> fd171dda
     I_InitWindowIcon();
 
     ParseCommandLineArgs();
