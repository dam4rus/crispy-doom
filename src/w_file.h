//
// Copyright(C) 1993-1996 Id Software, Inc.
// Copyright(C) 2005-2014 Simon Howard
//
// This program is free software; you can redistribute it and/or
// modify it under the terms of the GNU General Public License
// as published by the Free Software Foundation; either version 2
// of the License, or (at your option) any later version.
//
// This program is distributed in the hope that it will be useful,
// but WITHOUT ANY WARRANTY; without even the implied warranty of
// MERCHANTABILITY or FITNESS FOR A PARTICULAR PURPOSE.  See the
// GNU General Public License for more details.
//
// DESCRIPTION:
//	WAD I/O functions.
//


#ifndef __W_FILE__
#define __W_FILE__

#include <stdio.h>
#include "doomtype.h"

typedef struct _wad_file_s wad_file_t;

typedef struct
{
    // Open a file for reading.
    wad_file_t *(*OpenFile)(char *path);

    // Close the specified file.
    void (*CloseFile)(wad_file_t *file);

    // Read data from the specified position in the file into the 
    // provided buffer.  Returns the number of bytes read.
    size_t (*Read)(wad_file_t *file, unsigned int offset,
                   void *buffer, size_t buffer_len);
} wad_file_class_t;

struct _wad_file_s
{
    // Class of this file.
    wad_file_class_t *file_class;

    // If this is NULL, the file cannot be mapped into memory.  If this
    // is non-NULL, it is a pointer to the mapped file.
    byte *mapped;

    // Length of the file, in bytes.
    unsigned int length;

<<<<<<< HEAD
    // [crispy] name of this file
    char *name;
    // [crispy] indicate this is the IWAD
    boolean iwad;
=======
    // File's location on disk.
    const char *path;
>>>>>>> 297e10ae
};

// Open the specified file. Returns a pointer to a new wad_file_t 
// handle for the WAD file, or NULL if it could not be opened.

wad_file_t *W_OpenFile(char *path);

// Close the specified WAD file.

void W_CloseFile(wad_file_t *wad);

// Read data from the specified file into the provided buffer.  The
// data is read from the specified offset from the start of the file.
// Returns the number of bytes read.

size_t W_Read(wad_file_t *wad, unsigned int offset,
              void *buffer, size_t buffer_len);

#endif /* #ifndef __W_FILE__ */<|MERGE_RESOLUTION|>--- conflicted
+++ resolved
@@ -51,15 +51,13 @@
     // Length of the file, in bytes.
     unsigned int length;
 
-<<<<<<< HEAD
+    // File's location on disk.
+    const char *path;
+
     // [crispy] name of this file
     char *name;
     // [crispy] indicate this is the IWAD
     boolean iwad;
-=======
-    // File's location on disk.
-    const char *path;
->>>>>>> 297e10ae
 };
 
 // Open the specified file. Returns a pointer to a new wad_file_t 
