//
// Copyright(C) 1993-1996 Id Software, Inc.
// Copyright(C) 2005-2014 Simon Howard
//
// This program is free software; you can redistribute it and/or
// modify it under the terms of the GNU General Public License
// as published by the Free Software Foundation; either version 2
// of the License, or (at your option) any later version.
//
// This program is distributed in the hope that it will be useful,
// but WITHOUT ANY WARRANTY; without even the implied warranty of
// MERCHANTABILITY or FITNESS FOR A PARTICULAR PURPOSE.  See the
// GNU General Public License for more details.
//
// DESCRIPTION:
//	Rendering main loop and setup functions,
//	 utility functions (BSP, geometry, trigonometry).
//	See tables.c, too.
//





#include <stdlib.h>
#include <math.h>


#include "doomdef.h"
#include "doomstat.h" // [AM] leveltime, paused, menuactive
#include "d_loop.h"

#include "m_bbox.h"
#include "m_menu.h"

#include "p_local.h" // [crispy] MLOOKUNIT
#include "r_local.h"
#include "r_sky.h"





// Fineangles in the SCREENWIDTH wide window.
#define FIELDOFVIEW		2048	



int			viewangleoffset;

// increment every time a check is made
int			validcount = 1;		


lighttable_t*		fixedcolormap;
extern lighttable_t**	walllights;

int			centerx;
int			centery;

fixed_t			centerxfrac;
fixed_t			centeryfrac;
fixed_t			projection;

// just for profiling purposes
int			framecount;	

int			sscount;
int			linecount;
int			loopcount;

fixed_t			viewx;
fixed_t			viewy;
fixed_t			viewz;

angle_t			viewangle;

fixed_t			viewcos;
fixed_t			viewsin;

player_t*		viewplayer;

// [AM] Fractional part of the current tic, in the half-open
//      range of [0.0, 1.0).  Used for interpolation.
fixed_t                 fractionaltic;

// 0 = high, 1 = low
int			detailshift;	

//
// precalculated math tables
//
angle_t			clipangle;

// The viewangletox[viewangle + FINEANGLES/4] lookup
// maps the visible view angles to screen X coordinates,
// flattening the arc to a flat projection plane.
// There will be many angles mapped to the same X. 
int			viewangletox[FINEANGLES/2];

// The xtoviewangleangle[] table maps a screen pixel
// to the lowest viewangle that maps back to x ranges
// from clipangle to -clipangle.
angle_t			xtoviewangle[SCREENWIDTH+1];

lighttable_t*		scalelight[LIGHTLEVELS][MAXLIGHTSCALE];
lighttable_t*		scalelightfixed[MAXLIGHTSCALE];
lighttable_t*		zlight[LIGHTLEVELS][MAXLIGHTZ];

// bumped light from gun blasts
int			extralight;			



void (*colfunc) (void);
void (*basecolfunc) (void);
void (*fuzzcolfunc) (void);
void (*transcolfunc) (void);
void (*tlcolfunc) (void);
void (*spanfunc) (void);



//
// R_AddPointToBox
// Expand a given bbox
// so that it encloses a given point.
//
void
R_AddPointToBox
( int		x,
  int		y,
  fixed_t*	box )
{
    if (x< box[BOXLEFT])
	box[BOXLEFT] = x;
    if (x> box[BOXRIGHT])
	box[BOXRIGHT] = x;
    if (y< box[BOXBOTTOM])
	box[BOXBOTTOM] = y;
    if (y> box[BOXTOP])
	box[BOXTOP] = y;
}


//
// R_PointOnSide
// Traverse BSP (sub) tree,
//  check point against partition plane.
// Returns side 0 (front) or 1 (back).
//
int
R_PointOnSide
( fixed_t	x,
  fixed_t	y,
  node_t*	node )
{
    fixed_t	dx;
    fixed_t	dy;
    fixed_t	left;
    fixed_t	right;
	
    if (!node->dx)
    {
	if (x <= node->x)
	    return node->dy > 0;
	
	return node->dy < 0;
    }
    if (!node->dy)
    {
	if (y <= node->y)
	    return node->dx < 0;
	
	return node->dx > 0;
    }
	
    dx = (x - node->x);
    dy = (y - node->y);
	
    // Try to quickly decide by looking at sign bits.
    if ( (node->dy ^ node->dx ^ dx ^ dy)&0x80000000 )
    {
	if  ( (node->dy ^ dx) & 0x80000000 )
	{
	    // (left is negative)
	    return 1;
	}
	return 0;
    }

    left = FixedMul ( node->dy>>FRACBITS , dx );
    right = FixedMul ( dy , node->dx>>FRACBITS );
	
    if (right < left)
    {
	// front side
	return 0;
    }
    // back side
    return 1;			
}


int
R_PointOnSegSide
( fixed_t	x,
  fixed_t	y,
  seg_t*	line )
{
    fixed_t	lx;
    fixed_t	ly;
    fixed_t	ldx;
    fixed_t	ldy;
    fixed_t	dx;
    fixed_t	dy;
    fixed_t	left;
    fixed_t	right;
	
    lx = line->v1->x;
    ly = line->v1->y;
	
    ldx = line->v2->x - lx;
    ldy = line->v2->y - ly;
	
    if (!ldx)
    {
	if (x <= lx)
	    return ldy > 0;
	
	return ldy < 0;
    }
    if (!ldy)
    {
	if (y <= ly)
	    return ldx < 0;
	
	return ldx > 0;
    }
	
    dx = (x - lx);
    dy = (y - ly);
	
    // Try to quickly decide by looking at sign bits.
    if ( (ldy ^ ldx ^ dx ^ dy)&0x80000000 )
    {
	if  ( (ldy ^ dx) & 0x80000000 )
	{
	    // (left is negative)
	    return 1;
	}
	return 0;
    }

    left = FixedMul ( ldy>>FRACBITS , dx );
    right = FixedMul ( dy , ldx>>FRACBITS );
	
    if (right < left)
    {
	// front side
	return 0;
    }
    // back side
    return 1;			
}


//
// R_PointToAngle
// To get a global angle from cartesian coordinates,
//  the coordinates are flipped until they are in
//  the first octant of the coordinate system, then
//  the y (<=x) is scaled and divided by x to get a
//  tangent (slope) value which is looked up in the
//  tantoangle[] table.

//




angle_t
R_PointToAngle
( fixed_t	x,
  fixed_t	y )
{	
    x -= viewx;
    y -= viewy;
    
    if ( (!x) && (!y) )
	return 0;

    if (x>= 0)
    {
	// x >=0
	if (y>= 0)
	{
	    // y>= 0

	    if (x>y)
	    {
		// octant 0
		return tantoangle[ SlopeDiv(y,x)];
	    }
	    else
	    {
		// octant 1
		return ANG90-1-tantoangle[ SlopeDiv(x,y)];
	    }
	}
	else
	{
	    // y<0
	    y = -y;

	    if (x>y)
	    {
		// octant 8
		return -tantoangle[SlopeDiv(y,x)];
	    }
	    else
	    {
		// octant 7
		return ANG270+tantoangle[ SlopeDiv(x,y)];
	    }
	}
    }
    else
    {
	// x<0
	x = -x;

	if (y>= 0)
	{
	    // y>= 0
	    if (x>y)
	    {
		// octant 3
		return ANG180-1-tantoangle[ SlopeDiv(y,x)];
	    }
	    else
	    {
		// octant 2
		return ANG90+ tantoangle[ SlopeDiv(x,y)];
	    }
	}
	else
	{
	    // y<0
	    y = -y;

	    if (x>y)
	    {
		// octant 4
		return ANG180+tantoangle[ SlopeDiv(y,x)];
	    }
	    else
	    {
		 // octant 5
		return ANG270-1-tantoangle[ SlopeDiv(x,y)];
	    }
	}
    }
    return 0;
}


angle_t
R_PointToAngle2
( fixed_t	x1,
  fixed_t	y1,
  fixed_t	x2,
  fixed_t	y2 )
{	
    viewx = x1;
    viewy = y1;
    
    return R_PointToAngle (x2, y2);
}


fixed_t
R_PointToDist
( fixed_t	x,
  fixed_t	y )
{
    int		angle;
    fixed_t	dx;
    fixed_t	dy;
    fixed_t	temp;
    fixed_t	dist;
    fixed_t     frac;
	
    dx = abs(x - viewx);
    dy = abs(y - viewy);
	
    if (dy>dx)
    {
	temp = dx;
	dx = dy;
	dy = temp;
    }

    // Fix crashes in udm1.wad

    if (dx != 0)
    {
        frac = FixedDiv(dy, dx);
    }
    else
    {
	frac = 0;
    }
	
    angle = (tantoangle[frac>>DBITS]+ANG90) >> ANGLETOFINESHIFT;

    // use as cosine
    dist = FixedDiv (dx, finesine[angle] );	
	
    return dist;
}




//
// R_InitPointToAngle
//
void R_InitPointToAngle (void)
{
    // UNUSED - now getting from tables.c
#if 0
    int	i;
    long	t;
    float	f;
//
// slope (tangent) to angle lookup
//
    for (i=0 ; i<=SLOPERANGE ; i++)
    {
	f = atan( (float)i/SLOPERANGE )/(3.141592657*2);
	t = 0xffffffff*f;
	tantoangle[i] = t;
    }
#endif
}


// [crispy] WiggleFix: move R_ScaleFromGlobalAngle function to r_segs.c,
// above R_StoreWallRange
#if 0
//
// R_ScaleFromGlobalAngle
// Returns the texture mapping scale
//  for the current line (horizontal span)
//  at the given angle.
// rw_distance must be calculated first.
//
fixed_t R_ScaleFromGlobalAngle (angle_t visangle)
{
    fixed_t		scale;
    angle_t		anglea;
    angle_t		angleb;
    int			sinea;
    int			sineb;
    fixed_t		num;
    int			den;

    // UNUSED
#if 0
{
    fixed_t		dist;
    fixed_t		z;
    fixed_t		sinv;
    fixed_t		cosv;
	
    sinv = finesine[(visangle-rw_normalangle)>>ANGLETOFINESHIFT];	
    dist = FixedDiv (rw_distance, sinv);
    cosv = finecosine[(viewangle-visangle)>>ANGLETOFINESHIFT];
    z = abs(FixedMul (dist, cosv));
    scale = FixedDiv(projection, z);
    return scale;
}
#endif

    anglea = ANG90 + (visangle-viewangle);
    angleb = ANG90 + (visangle-rw_normalangle);

    // both sines are allways positive
    sinea = finesine[anglea>>ANGLETOFINESHIFT];	
    sineb = finesine[angleb>>ANGLETOFINESHIFT];
    num = FixedMul(projection,sineb)<<(detailshift && !hires);
    den = FixedMul(rw_distance,sinea);

    if (den > num>>16)
    {
	scale = FixedDiv (num, den);

	if (scale > 64*FRACUNIT)
	    scale = 64*FRACUNIT;
	else if (scale < 256)
	    scale = 256;
    }
    else
	scale = 64*FRACUNIT;
	
    return scale;
}
#endif

// [AM] Interpolate between two angles.
angle_t R_InterpolateAngle(angle_t oangle, angle_t nangle, fixed_t scale)
{
    if (nangle == oangle)
        return nangle;
    else if (nangle > oangle)
    {
        if (nangle - oangle < ANG270)
            return oangle + (angle_t)((nangle - oangle) * FIXED2DOUBLE(scale));
        else // Wrapped around
            return oangle - (angle_t)((oangle - nangle) * FIXED2DOUBLE(scale));
    }
    else // nangle < oangle
    {
        if (oangle - nangle < ANG270)
            return oangle - (angle_t)((oangle - nangle) * FIXED2DOUBLE(scale));
        else // Wrapped around
            return oangle + (angle_t)((nangle - oangle) * FIXED2DOUBLE(scale));
    }
}

//
// R_InitTables
//
void R_InitTables (void)
{
    // UNUSED: now getting from tables.c
#if 0
    int		i;
    float	a;
    float	fv;
    int		t;
    
    // viewangle tangent table
    for (i=0 ; i<FINEANGLES/2 ; i++)
    {
	a = (i-FINEANGLES/4+0.5)*PI*2/FINEANGLES;
	fv = FRACUNIT*tan (a);
	t = fv;
	finetangent[i] = t;
    }
    
    // finesine table
    for (i=0 ; i<5*FINEANGLES/4 ; i++)
    {
	// OPTIMIZE: mirror...
	a = (i+0.5)*PI*2/FINEANGLES;
	t = FRACUNIT*sin (a);
	finesine[i] = t;
    }
#endif

}



//
// R_InitTextureMapping
//
void R_InitTextureMapping (void)
{
    int			i;
    int			x;
    int			t;
    fixed_t		focallength;
    
    // Use tangent table to generate viewangletox:
    //  viewangletox will give the next greatest x
    //  after the view angle.
    //
    // Calc focallength
    //  so FIELDOFVIEW angles covers SCREENWIDTH.
    focallength = FixedDiv (centerxfrac,
			    finetangent[FINEANGLES/4+FIELDOFVIEW/2] );
	
    for (i=0 ; i<FINEANGLES/2 ; i++)
    {
	if (finetangent[i] > FRACUNIT*2)
	    t = -1;
	else if (finetangent[i] < -FRACUNIT*2)
	    t = viewwidth+1;
	else
	{
	    t = FixedMul (finetangent[i], focallength);
	    t = (centerxfrac - t+FRACUNIT-1)>>FRACBITS;

	    if (t < -1)
		t = -1;
	    else if (t>viewwidth+1)
		t = viewwidth+1;
	}
	viewangletox[i] = t;
    }
    
    // Scan viewangletox[] to generate xtoviewangle[]:
    //  xtoviewangle will give the smallest view angle
    //  that maps to x.	
    for (x=0;x<=viewwidth;x++)
    {
	i = 0;
	while (viewangletox[i]>x)
	    i++;
	xtoviewangle[x] = (i<<ANGLETOFINESHIFT)-ANG90;
    }
    
    // Take out the fencepost cases from viewangletox.
    for (i=0 ; i<FINEANGLES/2 ; i++)
    {
	t = FixedMul (finetangent[i], focallength);
	t = centerx - t;
	
	if (viewangletox[i] == -1)
	    viewangletox[i] = 0;
	else if (viewangletox[i] == viewwidth+1)
	    viewangletox[i]  = viewwidth;
    }
	
    clipangle = xtoviewangle[0];
}



//
// R_InitLightTables
// Only inits the zlight table,
//  because the scalelight table changes with view size.
//
#define DISTMAP		2

void R_InitLightTables (void)
{
    int		i;
    int		j;
    int		level;
    int		startmap; 	
    int		scale;
    
    // Calculate the light levels to use
    //  for each level / distance combination.
    for (i=0 ; i< LIGHTLEVELS ; i++)
    {
	startmap = ((LIGHTLEVELS-1-i)*2)*NUMCOLORMAPS/LIGHTLEVELS;
	for (j=0 ; j<MAXLIGHTZ ; j++)
	{
	    scale = FixedDiv ((ORIGWIDTH/2*FRACUNIT), (j+1)<<LIGHTZSHIFT);
	    scale >>= LIGHTSCALESHIFT;
	    level = startmap - scale/DISTMAP;
	    
	    if (level < 0)
		level = 0;

	    if (level >= NUMCOLORMAPS)
		level = NUMCOLORMAPS-1;

	    zlight[i][j] = colormaps + level*256;
	}
    }
}



//
// R_SetViewSize
// Do not really change anything here,
//  because it might be in the middle of a refresh.
// The change will take effect next refresh.
//
boolean		setsizeneeded;
int		setblocks;
int		setdetail;


void
R_SetViewSize
( int		blocks,
  int		detail )
{
    setsizeneeded = true;
    setblocks = blocks;
    setdetail = detail;
}


//
// R_ExecuteSetViewSize
//
void R_ExecuteSetViewSize (void)
{
    fixed_t	cosadj;
    fixed_t	dy;
    int		i;
    int		j;
    int		level;
    int		startmap; 	

    setsizeneeded = false;

    if (setblocks >= 11) // [crispy] Crispy HUD
    {
	scaledviewwidth = SCREENWIDTH;
	scaledviewheight = SCREENHEIGHT;
    }
    else
    {
	scaledviewwidth = (setblocks*32)<<hires;
	scaledviewheight = ((setblocks*168/10)&~7)<<hires;
    }
    
    detailshift = setdetail;
    viewwidth = scaledviewwidth>>detailshift;
    viewheight = scaledviewheight>>(detailshift && hires);
	
    centery = viewheight/2;
    centerx = viewwidth/2;
    centerxfrac = centerx<<FRACBITS;
    centeryfrac = centery<<FRACBITS;
    projection = centerxfrac;

    if (!detailshift)
    {
	colfunc = basecolfunc = R_DrawColumn;
	fuzzcolfunc = R_DrawFuzzColumn;
	transcolfunc = R_DrawTranslatedColumn;
	tlcolfunc = R_DrawTLColumn;
	spanfunc = R_DrawSpan;
    }
    else
    {
	colfunc = basecolfunc = R_DrawColumnLow;
	fuzzcolfunc = R_DrawFuzzColumnLow;
	transcolfunc = R_DrawTranslatedColumnLow;
	tlcolfunc = R_DrawTLColumnLow;
	spanfunc = R_DrawSpanLow;
    }

    R_InitBuffer (scaledviewwidth, scaledviewheight);
	
    R_InitTextureMapping ();
    
    // psprite scales
    pspritescale = FRACUNIT*viewwidth/ORIGWIDTH;
    pspriteiscale = FRACUNIT*ORIGWIDTH/viewwidth;
    
    // thing clipping
    for (i=0 ; i<viewwidth ; i++)
	screenheightarray[i] = viewheight;
    
    // planes
    for (i=0 ; i<viewheight ; i++)
    {
	// [crispy] re-generate lookup-table for yslope[] (free look)
	// whenever "detailshift" or "screenblocks" change
	const fixed_t num = (viewwidth<<(detailshift && !hires))/2*FRACUNIT;
	for (j = 0; j < LOOKDIRS; j++)
	{
	dy = ((i-(viewheight/2 + ((j-LOOKDIRMIN) << (hires && !detailshift)) * (screenblocks < 11 ? screenblocks : 11) / 10))<<FRACBITS)+FRACUNIT/2;
	dy = abs(dy);
	yslopes[j][i] = FixedDiv (num, dy);
	}
    }
    yslope = yslopes[LOOKDIRMIN];
	
    for (i=0 ; i<viewwidth ; i++)
    {
	cosadj = abs(finecosine[xtoviewangle[i]>>ANGLETOFINESHIFT]);
	distscale[i] = FixedDiv (FRACUNIT,cosadj);
    }
    
    // Calculate the light levels to use
    //  for each level / scale combination.
    for (i=0 ; i< LIGHTLEVELS ; i++)
    {
	startmap = ((LIGHTLEVELS-1-i)*2)*NUMCOLORMAPS/LIGHTLEVELS;
	for (j=0 ; j<MAXLIGHTSCALE ; j++)
	{
	    level = startmap - j*SCREENWIDTH/(viewwidth<<detailshift)/DISTMAP;
	    
	    if (level < 0)
		level = 0;

	    if (level >= NUMCOLORMAPS)
		level = NUMCOLORMAPS-1;

	    scalelight[i][j] = colormaps + level*256;
	}
    }
}



//
// R_Init
//



void R_Init (void)
{
    R_InitData ();
    printf (".");
    R_InitPointToAngle ();
    printf (".");
    R_InitTables ();
    // viewwidth / viewheight / detailLevel are set by the defaults
    printf (".");

    R_SetViewSize (screenblocks, detailLevel);
    R_InitPlanes ();
    printf (".");
    R_InitLightTables ();
    printf (".");
    R_InitSkyMap ();
    R_InitTranslationTables ();
    printf (".");
	
    framecount = 0;
}


//
// R_PointInSubsector
//
subsector_t*
R_PointInSubsector
( fixed_t	x,
  fixed_t	y )
{
    node_t*	node;
    int		side;
    int		nodenum;

    // single subsector is a special case
    if (!numnodes)				
	return subsectors;
		
    nodenum = numnodes-1;

    while (! (nodenum & NF_SUBSECTOR) )
    {
	node = &nodes[nodenum];
	side = R_PointOnSide (x, y, node);
	nodenum = node->children[side];
    }
	
    return &subsectors[nodenum & ~NF_SUBSECTOR];
}

//
// R_SetupFrame
//
void R_SetupFrame (player_t* player)
{		
    int		i;
    int		tempCentery;
    int		pitch;
    
    viewplayer = player;
<<<<<<< HEAD
    viewx = player->mo->x;
    viewy = player->mo->y;
    viewangle = player->mo->angle + viewangleoffset;
    extralight = player->extralight;
    extralight += crispy_flashlight;
=======
>>>>>>> 4440e9b1

    // [AM] Interpolate the player camera if the feature is enabled.

    // Figure out how far into the current tic we're in as a fixed_t
    if (crispy_uncappedframerate)
        fractionaltic = I_GetTimeMS() * TICRATE % 1000 * FRACUNIT / 1000;

    if (crispy_uncappedframerate &&
        // Don't interpolate on the first tic of a level,
        // otherwise oldviewz might be garbage.
        leveltime > 1 &&
        // Don't interpolate if the player did something 
        // that would necessitate turning it off for a tic.
        player->mo->interp == true &&
        // Don't interpolate during a paused state
        !paused && !menuactive)
    {
        // Interpolate player camera from their old position to their current one.
        viewx = player->mo->oldx + FixedMul(player->mo->x - player->mo->oldx, fractionaltic);
        viewy = player->mo->oldy + FixedMul(player->mo->y - player->mo->oldy, fractionaltic);
        viewz = player->oldviewz + FixedMul(player->viewz - player->oldviewz, fractionaltic);
        viewangle = R_InterpolateAngle(player->mo->oldangle, player->mo->angle, fractionaltic) + viewangleoffset;
    }
    else
    {
        viewx = player->mo->x;
        viewy = player->mo->y;
        viewz = player->viewz;
        viewangle = player->mo->angle + viewangleoffset;
    }

    extralight = player->extralight;

    // [crispy] pitch is actual lookdir and weapon pitch
    pitch = player->lookdir/MLOOKUNIT + (player->recoilpitch>>FRACBITS);
    if (pitch > LOOKDIRMAX)
	pitch = LOOKDIRMAX;
    else
    if (pitch < -LOOKDIRMIN)
	pitch = -LOOKDIRMIN;

    // apply new yslope[] whenever "lookdir", "detailshift" or "screenblocks" change
    tempCentery = viewheight/2 + (pitch << (hires && !detailshift)) * (screenblocks < 11 ? screenblocks : 11) / 10;
    if (centery != tempCentery)
    {
        centery = tempCentery;
        centeryfrac = centery << FRACBITS;
        yslope = yslopes[LOOKDIRMIN + pitch];
    }
    
    viewsin = finesine[viewangle>>ANGLETOFINESHIFT];
    viewcos = finecosine[viewangle>>ANGLETOFINESHIFT];
	
    sscount = 0;
	
    if (player->fixedcolormap)
    {
	fixedcolormap =
	    colormaps
	    + player->fixedcolormap*256*sizeof(lighttable_t);
	
	walllights = scalelightfixed;

	for (i=0 ; i<MAXLIGHTSCALE ; i++)
	    scalelightfixed[i] = fixedcolormap;
    }
    else
	fixedcolormap = 0;
		
    framecount++;
    validcount++;
}



//
// R_RenderView
//
void R_RenderPlayerView (player_t* player)
{	
    extern boolean automapactive;
    extern void V_DrawFilledBox (int x, int y, int w, int h, int c);

    R_SetupFrame (player);

    // Clear buffers.
    R_ClearClipSegs ();
    R_ClearDrawSegs ();
    R_ClearPlanes ();
    R_ClearSprites ();
    if (automapactive && !crispy_automapoverlay)
    {
        R_RenderBSPNode (numnodes-1);
        return;
    }
    
    // [crispy] flashing HOM indicator
    V_DrawFilledBox(viewwindowx, viewwindowy,
        scaledviewwidth, scaledviewheight,
        crispy_flashinghom &&
        (gametic % 20) < 9 ? 0xb0 : 0);

    // check for new console commands.
    NetUpdate ();

    // The head node is the last node output.
    R_RenderBSPNode (numnodes-1);
    
    // Check for new console commands.
    NetUpdate ();
    
    R_DrawPlanes ();
    
    // Check for new console commands.
    NetUpdate ();
    
    R_DrawMasked ();

    // Check for new console commands.
    NetUpdate ();				
}<|MERGE_RESOLUTION|>--- conflicted
+++ resolved
@@ -865,14 +865,6 @@
     int		pitch;
     
     viewplayer = player;
-<<<<<<< HEAD
-    viewx = player->mo->x;
-    viewy = player->mo->y;
-    viewangle = player->mo->angle + viewangleoffset;
-    extralight = player->extralight;
-    extralight += crispy_flashlight;
-=======
->>>>>>> 4440e9b1
 
     // [AM] Interpolate the player camera if the feature is enabled.
 
@@ -905,6 +897,7 @@
     }
 
     extralight = player->extralight;
+    extralight += crispy_flashlight;
 
     // [crispy] pitch is actual lookdir and weapon pitch
     pitch = player->lookdir/MLOOKUNIT + (player->recoilpitch>>FRACBITS);
