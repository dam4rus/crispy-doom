//
// Copyright(C) 1993-1996 Id Software, Inc.
// Copyright(C) 2005-2014 Simon Howard
//
// This program is free software; you can redistribute it and/or
// modify it under the terms of the GNU General Public License
// as published by the Free Software Foundation; either version 2
// of the License, or (at your option) any later version.
//
// This program is distributed in the hope that it will be useful,
// but WITHOUT ANY WARRANTY; without even the implied warranty of
// MERCHANTABILITY or FITNESS FOR A PARTICULAR PURPOSE.  See the
// GNU General Public License for more details.
//
// DESCRIPTION:
//	Game completion, final screen animation.
//


#include <stdio.h>
#include <ctype.h>

// Functions.
#include "deh_main.h"
#include "i_system.h"
#include "i_swap.h"
#include "z_zone.h"
#include "v_video.h"
#include "w_wad.h"
#include "s_sound.h"

// Data.
#include "d_main.h"
#include "dstrings.h"
#include "sounds.h"

#include "doomstat.h"
#include "r_state.h"
#include "m_controls.h" // [crispy] key_*
#include "m_misc.h" // [crispy] M_StringDuplicate()
#include "m_random.h" // [crispy] Crispy_Random()

typedef enum
{
    F_STAGE_TEXT,
    F_STAGE_ARTSCREEN,
    F_STAGE_CAST,
} finalestage_t;

// ?
//#include "doomstat.h"
//#include "r_local.h"
//#include "f_finale.h"

// Stage of animation:
finalestage_t finalestage;

unsigned int finalecount;

#define	TEXTSPEED	3
#define	TEXTWAIT	250

typedef struct
{
    GameMission_t mission;
    int episode, level;
    const char *background;
    const char *text;
} textscreen_t;

static textscreen_t textscreens[] =
{
    { doom,      1, 8,  "FLOOR4_8",  E1TEXT},
    { doom,      2, 8,  "SFLR6_1",   E2TEXT},
    { doom,      3, 8,  "MFLR8_4",   E3TEXT},
    { doom,      4, 8,  "MFLR8_3",   E4TEXT},
    { doom,      5, 8,  "FLOOR7_2",  E5TEXT}, // [crispy] Sigil

    { doom2,     1, 6,  "SLIME16",   C1TEXT},
    { doom2,     1, 11, "RROCK14",   C2TEXT},
    { doom2,     1, 20, "RROCK07",   C3TEXT},
    { doom2,     1, 30, "RROCK17",   C4TEXT},
    { doom2,     1, 15, "RROCK13",   C5TEXT},
    { doom2,     1, 31, "RROCK19",   C6TEXT},

    { pack_tnt,  1, 6,  "SLIME16",   T1TEXT},
    { pack_tnt,  1, 11, "RROCK14",   T2TEXT},
    { pack_tnt,  1, 20, "RROCK07",   T3TEXT},
    { pack_tnt,  1, 30, "RROCK17",   T4TEXT},
    { pack_tnt,  1, 15, "RROCK13",   T5TEXT},
    { pack_tnt,  1, 31, "RROCK19",   T6TEXT},

    { pack_plut, 1, 6,  "SLIME16",   P1TEXT},
    { pack_plut, 1, 11, "RROCK14",   P2TEXT},
    { pack_plut, 1, 20, "RROCK07",   P3TEXT},
    { pack_plut, 1, 30, "RROCK17",   P4TEXT},
    { pack_plut, 1, 15, "RROCK13",   P5TEXT},
    { pack_plut, 1, 31, "RROCK19",   P6TEXT},

    { pack_nerve, 1, 8, "SLIME16",   N1TEXT},
    { pack_master, 1, 20, "SLIME16",   M1TEXT},
};

const char *finaletext;
const char *finaleflat;
static char *finaletext_rw;

void	F_StartCast (void);
void	F_CastTicker (void);
boolean F_CastResponder (event_t *ev);
void	F_CastDrawer (void);

extern void A_RandomJump();

//
// F_StartFinale
//
void F_StartFinale (void)
{
    size_t i;

    gameaction = ga_nothing;
    gamestate = GS_FINALE;
    viewactive = false;
    automapactive = false;

    if (logical_gamemission == doom)
    {
        S_ChangeMusic(mus_victor, true);
    }
    else
    {
        S_ChangeMusic(mus_read_m, true);
    }

    // Find the right screen and set the text and background

    for (i=0; i<arrlen(textscreens); ++i)
    {
        textscreen_t *screen = &textscreens[i];

        // Hack for Chex Quest

        if (gameversion == exe_chex && screen->mission == doom)
        {
            screen->level = 5;
        }

        // [crispy] Hack for Master Levels MAP21: Bad Dream
        if (gamemission == pack_master && screen->mission == pack_master && gamemap == 21)
        {
            screen->level = 21;
        }

        // [crispy] During demo recording/playback or network games
        // these two packs behave like any other ordinary PWAD
        if (!crispy->singleplayer &&
            (gamemission == pack_nerve || gamemission == pack_master)
            && screen->mission == doom2)
        {
            screen->mission = gamemission;
        }

        if (logical_gamemission == screen->mission
         && (logical_gamemission != doom || gameepisode == screen->episode)
         && gamemap == screen->level)
        {
            finaletext = screen->text;
            finaleflat = screen->background;
        }
    }

    // Do dehacked substitutions of strings
  
    finaletext = DEH_String(finaletext);
    finaleflat = DEH_String(finaleflat);
    // [crispy] do the "char* vs. const char*" dance
    if (finaletext_rw)
    {
	free(finaletext_rw);
	finaletext_rw = NULL;
    }
    finaletext_rw = M_StringDuplicate(finaletext);
    
    finalestage = F_STAGE_TEXT;
    finalecount = 0;
	
}



boolean F_Responder (event_t *event)
{
    if (finalestage == F_STAGE_CAST)
	return F_CastResponder (event);
	
    return false;
}


//
// F_Ticker
//
void F_Ticker (void)
{
    size_t		i;
    
    // check for skipping
    if ( (gamemode == commercial)
      && ( finalecount > 50) )
    {
      // go on to the next level
      for (i=0 ; i<MAXPLAYERS ; i++)
	if (players[i].cmd.buttons)
	  break;
				
      if (i < MAXPLAYERS)
      {	
	if (gamemission == pack_nerve && crispy->singleplayer && gamemap == 8)
	  F_StartCast ();
	else
	if (gamemission == pack_master && crispy->singleplayer && (gamemap == 20 || gamemap == 21))
	  F_StartCast ();
	else
	if (gamemap == 30)
	  F_StartCast ();
	else
	  gameaction = ga_worlddone;
      }
    }
    
    // advance animation
    finalecount++;
	
    if (finalestage == F_STAGE_CAST)
    {
	F_CastTicker ();
	return;
    }
	
    if ( gamemode == commercial)
	return;
		
    if (finalestage == F_STAGE_TEXT
     && finalecount>strlen (finaletext)*TEXTSPEED + TEXTWAIT)
    {
	finalecount = 0;
	finalestage = F_STAGE_ARTSCREEN;
	wipegamestate = -1;		// force a wipe
	if (gameepisode == 3)
	    S_StartMusic (mus_bunny);
    }
}



//
// F_TextWrite
//

#include "hu_stuff.h"
extern	patch_t *hu_font[HU_FONTSIZE];

// [crispy] add line breaks for lines exceeding screenwidth
static inline boolean F_AddLineBreak (char *c)
{
    while (c-- > finaletext_rw)
    {
	if (*c == '\n')
	{
	    return false;
	}
	else
	if (*c == ' ')
	{
	    *c = '\n';
	    return true;
	}
    }

    return false;
}

void F_TextWrite (void)
{
    byte*	src;
    pixel_t*	dest;
    
    int		x,y,w;
    signed int	count;
    char *ch; // [crispy] un-const
    int		c;
    int		cx;
    int		cy;
    
    // erase the entire screen to a tiled background
    src = W_CacheLumpName ( finaleflat , PU_CACHE);
    dest = I_VideoBuffer;
	
    for (y=0 ; y<SCREENHEIGHT ; y++)
    {
#ifndef CRISPY_TRUECOLOR
	for (x=0 ; x<SCREENWIDTH/64 ; x++)
	{
	    memcpy (dest, src+((y&63)<<6), 64);
	    dest += 64;
	}
	if (SCREENWIDTH&63)
	{
	    memcpy (dest, src+((y&63)<<6), SCREENWIDTH&63);
	    dest += (SCREENWIDTH&63);
	}
#else
	for (x=0 ; x<SCREENWIDTH ; x++)
	{
		*dest++ = colormaps[src[((y&63)<<6) + (x&63)]];
	}
#endif
    }

    V_MarkRect (0, 0, SCREENWIDTH, SCREENHEIGHT);
    
    // draw some of the text onto the screen
    cx = 10;
    cy = 10;
    ch = finaletext_rw;
	
    count = ((signed int) finalecount - 10) / TEXTSPEED;
    if (count < 0)
	count = 0;
    for ( ; count ; count-- )
    {
	c = *ch++;
	if (!c)
	    break;
	if (c == '\n')
	{
	    cx = 10;
	    cy += 11;
	    continue;
	}
		
	c = toupper(c) - HU_FONTSTART;
	if (c < 0 || c> HU_FONTSIZE)
	{
	    cx += 4;
	    continue;
	}
		
	w = SHORT (hu_font[c]->width);
	if (cx+w > ORIGWIDTH)
	{
	    // [crispy] add line breaks for lines exceeding screenwidth
	    if (F_AddLineBreak(ch))
	    {
		continue;
	    }
	    else
	    break;
	}
	// [cispy] prevent text from being drawn off-screen vertically
	if (cy + SHORT(hu_font[c]->height) > ORIGHEIGHT)
	{
	    break;
	}
<<<<<<< HEAD
	V_DrawPatchShadow1(cx, cy, hu_font[c]);
=======
	V_DrawPatch(cx, cy, hu_font[c]);
>>>>>>> 26d83671
	cx+=w;
    }
	
}

//
// Final DOOM 2 animation
// Casting by id Software.
//   in order of appearance
//
typedef struct
{
    const char	*name;
    mobjtype_t	type;
} castinfo_t;

castinfo_t	castorder[] = {
    {CC_ZOMBIE, MT_POSSESSED},
    {CC_SHOTGUN, MT_SHOTGUY},
    {CC_HEAVY, MT_CHAINGUY},
    {CC_IMP, MT_TROOP},
    {CC_DEMON, MT_SERGEANT},
    {CC_LOST, MT_SKULL},
    {CC_CACO, MT_HEAD},
    {CC_HELL, MT_KNIGHT},
    {CC_BARON, MT_BRUISER},
    {CC_ARACH, MT_BABY},
    {CC_PAIN, MT_PAIN},
    {CC_REVEN, MT_UNDEAD},
    {CC_MANCU, MT_FATSO},
    {CC_ARCH, MT_VILE},
    {CC_SPIDER, MT_SPIDER},
    {CC_CYBER, MT_CYBORG},
    {CC_HERO, MT_PLAYER},

    {NULL,0}
};

int		castnum;
int		casttics;
state_t*	caststate;
boolean		castdeath;
int		castframes;
int		castonmelee;
boolean		castattacking;
static signed char	castangle; // [crispy] turnable cast
static signed char	castskip; // [crispy] skippable cast
static boolean	castflip; // [crispy] flippable death sequence

// [crispy] randomize seestate and deathstate sounds in the cast
static int F_RandomizeSound (int sound)
{
	if (!crispy->soundfix)
		return sound;

	switch (sound)
	{
		// [crispy] actor->info->seesound, from p_enemy.c:A_Look()
		case sfx_posit1:
		case sfx_posit2:
		case sfx_posit3:
			return sfx_posit1 + Crispy_Random()%3;
			break;

		case sfx_bgsit1:
		case sfx_bgsit2:
			return sfx_bgsit1 + Crispy_Random()%2;
			break;

		// [crispy] actor->info->deathsound, from p_enemy.c:A_Scream()
		case sfx_podth1:
		case sfx_podth2:
		case sfx_podth3:
			return sfx_podth1 + Crispy_Random()%3;
			break;

		case sfx_bgdth1:
		case sfx_bgdth2:
			return sfx_bgdth1 + Crispy_Random()%2;
			break;

		default:
			return sound;
			break;
	}
}

extern void A_BruisAttack();
extern void A_BspiAttack();
extern void A_CPosAttack();
extern void A_CPosRefire();
extern void A_CyberAttack();
extern void A_FatAttack1();
extern void A_FatAttack2();
extern void A_FatAttack3();
extern void A_HeadAttack();
extern void A_PainAttack();
extern void A_PosAttack();
extern void A_SargAttack();
extern void A_SkelFist();
extern void A_SkelMissile();
extern void A_SkelWhoosh();
extern void A_SkullAttack();
extern void A_SPosAttack();
extern void A_TroopAttack();
extern void A_VileTarget();

typedef struct
{
	void *const action;
	const int sound;
	const boolean early;
} actionsound_t;

static const actionsound_t actionsounds[] =
{
	{A_PosAttack,   sfx_pistol, false},
	{A_SPosAttack,  sfx_shotgn, false},
	{A_CPosAttack,  sfx_shotgn, false},
	{A_CPosRefire,  sfx_shotgn, false},
	{A_VileTarget,  sfx_vilatk, true},
	{A_SkelWhoosh,  sfx_skeswg, false},
	{A_SkelFist,    sfx_skepch, false},
	{A_SkelMissile, sfx_skeatk, true},
	{A_FatAttack1,  sfx_firsht, false},
	{A_FatAttack2,  sfx_firsht, false},
	{A_FatAttack3,  sfx_firsht, false},
	{A_HeadAttack,  sfx_firsht, true},
	{A_BruisAttack, sfx_firsht, true},
	{A_TroopAttack, sfx_claw,   false},
	{A_SargAttack,  sfx_sgtatk, true},
	{A_SkullAttack, sfx_sklatk, false},
	{A_PainAttack,  sfx_sklatk, true},
	{A_BspiAttack,  sfx_plasma, false},
	{A_CyberAttack, sfx_rlaunc, false},
};

// [crispy] play attack sound based on state action function (instead of state number)
static int F_SoundForState (int st)
{
	void *const castaction = (void *) caststate->action.acv;
	void *const nextaction = (void *) (&states[caststate->nextstate])->action.acv;

	// [crispy] fix Doomguy in casting sequence
	if (castaction == NULL)
	{
		if (st == S_PLAY_ATK2)
			return sfx_dshtgn;
		else
			return 0;
	}
	else
	{
		int i;

		for (i = 0; i < arrlen(actionsounds); i++)
		{
			const actionsound_t *const as = &actionsounds[i];

			if ((!as->early && castaction == as->action) ||
			    (as->early && nextaction == as->action))
			{
				return as->sound;
			}
		}
	}

	return 0;
}

//
// F_StartCast
//
void F_StartCast (void)
{
    wipegamestate = -1;		// force a screen wipe
    castnum = 0;
    caststate = &states[mobjinfo[castorder[castnum].type].seestate];
    casttics = caststate->tics;
    castdeath = false;
    finalestage = F_STAGE_CAST;
    castframes = 0;
    castonmelee = 0;
    castattacking = false;
    S_ChangeMusic(mus_evil, true);
}


//
// F_CastTicker
//
void F_CastTicker (void)
{
    int		st;
    int		sfx;
	
    if (--casttics > 0)
	return;			// not time to change state yet
		
    if (caststate->tics == -1 || caststate->nextstate == S_NULL || castskip) // [crispy] skippable cast
    {
	if (castskip)
	{
	    castnum += castskip;
	    castskip = 0;
	}
	else
	// switch from deathstate to next monster
	castnum++;
	castdeath = false;
	if (castorder[castnum].name == NULL)
	    castnum = 0;
	if (mobjinfo[castorder[castnum].type].seesound)
	    S_StartSound (NULL, F_RandomizeSound(mobjinfo[castorder[castnum].type].seesound));
	caststate = &states[mobjinfo[castorder[castnum].type].seestate];
	castframes = 0;
	castangle = 0; // [crispy] turnable cast
	castflip = false; // [crispy] flippable death sequence
    }
    else
    {
	// just advance to next state in animation
	// [crispy] fix Doomguy in casting sequence
	/*
	if (!castdeath && caststate == &states[S_PLAY_ATK1])
	    goto stopattack;	// Oh, gross hack!
	*/
	// [crispy] Allow A_RandomJump() in deaths in cast sequence
	if (caststate->action.acp1 == A_RandomJump && Crispy_Random() < caststate->misc2)
	{
	    st = caststate->misc1;
	}
	else
	{
	// [crispy] fix Doomguy in casting sequence
	if (!castdeath && caststate == &states[S_PLAY_ATK1])
	    st = S_PLAY_ATK2;
	else
	if (!castdeath && caststate == &states[S_PLAY_ATK2])
	    goto stopattack;	// Oh, gross hack!
	else
	st = caststate->nextstate;
	}
	caststate = &states[st];
	castframes++;
	
	sfx = F_SoundForState(st);
/*
	// sound hacks....
	switch (st)
	{
	  case S_PLAY_ATK2:	sfx = sfx_dshtgn; break; // [crispy] fix Doomguy in casting sequence
	  case S_POSS_ATK2:	sfx = sfx_pistol; break;
	  case S_SPOS_ATK2:	sfx = sfx_shotgn; break;
	  case S_VILE_ATK2:	sfx = sfx_vilatk; break;
	  case S_SKEL_FIST2:	sfx = sfx_skeswg; break;
	  case S_SKEL_FIST4:	sfx = sfx_skepch; break;
	  case S_SKEL_MISS2:	sfx = sfx_skeatk; break;
	  case S_FATT_ATK8:
	  case S_FATT_ATK5:
	  case S_FATT_ATK2:	sfx = sfx_firsht; break;
	  case S_CPOS_ATK2:
	  case S_CPOS_ATK3:
	  case S_CPOS_ATK4:	sfx = sfx_shotgn; break;
	  case S_TROO_ATK3:	sfx = sfx_claw; break;
	  case S_SARG_ATK2:	sfx = sfx_sgtatk; break;
	  case S_BOSS_ATK2:
	  case S_BOS2_ATK2:
	  case S_HEAD_ATK2:	sfx = sfx_firsht; break;
	  case S_SKULL_ATK2:	sfx = sfx_sklatk; break;
	  case S_SPID_ATK2:
	  case S_SPID_ATK3:	sfx = sfx_shotgn; break;
	  case S_BSPI_ATK2:	sfx = sfx_plasma; break;
	  case S_CYBER_ATK2:
	  case S_CYBER_ATK4:
	  case S_CYBER_ATK6:	sfx = sfx_rlaunc; break;
	  case S_PAIN_ATK3:	sfx = sfx_sklatk; break;
	  default: sfx = 0; break;
	}
		
*/
	if (sfx)
	    S_StartSound (NULL, sfx);
    }
	
    if (!castdeath && castframes == 12)
    {
	// go into attack frame
	castattacking = true;
	if (castonmelee)
	    caststate=&states[mobjinfo[castorder[castnum].type].meleestate];
	else
	    caststate=&states[mobjinfo[castorder[castnum].type].missilestate];
	castonmelee ^= 1;
	if (caststate == &states[S_NULL])
	{
	    if (castonmelee)
		caststate=
		    &states[mobjinfo[castorder[castnum].type].meleestate];
	    else
		caststate=
		    &states[mobjinfo[castorder[castnum].type].missilestate];
	}
    }
	
    if (castattacking)
    {
	if (castframes == 24
	    ||	caststate == &states[mobjinfo[castorder[castnum].type].seestate] )
	{
	  stopattack:
	    castattacking = false;
	    castframes = 0;
	    caststate = &states[mobjinfo[castorder[castnum].type].seestate];
	}
    }
	
    casttics = caststate->tics;
    if (casttics == -1)
    {
	// [crispy] Allow A_RandomJump() in deaths in cast sequence
	if (caststate->action.acp1 == A_RandomJump)
	{
	    if (Crispy_Random() < caststate->misc2)
	    {
		caststate = &states[caststate->misc1];
	    }
	    else
	    {
		caststate = &states[caststate->nextstate];
	    }

	    casttics = caststate->tics;
	}

	if (casttics == -1)
	{
	casttics = 15;
	}
    }
}


//
// F_CastResponder
//

boolean F_CastResponder (event_t* ev)
{
    boolean xdeath = false;

    if (ev->type != ev_keydown)
	return false;

    // [crispy] make monsters turnable in cast ...
    if (ev->data1 == key_left)
    {
	if (++castangle > 7)
	    castangle = 0;
	return false;
    }
    else
    if (ev->data1 == key_right)
    {
	if (--castangle < 0)
	    castangle = 7;
	return false;
    }
    else
    // [crispy] ... and allow to skip through them ..
    if (ev->data1 == key_strafeleft || ev->data1 == key_alt_strafeleft)
    {
	castskip = castnum ? -1 : arrlen(castorder)-2;
	return false;
    }
    else
    if (ev->data1 == key_straferight || ev->data1 == key_alt_straferight)
    {
	castskip = +1;
	return false;
    }
    // [crispy] ... and finally turn them into gibbs
    if (ev->data1 == key_speed)
	xdeath = true;
		
    if (castdeath)
	return true;			// already in dying frames
		
    // go into death frame
    castdeath = true;
    if (xdeath && mobjinfo[castorder[castnum].type].xdeathstate)
	caststate = &states[mobjinfo[castorder[castnum].type].xdeathstate];
    else
    caststate = &states[mobjinfo[castorder[castnum].type].deathstate];
    casttics = caststate->tics;
    // [crispy] Allow A_RandomJump() in deaths in cast sequence
    if (casttics == -1 && caststate->action.acp1 == A_RandomJump)
    {
        if (Crispy_Random() < caststate->misc2)
        {
            caststate = &states [caststate->misc1];
        }
        else
        {
            caststate = &states [caststate->nextstate];
        }
        casttics = caststate->tics;
    }
    castframes = 0;
    castattacking = false;
    if (xdeath && mobjinfo[castorder[castnum].type].xdeathstate)
        S_StartSound (NULL, sfx_slop);
    else
    if (mobjinfo[castorder[castnum].type].deathsound)
	S_StartSound (NULL, F_RandomizeSound(mobjinfo[castorder[castnum].type].deathsound));
	
    // [crispy] flippable death sequence
    castflip = crispy->flipcorpses &&
	castdeath &&
	(mobjinfo[castorder[castnum].type].flags & MF_FLIPPABLE) &&
	(Crispy_Random() & 1);

    return true;
}


void F_CastPrint (const char *text)
{
    const char *ch;
    int		c;
    int		cx;
    int		w;
    int		width;
    
    // find width
    ch = text;
    width = 0;
	
    while (ch)
    {
	c = *ch++;
	if (!c)
	    break;
	c = toupper(c) - HU_FONTSTART;
	if (c < 0 || c> HU_FONTSIZE)
	{
	    width += 4;
	    continue;
	}
		
	w = SHORT (hu_font[c]->width);
	width += w;
    }
    
    // draw it
    cx = ORIGWIDTH/2-width/2;
    ch = text;
    while (ch)
    {
	c = *ch++;
	if (!c)
	    break;
	c = toupper(c) - HU_FONTSTART;
	if (c < 0 || c> HU_FONTSIZE)
	{
	    cx += 4;
	    continue;
	}
		
	w = SHORT (hu_font[c]->width);
	V_DrawPatchShadow1(cx, 180, hu_font[c]);
	cx+=w;
    }
	
}


//
// F_CastDrawer
//

void F_CastDrawer (void)
{
    spritedef_t*	sprdef;
    spriteframe_t*	sprframe;
    int			lump;
    boolean		flip;
    patch_t*		patch;
    
    // erase the entire screen to a background
    V_DrawPatchFullScreen (W_CacheLumpName (DEH_String("BOSSBACK"), PU_CACHE), false);

    F_CastPrint (DEH_String(castorder[castnum].name));
    
    // draw the current frame in the middle of the screen
    sprdef = &sprites[caststate->sprite];
    // [crispy] the TNT1 sprite is not supposed to be rendered anyway
    if (!sprdef->numframes && caststate->sprite == SPR_TNT1)
    {
	return;
    }
    sprframe = &sprdef->spriteframes[ caststate->frame & FF_FRAMEMASK];
    lump = sprframe->lump[castangle]; // [crispy] turnable cast
    flip = (boolean)sprframe->flip[castangle] ^ castflip; // [crispy] turnable cast, flippable death sequence
			
    patch = W_CacheLumpNum (lump+firstspritelump, PU_CACHE);
    if (flip)
	V_DrawPatchFlipped(ORIGWIDTH/2, 170, patch);
    else
	V_DrawPatch(ORIGWIDTH/2, 170, patch);
}


//
// F_DrawPatchCol
//
static fixed_t dxi, dy, dyi;

void
F_DrawPatchCol
( int		x,
  patch_t*	patch,
  int		col )
{
    column_t*	column;
    byte*	source;
    pixel_t*	dest;
    pixel_t*	desttop;
    int		count;
	
    column = (column_t *)((byte *)patch + LONG(patch->columnofs[col >> FRACBITS]));
    desttop = I_VideoBuffer + x;

    // step through the posts in a column
    while (column->topdelta != 0xff )
    {
	int srccol = 0;
	source = (byte *)column + 3;
	dest = desttop + ((column->topdelta * dy) >> FRACBITS)*SCREENWIDTH;
	count = (column->length * dy) >> FRACBITS;
		
	while (count--)
	{
	    *dest = source[srccol >> FRACBITS];
	    srccol += dyi;
	    dest += SCREENWIDTH;
	}
	column = (column_t *)(  (byte *)column + column->length + 4 );
    }
}


//
// F_BunnyScroll
//
void F_BunnyScroll (void)
{
    signed int  scrolled;
    int		x;
    patch_t*	p1;
    patch_t*	p2;
    char	name[10];
    int		stage;
    static int	laststage;
		
    dxi = (ORIGWIDTH << FRACBITS) / SCREENWIDTH;
    dy = (SCREENHEIGHT << FRACBITS) / ORIGHEIGHT;
    dyi = (ORIGHEIGHT << FRACBITS) / SCREENHEIGHT;

    p1 = W_CacheLumpName (DEH_String("PFUB2"), PU_LEVEL);
    p2 = W_CacheLumpName (DEH_String("PFUB1"), PU_LEVEL);

    V_MarkRect (0, 0, SCREENWIDTH, SCREENHEIGHT);
	
    scrolled = (ORIGWIDTH - ((signed int) finalecount-230)/2);
    if (scrolled > ORIGWIDTH)
	scrolled = ORIGWIDTH;
    if (scrolled < 0)
	scrolled = 0;
    scrolled <<= FRACBITS;
		
    for ( x=0 ; x<ORIGWIDTH << FRACBITS; x+=dxi)
    {
	if (x+scrolled < ORIGWIDTH << FRACBITS)
	    F_DrawPatchCol (x/dxi, p1, x+scrolled);
	else
	    F_DrawPatchCol (x/dxi, p2, x+scrolled - (ORIGWIDTH << FRACBITS));
    }
	
    if (finalecount < 1130)
	return;
    if (finalecount < 1180)
    {
        V_DrawPatch((ORIGWIDTH - 13 * 8) / 2,
                    (ORIGHEIGHT - 8 * 8) / 2,
                    W_CacheLumpName(DEH_String("END0"), PU_CACHE));
	laststage = 0;
	return;
    }
	
    stage = (finalecount-1180) / 5;
    if (stage > 6)
	stage = 6;
    if (stage > laststage)
    {
	S_StartSound (NULL, sfx_pistol);
	laststage = stage;
    }
	
    DEH_snprintf(name, 10, "END%i", stage);
    V_DrawPatch((ORIGWIDTH - 13 * 8) / 2,
                (ORIGHEIGHT - 8 * 8) / 2,
                W_CacheLumpName (name,PU_CACHE));
}

static void F_ArtScreenDrawer(void)
{
    const char *lumpname;
    
    if (gameepisode == 3)
    {
        F_BunnyScroll();
    }
    else
    {
        switch (gameepisode)
        {
            case 1:
                if (gameversion >= exe_ultimate)
                {
                    lumpname = "CREDIT";
                }
                else
                {
                    lumpname = "HELP2";
                }
                break;
            case 2:
                lumpname = "VICTORY2";
                break;
            case 4:
                lumpname = "ENDPIC";
                break;
            // [crispy] Sigil
            case 5:
                lumpname = "SIGILEND";
                if (W_CheckNumForName(DEH_String(lumpname)) == -1)
                {
                    return;
                }
                break;
            default:
                return;
        }

        lumpname = DEH_String(lumpname);

        V_DrawPatchFullScreen (W_CacheLumpName(lumpname, PU_CACHE), false);
    }
}

//
// F_Drawer
//
void F_Drawer (void)
{
    switch (finalestage)
    {
        case F_STAGE_CAST:
            F_CastDrawer();
            break;
        case F_STAGE_TEXT:
            F_TextWrite();
            break;
        case F_STAGE_ARTSCREEN:
            F_ArtScreenDrawer();
            break;
    }
}

<|MERGE_RESOLUTION|>--- conflicted
+++ resolved
@@ -363,11 +363,7 @@
 	{
 	    break;
 	}
-<<<<<<< HEAD
-	V_DrawPatchShadow1(cx, cy, hu_font[c]);
-=======
 	V_DrawPatch(cx, cy, hu_font[c]);
->>>>>>> 26d83671
 	cx+=w;
     }
 	
@@ -838,7 +834,7 @@
 	}
 		
 	w = SHORT (hu_font[c]->width);
-	V_DrawPatchShadow1(cx, 180, hu_font[c]);
+	V_DrawPatch(cx, 180, hu_font[c]);
 	cx+=w;
     }
 	
