--- conflicted
+++ resolved
@@ -483,21 +483,12 @@
     int                 lumpnum;
 				
 #ifdef RANGECHECK
-<<<<<<< HEAD
     if (ds_p - drawsegs > numdrawsegs)
-	I_Error ("R_DrawPlanes: drawsegs overflow (%i)",
-		 ds_p - drawsegs);
-    
-    if (lastvisplane - visplanes > numvisplanes)
-	I_Error ("R_DrawPlanes: visplane overflow (%i)",
-=======
-    if (ds_p - drawsegs > MAXDRAWSEGS)
 	I_Error ("R_DrawPlanes: drawsegs overflow (%" PRIiPTR ")",
 		 ds_p - drawsegs);
     
-    if (lastvisplane - visplanes > MAXVISPLANES)
+    if (lastvisplane - visplanes > numvisplanes)
 	I_Error ("R_DrawPlanes: visplane overflow (%" PRIiPTR ")",
->>>>>>> 7279f688
 		 lastvisplane - visplanes);
     
     if (lastopening - openings > MAXOPENINGS)
