--- conflicted
+++ resolved
@@ -501,7 +501,7 @@
     int episode;
     int map;
     const char *wad;
-    char *name;
+    const char *name;
 } speciallevel_t;
 
 static const speciallevel_t speciallevels[] = {
@@ -534,7 +534,7 @@
     {doom2, 0, 32, "teeth.wad", MHUSTR_21},
 };
 
-static void HU_SetSpecialLevelName (const char *wad, char **name)
+static void HU_SetSpecialLevelName (const char *wad, const char **name)
 {
     int i;
 
@@ -557,13 +557,9 @@
 {
 
     int		i;
-<<<<<<< HEAD
-    char*	s;
+    const char *s;
     // [crispy] string buffers for map title and WAD file name
     char	buf[8], *ptr;
-=======
-    const char *s;
->>>>>>> dd283bcf
 
     if (headsupactive)
 	HU_Stop();
