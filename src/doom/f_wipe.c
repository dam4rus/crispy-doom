//
// Copyright(C) 1993-1996 Id Software, Inc.
// Copyright(C) 2005-2014 Simon Howard
//
// This program is free software; you can redistribute it and/or
// modify it under the terms of the GNU General Public License
// as published by the Free Software Foundation; either version 2
// of the License, or (at your option) any later version.
//
// This program is distributed in the hope that it will be useful,
// but WITHOUT ANY WARRANTY; without even the implied warranty of
// MERCHANTABILITY or FITNESS FOR A PARTICULAR PURPOSE.  See the
// GNU General Public License for more details.
//
// DESCRIPTION:
//	Mission begin melt/wipe screen special effect.
//

#include <string.h>

#include "z_zone.h"
#include "i_video.h"
#include "v_video.h"
#include "m_random.h"

#include "doomtype.h"

#include "f_wipe.h"

//
//                       SCREEN WIPE PACKAGE
//

// when zero, stop the wipe
static boolean	go = 0;

static pixel_t*	wipe_scr_start;
static pixel_t*	wipe_scr_end;
static pixel_t*	wipe_scr;


void
wipe_shittyColMajorXform
( dpixel_t*	array,
  int		width,
  int		height )
{
    int		x;
    int		y;
    dpixel_t*	dest;

    dest = (dpixel_t*) Z_Malloc(width*height*sizeof(*dest), PU_STATIC, 0);

    for(y=0;y<height;y++)
	for(x=0;x<width;x++)
	    dest[x*height+y] = array[y*width+x];

    memcpy(array, dest, width*height*sizeof(*dest));

    Z_Free(dest);

}

int
wipe_initColorXForm
( int	width,
  int	height,
  int	ticks )
{
    memcpy(wipe_scr, wipe_scr_start, width*height*sizeof(*wipe_scr));
    return 0;
}

int
wipe_doColorXForm
( int	width,
  int	height,
  int	ticks )
{
    boolean	changed;
    pixel_t*	w;
    pixel_t*	e;
    int		newval;

    changed = false;
    w = wipe_scr;
    e = wipe_scr_end;
    
    while (w!=wipe_scr+width*height)
    {
	if (*w != *e)
	{
	    if (*w > *e)
	    {
		newval = *w - ticks;
		if (newval < *e)
		    *w = *e;
		else
		    *w = newval;
		changed = true;
	    }
	    else if (*w < *e)
	    {
		newval = *w + ticks;
		if (newval > *e)
		    *w = *e;
		else
		    *w = newval;
		changed = true;
	    }
	}
	w++;
	e++;
    }

    return !changed;

}

int
wipe_exitColorXForm
( int	width,
  int	height,
  int	ticks )
{
    return 0;
}


static int*	y;

int
wipe_initMelt
( int	width,
  int	height,
  int	ticks )
{
    int i, r;
    
    // copy start screen to main screen
    memcpy(wipe_scr, wipe_scr_start, width*height*sizeof(*wipe_scr));
    
    // makes this wipe faster (in theory)
    // to have stuff in column-major format
    wipe_shittyColMajorXform((dpixel_t*)wipe_scr_start, width/2, height);
    wipe_shittyColMajorXform((dpixel_t*)wipe_scr_end, width/2, height);
    
    // setup initial column positions
    // (y<0 => not ready to scroll yet)
    y = (int *) Z_Malloc(width*sizeof(int), PU_STATIC, 0);
    y[0] = -(M_Random()%16);
    for (i=1;i<width;i++)
    {
	r = (M_Random()%3) - 1;
	y[i] = y[i-1] + r;
	if (y[i] > 0) y[i] = 0;
	else if (y[i] == -16) y[i] = -15;
    }

    return 0;
}

int
wipe_doMelt
( int	width,
  int	height,
  int	ticks )
{
    int		i;
    int		j;
    int		dy;
    int		idx;
    
    dpixel_t*	s;
    dpixel_t*	d;
    boolean	done = true;

    width/=2;

    while (ticks--)
    {
	for (i=0;i<width;i++)
	{
	    if (y[i]<0)
	    {
		y[i]++; done = false;
	    }
	    else if (y[i] < height)
	    {
<<<<<<< HEAD
		dy = (y[i] < 16) ? y[i]+1 : (8 << hires);
=======
		dy = (y[i] < 16) ? y[i]+1 : (8 << crispy->hires);
>>>>>>> 80c5186f
		if (y[i]+dy >= height) dy = height - y[i];
		s = &((dpixel_t *)wipe_scr_end)[i*height+y[i]];
		d = &((dpixel_t *)wipe_scr)[y[i]*width+i];
		idx = 0;
		for (j=dy;j;j--)
		{
		    d[idx] = *(s++);
		    idx += width;
		}
		y[i] += dy;
		s = &((dpixel_t *)wipe_scr_start)[i*height];
		d = &((dpixel_t *)wipe_scr)[y[i]*width+i];
		idx = 0;
		for (j=height-y[i];j;j--)
		{
		    d[idx] = *(s++);
		    idx += width;
		}
		done = false;
	    }
	}
    }

    return done;

}

int
wipe_exitMelt
( int	width,
  int	height,
  int	ticks )
{
    Z_Free(y);
    Z_Free(wipe_scr_start);
    Z_Free(wipe_scr_end);
    return 0;
}

int
wipe_StartScreen
( int	x,
  int	y,
  int	width,
  int	height )
{
    wipe_scr_start = Z_Malloc(SCREENWIDTH * SCREENHEIGHT * sizeof(*wipe_scr_start), PU_STATIC, NULL);
    I_ReadScreen(wipe_scr_start);
    return 0;
}

int
wipe_EndScreen
( int	x,
  int	y,
  int	width,
  int	height )
{
    wipe_scr_end = Z_Malloc(SCREENWIDTH * SCREENHEIGHT * sizeof(*wipe_scr_end), PU_STATIC, NULL);
    I_ReadScreen(wipe_scr_end);
    V_DrawBlock(x, y, width, height, wipe_scr_start); // restore start scr.
    return 0;
}

int
wipe_ScreenWipe
( int	wipeno,
  int	x,
  int	y,
  int	width,
  int	height,
  int	ticks )
{
    int rc;
    static int (*wipes[])(int, int, int) =
    {
	wipe_initColorXForm, wipe_doColorXForm, wipe_exitColorXForm,
	wipe_initMelt, wipe_doMelt, wipe_exitMelt
    };

    // initial stuff
    if (!go)
    {
	go = 1;
	// wipe_scr = (pixel_t *) Z_Malloc(width*height, PU_STATIC, 0); // DEBUG
	wipe_scr = I_VideoBuffer;
	(*wipes[wipeno*3])(width, height, ticks);
    }

    // do a piece of wipe-in
    V_MarkRect(0, 0, width, height);
    rc = (*wipes[wipeno*3+1])(width, height, ticks);
    //  V_DrawBlock(x, y, 0, width, height, wipe_scr); // DEBUG

    // final stuff
    if (rc)
    {
	go = 0;
	(*wipes[wipeno*3+2])(width, height, ticks);
    }

    return !go;
}
<|MERGE_RESOLUTION|>--- conflicted
+++ resolved
@@ -187,11 +187,7 @@
 	    }
 	    else if (y[i] < height)
 	    {
-<<<<<<< HEAD
-		dy = (y[i] < 16) ? y[i]+1 : (8 << hires);
-=======
 		dy = (y[i] < 16) ? y[i]+1 : (8 << crispy->hires);
->>>>>>> 80c5186f
 		if (y[i]+dy >= height) dy = height - y[i];
 		s = &((dpixel_t *)wipe_scr_end)[i*height+y[i]];
 		d = &((dpixel_t *)wipe_scr)[y[i]*width+i];
