--- conflicted
+++ resolved
@@ -1946,9 +1946,5 @@
     }
 
     ST_loadData();
-<<<<<<< HEAD
-    st_backing_screen = (byte *) Z_Malloc((ST_WIDTH << hires) * (ST_HEIGHT << hires), PU_STATIC, 0);
-=======
-    st_backing_screen = (byte *) Z_Malloc(ST_WIDTH * ST_HEIGHT * sizeof(*st_backing_screen), PU_STATIC, 0);
->>>>>>> 6345a9bd
-}
+    st_backing_screen = (byte *) Z_Malloc((ST_WIDTH << hires) * (ST_HEIGHT << hires) * sizeof(*st_backing_screen), PU_STATIC, 0);
+}
