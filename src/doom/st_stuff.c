//
// Copyright(C) 1993-1996 Id Software, Inc.
// Copyright(C) 2005-2014 Simon Howard
//
// This program is free software; you can redistribute it and/or
// modify it under the terms of the GNU General Public License
// as published by the Free Software Foundation; either version 2
// of the License, or (at your option) any later version.
//
// This program is distributed in the hope that it will be useful,
// but WITHOUT ANY WARRANTY; without even the implied warranty of
// MERCHANTABILITY or FITNESS FOR A PARTICULAR PURPOSE.  See the
// GNU General Public License for more details.
//
// DESCRIPTION:
//	Status bar code.
//	Does the face/direction indicator animatin.
//	Does palette indicators as well (red pain/berserk, bright pickup)
//



#include <stdio.h>

#include "i_swap.h" // [crispy] SHORT()
#include "i_system.h"
#include "i_video.h"
#include "z_zone.h"
#include "m_misc.h"
#include "m_random.h"
#include "w_wad.h"

#include "deh_main.h"
#include "deh_misc.h"
#include "doomdef.h"
#include "doomkeys.h"

#include "g_game.h"

#include "st_stuff.h"
#include "st_lib.h"
#include "r_local.h"

#include "p_local.h"
#include "p_inter.h"

#include "am_map.h"
#include "m_cheat.h"

#include "s_sound.h"

// Needs access to LFB.
#include "v_video.h"

// State.
#include "doomstat.h"

// Data.
#include "dstrings.h"
#include "sounds.h"

#include "v_trans.h" // [crispy] colored cheat messages

extern int screenblocks; // [crispy] for the Crispy HUD

//
// STATUS BAR DATA
//


// Palette indices.
// For damage/bonus red-/gold-shifts
#define STARTREDPALS		1
#define STARTBONUSPALS		9
#define NUMREDPALS			8
#define NUMBONUSPALS		4
// Radiation suit, green shift.
#define RADIATIONPAL		13

// N/256*100% probability
//  that the normal face state will change
#define ST_FACEPROBABILITY		96

// For Responder
#define ST_TOGGLECHAT		KEY_ENTER

// Location of status bar
#define ST_X				0
#define ST_X2				104

#define ST_FX  			143
#define ST_FY  			169

// Should be set to patch width
//  for tall numbers later on
#define ST_TALLNUMWIDTH		(tallnum[0]->width)

// Number of status faces.
#define ST_NUMPAINFACES		5
#define ST_NUMSTRAIGHTFACES	3
#define ST_NUMTURNFACES		2
#define ST_NUMSPECIALFACES		3

#define ST_FACESTRIDE \
          (ST_NUMSTRAIGHTFACES+ST_NUMTURNFACES+ST_NUMSPECIALFACES)

#define ST_NUMEXTRAFACES		2

#define ST_NUMFACES \
          (ST_FACESTRIDE*ST_NUMPAINFACES+ST_NUMEXTRAFACES)

#define ST_TURNOFFSET		(ST_NUMSTRAIGHTFACES)
#define ST_OUCHOFFSET		(ST_TURNOFFSET + ST_NUMTURNFACES)
#define ST_EVILGRINOFFSET		(ST_OUCHOFFSET + 1)
#define ST_RAMPAGEOFFSET		(ST_EVILGRINOFFSET + 1)
#define ST_GODFACE			(ST_NUMPAINFACES*ST_FACESTRIDE)
#define ST_DEADFACE			(ST_GODFACE+1)

#define ST_FACESX			143
#define ST_FACESY			168

#define ST_EVILGRINCOUNT		(2*TICRATE)
#define ST_STRAIGHTFACECOUNT	(TICRATE/2)
#define ST_TURNCOUNT		(1*TICRATE)
#define ST_OUCHCOUNT		(1*TICRATE)
#define ST_RAMPAGEDELAY		(2*TICRATE)

#define ST_MUCHPAIN			20


// Location and size of statistics,
//  justified according to widget type.
// Problem is, within which space? STbar? Screen?
// Note: this could be read in by a lump.
//       Problem is, is the stuff rendered
//       into a buffer,
//       or into the frame buffer?

// AMMO number pos.
#define ST_AMMOWIDTH		3	
#define ST_AMMOX			44
#define ST_AMMOY			171

// HEALTH number pos.
#define ST_HEALTHWIDTH		3	
#define ST_HEALTHX			90
#define ST_HEALTHY			171

// Weapon pos.
#define ST_ARMSX			111
#define ST_ARMSY			172
#define ST_ARMSBGX			104
#define ST_ARMSBGY			168
#define ST_ARMSXSPACE		12
#define ST_ARMSYSPACE		10

// Frags pos.
#define ST_FRAGSX			138
#define ST_FRAGSY			171	
#define ST_FRAGSWIDTH		2

// ARMOR number pos.
#define ST_ARMORWIDTH		3
#define ST_ARMORX			221
#define ST_ARMORY			171

// Key icon positions.
#define ST_KEY0WIDTH		8
#define ST_KEY0HEIGHT		5
#define ST_KEY0X			239
#define ST_KEY0Y			171
#define ST_KEY1WIDTH		ST_KEY0WIDTH
#define ST_KEY1X			239
#define ST_KEY1Y			181
#define ST_KEY2WIDTH		ST_KEY0WIDTH
#define ST_KEY2X			239
#define ST_KEY2Y			191

// Ammunition counter.
#define ST_AMMO0WIDTH		3
#define ST_AMMO0HEIGHT		6
#define ST_AMMO0X			288
#define ST_AMMO0Y			173
#define ST_AMMO1WIDTH		ST_AMMO0WIDTH
#define ST_AMMO1X			288
#define ST_AMMO1Y			179
#define ST_AMMO2WIDTH		ST_AMMO0WIDTH
#define ST_AMMO2X			288
#define ST_AMMO2Y			191
#define ST_AMMO3WIDTH		ST_AMMO0WIDTH
#define ST_AMMO3X			288
#define ST_AMMO3Y			185

// Indicate maximum ammunition.
// Only needed because backpack exists.
#define ST_MAXAMMO0WIDTH		3
#define ST_MAXAMMO0HEIGHT		5
#define ST_MAXAMMO0X		314
#define ST_MAXAMMO0Y		173
#define ST_MAXAMMO1WIDTH		ST_MAXAMMO0WIDTH
#define ST_MAXAMMO1X		314
#define ST_MAXAMMO1Y		179
#define ST_MAXAMMO2WIDTH		ST_MAXAMMO0WIDTH
#define ST_MAXAMMO2X		314
#define ST_MAXAMMO2Y		191
#define ST_MAXAMMO3WIDTH		ST_MAXAMMO0WIDTH
#define ST_MAXAMMO3X		314
#define ST_MAXAMMO3Y		185

// pistol
#define ST_WEAPON0X			110 
#define ST_WEAPON0Y			172

// shotgun
#define ST_WEAPON1X			122 
#define ST_WEAPON1Y			172

// chain gun
#define ST_WEAPON2X			134 
#define ST_WEAPON2Y			172

// missile launcher
#define ST_WEAPON3X			110 
#define ST_WEAPON3Y			181

// plasma gun
#define ST_WEAPON4X			122 
#define ST_WEAPON4Y			181

 // bfg
#define ST_WEAPON5X			134
#define ST_WEAPON5Y			181

// WPNS title
#define ST_WPNSX			109 
#define ST_WPNSY			191

 // DETH title
#define ST_DETHX			109
#define ST_DETHY			191

//Incoming messages window location
//UNUSED
// #define ST_MSGTEXTX	   (viewwindowx)
// #define ST_MSGTEXTY	   (viewwindowy+viewheight-18)
#define ST_MSGTEXTX			0
#define ST_MSGTEXTY			0
// Dimensions given in characters.
#define ST_MSGWIDTH			52
// Or shall I say, in lines?
#define ST_MSGHEIGHT		1

#define ST_OUTTEXTX			0
#define ST_OUTTEXTY			6

// Width, in characters again.
#define ST_OUTWIDTH			52 
 // Height, in lines. 
#define ST_OUTHEIGHT		1

#define ST_MAPTITLEX \
    (ORIGWIDTH - ST_MAPWIDTH * ST_CHATFONTWIDTH)

#define ST_MAPTITLEY		0
#define ST_MAPHEIGHT		1

// graphics are drawn to a backing screen and blitted to the real screen
byte                   *st_backing_screen;
	    
// main player in game
static player_t*	plyr; 

// ST_Start() has just been called
static boolean		st_firsttime;

// lump number for PLAYPAL
static int		lu_palette;

// used for timing
static unsigned int	st_clock;

// used for making messages go away
static int		st_msgcounter=0;

// used when in chat 
static st_chatstateenum_t	st_chatstate;

// whether in automap or first-person
static st_stateenum_t	st_gamestate;

// whether left-side main status bar is active
static boolean		st_statusbaron;

// whether status bar chat is active
static boolean		st_chat;

// value of st_chat before message popped up
static boolean		st_oldchat;

// whether chat window has the cursor on
static boolean		st_cursoron;

// !deathmatch
static boolean		st_notdeathmatch; 

// !deathmatch && st_statusbaron
static boolean		st_armson;

// !deathmatch
static boolean		st_fragson; 

// main bar left
static patch_t*		sbar;

// 0-9, tall numbers
static patch_t*		tallnum[10];

// tall % sign
static patch_t*		tallpercent;

// 0-9, short, yellow (,different!) numbers
static patch_t*		shortnum[10];

// 3 key-cards, 3 skulls
static patch_t*		keys[NUMCARDS]; 

// face status patches
static patch_t*		faces[ST_NUMFACES];

// face background
static patch_t*		faceback;

 // main bar right
static patch_t*		armsbg;

// weapon ownership patches
static patch_t*		arms[6][2]; 

// ready-weapon widget
static st_number_t	w_ready;

 // in deathmatch only, summary of frags stats
static st_number_t	w_frags;

// health widget
static st_percent_t	w_health;

// arms background
static st_binicon_t	w_armsbg; 


// weapon ownership widgets
static st_multicon_t	w_arms[6];

// face status widget
static st_multicon_t	w_faces; 

// keycard widgets
static st_multicon_t	w_keyboxes[3];

// armor widget
static st_percent_t	w_armor;

// ammo widgets
static st_number_t	w_ammo[4];

// max ammo widgets
static st_number_t	w_maxammo[4]; 



 // number of frags so far in deathmatch
static int	st_fragscount;

// used to use appopriately pained face
static int	st_oldhealth = -1;

// used for evil grin
static boolean	oldweaponsowned[NUMWEAPONS]; 

 // count until face changes
static int	st_facecount = 0;

// current face index, used by w_faces
static int	st_faceindex = 0;

// holds key-type for each key box on bar
static int	keyboxes[3]; 

// a random number per tick
static int	st_randomnumber;  

cheatseq_t cheat_mus = CHEAT("idmus", 2);
cheatseq_t cheat_god = CHEAT("iddqd", 0);
cheatseq_t cheat_ammo = CHEAT("idkfa", 0);
cheatseq_t cheat_ammonokey = CHEAT("idfa", 0);
cheatseq_t cheat_noclip = CHEAT("idspispopd", 0);
cheatseq_t cheat_commercial_noclip = CHEAT("idclip", 0);

cheatseq_t	cheat_powerup[8] = // [crispy] idbehold0
{
    CHEAT("idbeholdv", 0),
    CHEAT("idbeholds", 0),
    CHEAT("idbeholdi", 0),
    CHEAT("idbeholdr", 0),
    CHEAT("idbeholda", 0),
    CHEAT("idbeholdl", 0),
    CHEAT("idbehold", 0),
    CHEAT("idbehold0", 0), // [crispy] idbehold0
};

cheatseq_t cheat_choppers = CHEAT("idchoppers", 0);
cheatseq_t cheat_clev = CHEAT("idclev", 2);
cheatseq_t cheat_mypos = CHEAT("idmypos", 0);

// [crispy] new cheats
cheatseq_t cheat_weapon = CHEAT("tntweap", 1);
cheatseq_t cheat_massacre = CHEAT("tntem", 0);
cheatseq_t cheat_hom = CHEAT("tnthom", 0);
cheatseq_t cheat_notarget = CHEAT("notarget", 0);
cheatseq_t cheat_spechits = CHEAT("spechits", 0);
cheatseq_t cheat_nomomentum = CHEAT("nomomentum", 0);
cheatseq_t cheat_showfps = CHEAT("showfps", 0);
static char msg[32];

//
// STATUS BAR CODE
//
void ST_Stop(void);

void ST_refreshBackground(void)
{

    if (screenblocks >= CRISPY_HUD && !automapactive)
        return;

    if (st_statusbaron)
    {
        V_UseBuffer(st_backing_screen);

	V_DrawPatch(ST_X, 0, sbar);

	if (netgame)
	    V_DrawPatch(ST_FX, 0, faceback);

        V_RestoreBuffer();

	V_CopyRect(ST_X, 0, st_backing_screen, ST_WIDTH, ST_HEIGHT, ST_X, ST_Y);
    }

}

// [crispy] from boom202s/M_CHEAT.C:467-498
static int ST_cheat_massacre()    // jff 2/01/98 kill all monsters
{
  // jff 02/01/98 'em' cheat - kill all monsters
  // partially taken from Chi's .46 port
  //
  // killough 2/7/98: cleaned up code and changed to use dprintf;
  // fixed lost soul bug (LSs left behind when PEs are killed)

  int killcount=0;
  thinker_t *currentthinker=&thinkercap;
  extern void A_PainDie(mobj_t *);

  while ((currentthinker=currentthinker->next)!=&thinkercap)
    if (currentthinker->function.acp1 == (actionf_p1) P_MobjThinker &&
        (((mobj_t *) currentthinker)->flags & MF_COUNTKILL ||
         ((mobj_t *) currentthinker)->type == MT_SKULL))
      { // killough 3/6/98: kill even if PE is dead
        if (((mobj_t *) currentthinker)->health > 0)
          {
            killcount++;
            P_DamageMobj((mobj_t *)currentthinker, NULL, NULL, 10000);
          }
        if (((mobj_t *) currentthinker)->type == MT_PAIN)
          {
            A_PainDie((mobj_t *) currentthinker);    // killough 2/8/98
            P_SetMobjState ((mobj_t *) currentthinker, S_PAIN_DIE6);
          }
      }
  return (killcount);
}

// [crispy] trigger all special lines available on the map
static int ST_cheat_spechits()
{
    int i, speciallines = 0;
    boolean origcards[NUMCARDS];
    line_t dummy;

    // temporarily give all keys
    for (i = 0; i < NUMCARDS; i++)
    {
	origcards[i] = plyr->cards[i];
	plyr->cards[i] = true;
    }

    for (i = 0; i < numlines; i++)
    {
	if (lines[i].special)
	{
	    // do not trigger level exit switches/lines or teleporters
	    if (lines[i].special == 11 || lines[i].special == 51 ||
	        lines[i].special == 52 || lines[i].special == 124 ||
	        lines[i].special == 39 || lines[i].special == 97)
	        continue;

	    P_CrossSpecialLine (i, 0, plyr->mo);
	    P_ShootSpecialLine (plyr->mo, &lines[i]);
	    P_UseSpecialLine (plyr->mo, &lines[i], 0);

	    speciallines++;
	}
    }

    for (i = 0; i < NUMCARDS; i++)
    {
	plyr->cards[i] = origcards[i];
    }

    // [crispy] trigger tag 666/667 events
    dummy.tag = 666;
    if (gamemode == commercial)
    {
	if (gamemap == 7 ||
	// [crispy] Master Levels in PC slot 7
	(gamemission == pack_master && (gamemap == 14 || gamemap == 15 || gamemap == 16)))
	{
	    // Mancubi
	    speciallines += EV_DoFloor(&dummy, lowerFloorToLowest);

	    // Arachnotrons
	    dummy.tag = 667;
	    speciallines += EV_DoFloor(&dummy, raiseToTexture);
	    dummy.tag = 666;
	}
    }
    else
    {
	if (gameepisode == 1)
	    // Barons of Hell
	    speciallines += EV_DoFloor(&dummy, lowerFloorToLowest);
	else
	if (gameepisode == 4)
	{
	     if (gamemap == 6)
		// Cyberdemons
		speciallines += EV_DoDoor(&dummy, vld_blazeOpen);
	    else
	    if (gamemap == 8)
		// Spider Masterminds
		speciallines += EV_DoFloor(&dummy, lowerFloorToLowest);
	}
    }
    // Keens (no matter which level they are on)
    // this call will be ignored if the tagged sector is already moving
    // so actions triggered in the condition above will have precedence
    speciallines += EV_DoDoor(&dummy, vld_open);

    return (speciallines);
}

// Respond to keyboard input events,
//  intercept cheats.
boolean
ST_Responder (event_t* ev)
{
  int		i;
    
  // Filter automap on/off.
  if (ev->type == ev_keyup
      && ((ev->data1 & 0xffff0000) == AM_MSGHEADER))
  {
    switch(ev->data1)
    {
      case AM_MSGENTERED:
	st_gamestate = AutomapState;
	st_firsttime = true;
	break;
	
      case AM_MSGEXITED:
	//	fprintf(stderr, "AM exited\n");
	st_gamestate = FirstPersonState;
	break;
    }
  }

  // if a user keypress...
  else if (ev->type == ev_keydown)
  {
    if (!netgame && gameskill != sk_nightmare)
    {
      // 'dqd' cheat for toggleable god mode
      if (cht_CheckCheat(&cheat_god, ev->data2))
      {
	// [crispy] dead players are first respawned at the current position
	mapthing_t mt = {0};
	if (plyr->playerstate == PST_DEAD)
	{
	    signed int an;
	    extern void P_SpawnPlayer (mapthing_t* mthing);

	    mt.x = plyr->mo->x >> FRACBITS;
	    mt.y = plyr->mo->y >> FRACBITS;
	    mt.angle = (plyr->mo->angle + ANG45/2)*(uint64_t)45/ANG45;
	    mt.type = consoleplayer + 1;
	    P_SpawnPlayer(&mt);

	    // [crispy] spawn a teleport fog
	    an = plyr->mo->angle >> ANGLETOFINESHIFT;
	    P_SpawnMobj(plyr->mo->x+20*finecosine[an], plyr->mo->y+20*finesine[an], plyr->mo->z, MT_TFOG);
	    S_StartSound(plyr, sfx_slop);
	}

	plyr->cheats ^= CF_GODMODE;
	if (plyr->cheats & CF_GODMODE)
	{
	  if (plyr->mo)
	    plyr->mo->health = 100;
	  
	  plyr->health = deh_god_mode_health;
	  plyr->message = DEH_String(STSTR_DQDON);
	}
	else 
	  plyr->message = DEH_String(STSTR_DQDOFF);

	// [crispy] eat key press when respawning
	if (mt.type)
	    return true;
      }
      // 'fa' cheat for killer fucking arsenal
      else if (cht_CheckCheat(&cheat_ammonokey, ev->data2))
      {
	plyr->armorpoints = deh_idfa_armor;
	plyr->armortype = deh_idfa_armor_class;
	
	// [crispy] give backpack
	if (!plyr->backpack)
	{
	    for (i=0 ; i<NUMAMMO ; i++)
		plyr->maxammo[i] *= 2;
	    plyr->backpack = true;
	}

	for (i=0;i<NUMWEAPONS;i++)
	  plyr->weaponowned[i] = true;
	
	for (i=0;i<NUMAMMO;i++)
	  plyr->ammo[i] = plyr->maxammo[i];
	
	plyr->message = DEH_String(STSTR_FAADDED);
      }
      // 'kfa' cheat for key full ammo
      else if (cht_CheckCheat(&cheat_ammo, ev->data2))
      {
	plyr->armorpoints = deh_idkfa_armor;
	plyr->armortype = deh_idkfa_armor_class;
	
	// [crispy] give backpack
	if (!plyr->backpack)
	{
	    for (i=0 ; i<NUMAMMO ; i++)
		plyr->maxammo[i] *= 2;
	    plyr->backpack = true;
	}

	for (i=0;i<NUMWEAPONS;i++)
	  plyr->weaponowned[i] = true;
	
	for (i=0;i<NUMAMMO;i++)
	  plyr->ammo[i] = plyr->maxammo[i];
	
	for (i=0;i<NUMCARDS;i++)
	  plyr->cards[i] = true;
	
	plyr->message = DEH_String(STSTR_KFAADDED);
      }
      // [crispy] implement Boom's "tntem" cheat
      else if (cht_CheckCheat(&cheat_massacre, ev->data2))
      {
	int killcount = ST_cheat_massacre();

	M_snprintf(msg, sizeof(msg), "%s%d %sMonster%s Killed",
	           crstr[CR_GOLD],
	           killcount, crstr[CR_NONE], (killcount == 1) ? "" : "s");
	plyr->message = msg;
      }
      // [crispy] implement Crispy Doom's "spechits" cheat
      else if (cht_CheckCheat(&cheat_spechits, ev->data2))
      {
	int triggeredlines = ST_cheat_spechits();

	M_snprintf(msg, sizeof(msg), "%s%d %sSpecial Line%s Triggered",
	           crstr[CR_GOLD],
	           triggeredlines, crstr[CR_NONE], (triggeredlines == 1) ? "" : "s");
	plyr->message = msg;
      }
      // [crispy] implement Boom's "tnthom" cheat
      else if (cht_CheckCheat(&cheat_hom, ev->data2))
      {
	crispy_flashinghom = !crispy_flashinghom;

	M_snprintf(msg, sizeof(msg), "HOM Detection %s%s",
	           crstr[CR_GREEN],
	           (crispy_flashinghom) ? "ON" : "OFF");
	plyr->message = msg;
      }
      // 'mus' cheat for changing music
      else if (cht_CheckCheat(&cheat_mus, ev->data2))
      {
	
	char	buf[3];
	int		musnum;
	
	plyr->message = DEH_String(STSTR_MUS);
	cht_GetParam(&cheat_mus, buf);

        // Note: The original v1.9 had a bug that tried to play back
        // the Doom II music regardless of gamemode.  This was fixed
        // in the Ultimate Doom executable so that it would work for
        // the Doom 1 music as well.

	if (gamemode == commercial || gameversion < exe_ultimate)
	{
	  musnum = mus_runnin + (buf[0]-'0')*10 + buf[1]-'0' - 1;
	  
<<<<<<< HEAD
	  // [crispy] prevent crash with IDMUS00
	  if (((buf[0]-'0')*10 + buf[1]-'0') > 35 || musnum < mus_runnin)
=======
	  if (((buf[0]-'0')*10 + buf[1]-'0') > 35
       && gameversion >= exe_doom_1_8)
>>>>>>> 75e01531
	    plyr->message = DEH_String(STSTR_NOMUS);
	  else
	    S_ChangeMusic(musnum, 1);
	}
	else
	{
	  musnum = mus_e1m1 + (buf[0]-'1')*9 + (buf[1]-'1');
	  
	  // [crispy] prevent crash with IDMUS0x or IDMUSx0
	  if (((buf[0]-'1')*9 + buf[1]-'1') > 31 || buf[0] < '1' || buf[1] < '1')
	    plyr->message = DEH_String(STSTR_NOMUS);
	  else
	    S_ChangeMusic(musnum, 1);
	}
      }
      // [crispy] allow both idspispopd and idclip cheats in all gamemissions
      else if ( ( /* logical_gamemission == doom
                 && */ cht_CheckCheat(&cheat_noclip, ev->data2))
             || ( /* logical_gamemission != doom
                 && */ cht_CheckCheat(&cheat_commercial_noclip,ev->data2)))
      {	
        // Noclip cheat.
        // For Doom 1, use the idspipsopd cheat; for all others, use
        // idclip

	plyr->cheats ^= CF_NOCLIP;
	
	if (plyr->cheats & CF_NOCLIP)
	  plyr->message = DEH_String(STSTR_NCON);
	else
	  plyr->message = DEH_String(STSTR_NCOFF);
      }
      // [crispy] implement PrBoom+'s "notarget" cheat
      else if (cht_CheckCheat(&cheat_notarget, ev->data2))
      {
	thinker_t *currentthinker=&thinkercap;

	plyr->cheats ^= CF_NOTARGET;

	M_snprintf(msg, sizeof(msg), "Notarget Mode %s%s",
	           crstr[CR_GREEN],
	           (plyr->cheats & CF_NOTARGET) ? "ON" : "OFF");
	plyr->message = msg;

	// [crispy] forget about current target
	while ((currentthinker=currentthinker->next) != &thinkercap)
	{
	    if (currentthinker->function.acp1 == (actionf_p1)P_MobjThinker &&
	        (((mobj_t *)currentthinker)->flags & MF_COUNTKILL ||
	        ((mobj_t *)currentthinker)->type == MT_SKULL))
	    {
		((mobj_t *)currentthinker)->target = ((mobj_t *)currentthinker)->tracer = NULL;
	    }
	}
      }
      // [crispy] implement "nomomentum" cheat, ne debug aid -- pretty useless, though
      else if (cht_CheckCheat(&cheat_nomomentum, ev->data2))
      {
	plyr->cheats ^= CF_NOMOMENTUM;

	M_snprintf(msg, sizeof(msg), "Nomomentum Mode %s%s",
	           crstr[CR_GREEN],
	           (plyr->cheats & CF_NOMOMENTUM) ? "ON" : "OFF");
	plyr->message = msg;
      }
      // [crispy] implement Crispy Doom's "showfps" cheat, ne debug aid
      else if (cht_CheckCheat(&cheat_showfps, ev->data2))
      {
	crispy_showfps ^= 1;
      }
      // 'behold?' power-up cheats
      for (i=0;i<6;i++)
      {
	if (cht_CheckCheat(&cheat_powerup[i], ev->data2))
	{
	  if (!plyr->powers[i])
	    P_GivePower( plyr, i);
	  else if (i!=pw_strength)
	    plyr->powers[i] = 1;
	  else
	    plyr->powers[i] = 0;
	  
	  plyr->message = DEH_String(STSTR_BEHOLDX);
	}
      }
      // [crispy] idbehold0
      if (cht_CheckCheat(&cheat_powerup[7], ev->data2))
      {
	memset(plyr->powers, 0, sizeof(plyr->powers));
	plyr->message = DEH_String(STSTR_BEHOLDX);
      }
      
      // 'behold' power-up menu
      if (cht_CheckCheat(&cheat_powerup[6], ev->data2))
      {
	plyr->message = DEH_String(STSTR_BEHOLD);
      }
      // [crispy] implement Boom's "tntweap?" weapon cheats
      else if (cht_CheckCheat(&cheat_weapon, ev->data2))
      {
	char		buf[2];
	int		w;

	cht_GetParam(&cheat_weapon, buf);
	w = *buf - '1';

	if (w < 0 || w >= NUMWEAPONS)
	    return false;

	if (w == wp_supershotgun && !crispy_havessg)
	    return false;

	if ((w == wp_bfg || w == wp_plasma) && gamemode == shareware)
	    return false;

	// make '1' apply beserker strength toggle
	if (w == wp_fist)
	{
	    if (!plyr->powers[pw_strength])
		P_GivePower(plyr, pw_strength);
	    else
		plyr->powers[pw_strength] = 0;
	    M_snprintf(msg, sizeof(msg), DEH_String(STSTR_BEHOLDX));
	}
	else
	{
	    if ((plyr->weaponowned[w] = !plyr->weaponowned[w]))
		M_snprintf(msg, sizeof(msg), "Weapon %s%d%s Added",
		           crstr[CR_GOLD],
		           w + 1, crstr[CR_NONE]);
	    else
	    {
		M_snprintf(msg, sizeof(msg), "Weapon %s%d%s Removed",
		           crstr[CR_GOLD],
		           w + 1, crstr[CR_NONE]);

		// [crispy] removed current weapon, select another one
		if (w == plyr->readyweapon)
		{
		    extern boolean P_CheckAmmo (player_t* player);

		    P_CheckAmmo(plyr);
		}
	    }
	}
	plyr->message = msg;
      }
      // 'choppers' invulnerability & chainsaw
      else if (cht_CheckCheat(&cheat_choppers, ev->data2))
      {
	plyr->weaponowned[wp_chainsaw] = true;
	plyr->powers[pw_invulnerability] = true;
	plyr->message = DEH_String(STSTR_CHOPPERS);
      }
      // 'mypos' for player position
      else if (cht_CheckCheat(&cheat_mypos, ev->data2))
      {
        // [crispy] show (human readable) map coordinates
        // in the upper right corner (like automap stats)
/*
        static char buf[ST_MSGWIDTH];
        M_snprintf(buf, sizeof(buf), "ang=0x%x;x,y=(0x%x,0x%x)",
                   players[consoleplayer].mo->angle,
                   players[consoleplayer].mo->x,
                   players[consoleplayer].mo->y);
        plyr->message = buf;
*/
        plyr->mapcoords ^= 1;
      }
    }
    
    // 'clev' change-level cheat
    if (!netgame && cht_CheckCheat(&cheat_clev, ev->data2))
    {
      char		buf[3];
      int		epsd;
      int		map;
      
      cht_GetParam(&cheat_clev, buf);
      
      if (gamemission == pack_nerve)
      {
	epsd = 2;
	map = (buf[0] - '0')*10 + buf[1] - '0';
      }
      else
      if (gamemode == commercial)
      {
	epsd = 1;
	map = (buf[0] - '0')*10 + buf[1] - '0';
      }
      else
      {
	epsd = buf[0] - '0';
	map = buf[1] - '0';

        // Chex.exe always warps to episode 1.

        if (gameversion == exe_chex)
        {
            if (epsd > 1)
            {
                epsd = 1;
            }
            if (map > 5)
            {
                map = 5;
            }
        }
      }

      // Catch invalid maps.
      if (epsd == 0) // [crispy] allow IDCLEV0x to work in Doom 1
	epsd = gameepisode;
      else
      if (epsd < 1)
	return false;

      if ((map == 0) && (buf[0] - '0' == 0)) // [crispy] IDCLEV00 restarts current map
	map = gamemap;
      else
      if ((map == 0) && crispy_havee1m10 && epsd == 1) // [crispy] support E1M10 "Sewers"
	map = 10;
      else
      if (map < 1)
	return false;

      // Ohmygod - this is not going to work.
      if ((gamemode == retail)
	  && ((epsd > 4) || (map > 9)))
      {
	if (!(crispy_havee1m10 && epsd == 1 && map == 10)) // [crispy] support E1M10 "Sewers"
	return false;
      }

      if ((gamemode == registered)
	  && ((epsd > 3) || (map > 9)))
	return false;

      if ((gamemode == shareware)
	  && ((epsd > 1) || (map > 9)))
	return false;

      // The source release has this check as map > 34. However, Vanilla
      // Doom allows IDCLEV up to MAP40 even though it normally crashes.
      if ((gamemode == commercial && gamemission != pack_nerve && gamemission != pack_master)
	&& (( epsd > 1) || (map > 40)))
	return false;

      if ((gamemission == pack_nerve)
	&& (( epsd > 2) || (map > 9)))
	return false;

      if ((gamemission == pack_master)
	&& (( epsd > 1) || (map > 21)))
	return false;

      // So be it.
      plyr->message = DEH_String(STSTR_CLEV);
      G_DeferedInitNew(gameskill, epsd, map);

      // [crispy] eat key press, i.e. don't change weapon upon level change
      return true;
    }
  }
  return false;
}



int ST_calcPainOffset(void)
{
    int		health;
    static int	lastcalc;
    static int	oldhealth = -1;
    
    health = plyr->health > 100 ? 100 : plyr->health;

    if (health != oldhealth)
    {
	lastcalc = ST_FACESTRIDE * (((100 - health) * ST_NUMPAINFACES) / 101);
	oldhealth = health;
    }
    return lastcalc;
}


//
// This is a not-very-pretty routine which handles
//  the face states and their timing.
// the precedence of expressions is:
//  dead > evil grin > turned head > straight ahead
//
void ST_updateFaceWidget(void)
{
    int		i;
    angle_t	badguyangle;
    angle_t	diffang;
    static int	lastattackdown = -1;
    static int	priority = 0;
    boolean	doevilgrin;

    if (priority < 10)
    {
	// dead
	if (!plyr->health)
	{
	    priority = 9;
	    st_faceindex = ST_DEADFACE;
	    st_facecount = 1;
	}
    }

    if (priority < 9)
    {
	if (plyr->bonuscount)
	{
	    // picking up bonus
	    doevilgrin = false;

	    for (i=0;i<NUMWEAPONS;i++)
	    {
		if (oldweaponsowned[i] != plyr->weaponowned[i])
		{
		    doevilgrin = true;
		    oldweaponsowned[i] = plyr->weaponowned[i];
		}
	    }
	    if (doevilgrin) 
	    {
		// evil grin if just picked up weapon
		priority = 8;
		st_facecount = ST_EVILGRINCOUNT;
		st_faceindex = ST_calcPainOffset() + ST_EVILGRINOFFSET;
	    }
	}

    }
  
    if (priority < 8)
    {
	if (plyr->damagecount
	    && plyr->attacker
	    && plyr->attacker != plyr->mo)
	{
	    // being attacked
	    priority = 7;
	    
	    // [crispy] show "Ouch Face" as intended
	    if (st_oldhealth - plyr->health > ST_MUCHPAIN)
	    {
		st_facecount = ST_TURNCOUNT;
		st_faceindex = ST_calcPainOffset() + ST_OUCHOFFSET;
	    }
	    else
	    {
		badguyangle = R_PointToAngle2(plyr->mo->x,
					      plyr->mo->y,
					      plyr->attacker->x,
					      plyr->attacker->y);
		
		if (badguyangle > plyr->mo->angle)
		{
		    // whether right or left
		    diffang = badguyangle - plyr->mo->angle;
		    i = diffang > ANG180; 
		}
		else
		{
		    // whether left or right
		    diffang = plyr->mo->angle - badguyangle;
		    i = diffang <= ANG180; 
		} // confusing, aint it?

		
		st_facecount = ST_TURNCOUNT;
		st_faceindex = ST_calcPainOffset();
		
		if (diffang < ANG45)
		{
		    // head-on    
		    st_faceindex += ST_RAMPAGEOFFSET;
		}
		else if (i)
		{
		    // turn face right
		    st_faceindex += ST_TURNOFFSET;
		}
		else
		{
		    // turn face left
		    st_faceindex += ST_TURNOFFSET+1;
		}
	    }
	}
    }
  
    if (priority < 7)
    {
	// getting hurt because of your own damn stupidity
	if (plyr->damagecount)
	{
	    // [crispy] show "Ouch Face" as intended
	    if (st_oldhealth - plyr->health > ST_MUCHPAIN)
	    {
		priority = 7;
		st_facecount = ST_TURNCOUNT;
		st_faceindex = ST_calcPainOffset() + ST_OUCHOFFSET;
	    }
	    else
	    {
		priority = 6;
		st_facecount = ST_TURNCOUNT;
		st_faceindex = ST_calcPainOffset() + ST_RAMPAGEOFFSET;
	    }

	}

    }
  
    if (priority < 6)
    {
	// rapid firing
	if (plyr->attackdown)
	{
	    if (lastattackdown==-1)
		lastattackdown = ST_RAMPAGEDELAY;
	    else if (!--lastattackdown)
	    {
		priority = 5;
		st_faceindex = ST_calcPainOffset() + ST_RAMPAGEOFFSET;
		st_facecount = 1;
		lastattackdown = 1;
	    }
	}
	else
	    lastattackdown = -1;

    }
  
    if (priority < 5)
    {
	// invulnerability
	if ((plyr->cheats & CF_GODMODE)
	    || plyr->powers[pw_invulnerability])
	{
	    priority = 4;

	    st_faceindex = ST_GODFACE;
	    st_facecount = 1;

	}

    }

    // look left or look right if the facecount has timed out
    if (!st_facecount)
    {
	st_faceindex = ST_calcPainOffset() + (st_randomnumber % 3);
	st_facecount = ST_STRAIGHTFACECOUNT;
	priority = 0;
    }

    st_facecount--;

}

void ST_updateWidgets(void)
{
    static int	largeammo = 1994; // means "n/a"
    int		i;

    // must redirect the pointer if the ready weapon has changed.
    //  if (w_ready.data != plyr->readyweapon)
    //  {
    if (weaponinfo[plyr->readyweapon].ammo == am_noammo)
	w_ready.num = &largeammo;
    else
	w_ready.num = &plyr->ammo[weaponinfo[plyr->readyweapon].ammo];
    //{
    // static int tic=0;
    // static int dir=-1;
    // if (!(tic&15))
    //   plyr->ammo[weaponinfo[plyr->readyweapon].ammo]+=dir;
    // if (plyr->ammo[weaponinfo[plyr->readyweapon].ammo] == -100)
    //   dir = 1;
    // tic++;
    // }
    w_ready.data = plyr->readyweapon;

    // if (*w_ready.on)
    //  STlib_updateNum(&w_ready, true);
    // refresh weapon change
    //  }

    // update keycard multiple widgets
    for (i=0;i<3;i++)
    {
	keyboxes[i] = plyr->cards[i] ? i : -1;

	if (plyr->cards[i+3])
	    keyboxes[i] = i+3;
    }

    // refresh everything if this is him coming back to life
    ST_updateFaceWidget();

    // used by the w_armsbg widget
    st_notdeathmatch = !deathmatch;
    
    // used by w_arms[] widgets
    st_armson = st_statusbaron && !deathmatch; 

    // used by w_frags widget
    st_fragson = deathmatch && st_statusbaron; 
    st_fragscount = 0;

    for (i=0 ; i<MAXPLAYERS ; i++)
    {
	if (i != consoleplayer)
	    st_fragscount += plyr->frags[i];
	else
	    st_fragscount -= plyr->frags[i];
    }

    // get rid of chat window if up because of message
    if (!--st_msgcounter)
	st_chat = st_oldchat;

}

void ST_Ticker (void)
{

    st_clock++;
    st_randomnumber = M_Random();
    ST_updateWidgets();
    st_oldhealth = plyr->health;

}

static int st_palette = 0;

void ST_doPaletteStuff(void)
{

    int		palette;
    byte*	pal;
    int		cnt;
    int		bzc;

    cnt = plyr->damagecount;

    if (plyr->powers[pw_strength])
    {
	// slowly fade the berzerk out
  	bzc = 12 - (plyr->powers[pw_strength]>>6);

	if (bzc > cnt)
	    cnt = bzc;
    }
	
    if (cnt)
    {
	palette = (cnt+7)>>3;
	
	if (palette >= NUMREDPALS)
	    palette = NUMREDPALS-1;

	// [crispy] tune down a bit so the menu remains legible
	if (menuactive || paused)
	    palette >>= 1;

	palette += STARTREDPALS;
    }

    else if (plyr->bonuscount)
    {
	palette = (plyr->bonuscount+7)>>3;

	if (palette >= NUMBONUSPALS)
	    palette = NUMBONUSPALS-1;

	palette += STARTBONUSPALS;
    }

    else if ( plyr->powers[pw_ironfeet] > 4*32
	      || plyr->powers[pw_ironfeet]&8)
	palette = RADIATIONPAL;
    else
	palette = 0;

    // In Chex Quest, the player never sees red.  Instead, the
    // radiation suit palette is used to tint the screen green,
    // as though the player is being covered in goo by an
    // attacking flemoid.

    if (gameversion == exe_chex
     && palette >= STARTREDPALS && palette < STARTREDPALS + NUMREDPALS)
    {
        palette = RADIATIONPAL;
    }

    if (palette != st_palette)
    {
	st_palette = palette;
	pal = (byte *) W_CacheLumpNum (lu_palette, PU_CACHE)+palette*768;
	I_SetPalette (pal);
    }

}

enum
{
    hudcolor_ammo,
    hudcolor_health,
    hudcolor_frags,
    hudcolor_armor
} hudcolor_t;

// [crispy] return ammo/health/armor widget color
static byte* ST_WidgetColor(int i)
{
    if (!crispy_coloredhud)
        return NULL;

    switch (i)
    {
        case hudcolor_ammo:
        {
            if (weaponinfo[plyr->readyweapon].ammo == am_noammo)
            {
                return NULL;
            }
            else
            {
                int ammo =  plyr->ammo[weaponinfo[plyr->readyweapon].ammo];
                int fullammo = maxammo[weaponinfo[plyr->readyweapon].ammo];
                int ammopct = 100 * ammo / fullammo;

                if (ammopct < 25)
                    return cr[CR_RED];
                else if (ammopct < 50)
                    return cr[CR_GOLD];
                else if (ammopct <= 100)
                    return cr[CR_GREEN];
                else
                    return cr[CR_BLUE];
            }
            break;
        }
        case hudcolor_health:
        {
            int health = plyr->health;

            // [crispy] Invulnerability powerup and God Mode cheat turn Health values gray
            if (plyr->cheats & CF_GODMODE ||
                plyr->powers[pw_invulnerability])
                return cr[CR_GRAY];
            else if (health < 25)
                return cr[CR_RED];
            else if (health < 50)
                return cr[CR_GOLD];
            else if (health <= 100)
                return cr[CR_GREEN];
            else
                return cr[CR_BLUE];

            break;
        }
        case hudcolor_frags:
        {
            int frags = st_fragscount;

            if (frags < 0)
                return cr[CR_RED];
            else if (frags == 0)
                return cr[CR_GOLD];
            else
                return cr[CR_GREEN];

            break;
        }
        case hudcolor_armor:
        {
	    // [crispy] Invulnerability powerup and God Mode cheat turn Armor values gray
	    if (plyr->cheats & CF_GODMODE ||
                plyr->powers[pw_invulnerability])
                return cr[CR_GRAY];
	    // [crispy] color by armor type
	    else if (plyr->armortype == 0)
                return cr[CR_RED];
	    else if (plyr->armortype == 1)
                return cr[CR_GREEN];
	    else if (plyr->armortype == 2)
                return cr[CR_BLUE];
/*
            // [crispy] alternatively, color by armor points
            int armor = plyr->armorpoints;

            if (armor < 25)
                return cr[CR_RED];
            else if (armor < 50)
                return cr[CR_GOLD];
            else if (armor <= 100)
                return cr[CR_GREEN];
            else
                return cr[CR_BLUE];
*/
            break;
        }
    }

    return NULL;
}

void ST_drawWidgets(boolean refresh)
{
    int		i;

    // used by w_arms[] widgets
    st_armson = st_statusbaron && !deathmatch;

    // used by w_frags widget
    st_fragson = deathmatch && st_statusbaron; 

    dp_translation = ST_WidgetColor(hudcolor_ammo);
    STlib_updateNum(&w_ready, refresh);
    V_ClearDPTranslation();

    // [crispy] draw berserk pack instead of no ammo if appropriate
    if (screenblocks >= CRISPY_HUD && (!automapactive || (automapactive && crispy_automapoverlay)) &&
        plyr->readyweapon == wp_fist && plyr->powers[pw_strength])
    {
	static patch_t *patch;
	static short x, y;

	if (!patch)
	{
	    // [crispy] (23,179) is the center of the Ammo widget
	    patch = W_CacheLumpName("PSTRA0", PU_STATIC);
	    x = 23 - SHORT(patch->width)/2 + SHORT(patch->leftoffset);
	    y = 179 - SHORT(patch->height)/2 + SHORT(patch->topoffset);
	}

	V_DrawPatch(x, y, patch);
    }

    for (i=0;i<4;i++)
    {
	STlib_updateNum(&w_ammo[i], refresh);
	STlib_updateNum(&w_maxammo[i], refresh);
    }

    dp_translation = ST_WidgetColor(hudcolor_health);
    // [crispy] in the Crispy HUD, health blinks if below 10%
    if (screenblocks < CRISPY_HUD || (automapactive && !crispy_automapoverlay) || plyr->health > 9 || (gametic & TICRATE/2) > TICRATE/4)
    {
    STlib_updatePercent(&w_health, refresh || screenblocks >= CRISPY_HUD);
    }
    dp_translation = ST_WidgetColor(hudcolor_armor);
    STlib_updatePercent(&w_armor, refresh || screenblocks >= CRISPY_HUD);
    V_ClearDPTranslation();

    if (screenblocks < CRISPY_HUD || (automapactive && !crispy_automapoverlay))
    {
    STlib_updateBinIcon(&w_armsbg, refresh);
    }

    for (i=0;i<6;i++)
	STlib_updateMultIcon(&w_arms[i], refresh || screenblocks >= CRISPY_HUD);

    if (screenblocks < CRISPY_HUD || (automapactive && !crispy_automapoverlay))
    {
    STlib_updateMultIcon(&w_faces, refresh);
    }

    for (i=0;i<3;i++)
	STlib_updateMultIcon(&w_keyboxes[i], refresh || screenblocks >= CRISPY_HUD);

    dp_translation = ST_WidgetColor(hudcolor_frags);
    STlib_updateNum(&w_frags, refresh || screenblocks >= CRISPY_HUD);
    V_ClearDPTranslation();
}

void ST_doRefresh(void)
{

    st_firsttime = false;

    // draw status bar background to off-screen buff
    ST_refreshBackground();

    // and refresh all widgets
    ST_drawWidgets(true);

}

void ST_diffDraw(void)
{
    // update all widgets
    ST_drawWidgets(false);
}

void ST_Drawer (boolean fullscreen, boolean refresh)
{
  
    st_statusbaron = (!fullscreen) || (automapactive && !crispy_automapoverlay) || screenblocks >= CRISPY_HUD;
    st_firsttime = st_firsttime || refresh;

    if (crispy_cleanscreenshot && screenblocks >= CRISPY_HUD)
        return;

    // Do red-/gold-shifts from damage/items
    ST_doPaletteStuff();

    // [crispy] translucent HUD
    if (crispy_translucency && screenblocks > CRISPY_HUD && !(automapactive && !crispy_automapoverlay))
	dp_translucent = true;

    // If just after ST_Start(), refresh all
    if (st_firsttime) ST_doRefresh();
    // Otherwise, update as little as possible
    else ST_diffDraw();

    if (dp_translucent)
	dp_translucent = false;
}

typedef void (*load_callback_t)(char *lumpname, patch_t **variable); 

// Iterates through all graphics to be loaded or unloaded, along with
// the variable they use, invoking the specified callback function.

static void ST_loadUnloadGraphics(load_callback_t callback)
{

    int		i;
    int		j;
    int		facenum;
    
    char	namebuf[9];

    // Load the numbers, tall and short
    for (i=0;i<10;i++)
    {
	DEH_snprintf(namebuf, 9, "STTNUM%d", i);
        callback(namebuf, &tallnum[i]);

	DEH_snprintf(namebuf, 9, "STYSNUM%d", i);
        callback(namebuf, &shortnum[i]);
    }

    // Load percent key.
    //Note: why not load STMINUS here, too?

    callback(DEH_String("STTPRCNT"), &tallpercent);

    // key cards
    for (i=0;i<NUMCARDS;i++)
    {
	DEH_snprintf(namebuf, 9, "STKEYS%d", i);
        callback(namebuf, &keys[i]);
    }

    // arms background
    callback(DEH_String("STARMS"), &armsbg);

    // arms ownership widgets
    for (i=0; i<6; i++)
    {
	DEH_snprintf(namebuf, 9, "STGNUM%d", i+2);

	// gray #
        callback(namebuf, &arms[i][0]);

	// yellow #
	arms[i][1] = shortnum[i+2]; 
    }

    // face backgrounds for different color players
    DEH_snprintf(namebuf, 9, "STFB%d", consoleplayer);
    callback(namebuf, &faceback);

    // status bar background bits
    callback(DEH_String("STBAR"), &sbar);

    // face states
    facenum = 0;
    for (i=0; i<ST_NUMPAINFACES; i++)
    {
	for (j=0; j<ST_NUMSTRAIGHTFACES; j++)
	{
	    DEH_snprintf(namebuf, 9, "STFST%d%d", i, j);
            callback(namebuf, &faces[facenum]);
            ++facenum;
	}
	DEH_snprintf(namebuf, 9, "STFTR%d0", i);	// turn right
        callback(namebuf, &faces[facenum]);
        ++facenum;
	DEH_snprintf(namebuf, 9, "STFTL%d0", i);	// turn left
        callback(namebuf, &faces[facenum]);
        ++facenum;
	DEH_snprintf(namebuf, 9, "STFOUCH%d", i);	// ouch!
        callback(namebuf, &faces[facenum]);
        ++facenum;
	DEH_snprintf(namebuf, 9, "STFEVL%d", i);	// evil grin ;)
        callback(namebuf, &faces[facenum]);
        ++facenum;
	DEH_snprintf(namebuf, 9, "STFKILL%d", i);	// pissed off
        callback(namebuf, &faces[facenum]);
        ++facenum;
    }

    callback(DEH_String("STFGOD0"), &faces[facenum]);
    ++facenum;
    callback(DEH_String("STFDEAD0"), &faces[facenum]);
    ++facenum;
}

static void ST_loadCallback(char *lumpname, patch_t **variable)
{
    *variable = W_CacheLumpName(lumpname, PU_STATIC);
}

void ST_loadGraphics(void)
{
    ST_loadUnloadGraphics(ST_loadCallback);
}

void ST_loadData(void)
{
    lu_palette = W_GetNumForName (DEH_String("PLAYPAL"));
    ST_loadGraphics();
}

static void ST_unloadCallback(char *lumpname, patch_t **variable)
{
    W_ReleaseLumpName(lumpname);
    *variable = NULL;
}

void ST_unloadGraphics(void)
{
    ST_loadUnloadGraphics(ST_unloadCallback);
}

void ST_unloadData(void)
{
    ST_unloadGraphics();
}

void ST_initData(void)
{

    int		i;

    st_firsttime = true;
    plyr = &players[consoleplayer];

    st_clock = 0;
    st_chatstate = StartChatState;
    st_gamestate = FirstPersonState;

    st_statusbaron = true;
    st_oldchat = st_chat = false;
    st_cursoron = false;

    st_faceindex = 0;
    st_palette = -1;

    st_oldhealth = -1;

    for (i=0;i<NUMWEAPONS;i++)
	oldweaponsowned[i] = plyr->weaponowned[i];

    for (i=0;i<3;i++)
	keyboxes[i] = -1;

    STlib_init();

}



void ST_createWidgets(void)
{

    int i;

    // ready weapon ammo
    STlib_initNum(&w_ready,
		  ST_AMMOX,
		  ST_AMMOY,
		  tallnum,
		  &plyr->ammo[weaponinfo[plyr->readyweapon].ammo],
		  &st_statusbaron,
		  ST_AMMOWIDTH );

    // the last weapon type
    w_ready.data = plyr->readyweapon; 

    // health percentage
    STlib_initPercent(&w_health,
		      ST_HEALTHX,
		      ST_HEALTHY,
		      tallnum,
		      &plyr->health,
		      &st_statusbaron,
		      tallpercent);

    // arms background
    STlib_initBinIcon(&w_armsbg,
		      ST_ARMSBGX,
		      ST_ARMSBGY,
		      armsbg,
		      &st_notdeathmatch,
		      &st_statusbaron);

    // weapons owned
    for(i=0;i<6;i++)
    {
        STlib_initMultIcon(&w_arms[i],
                           ST_ARMSX+(i%3)*ST_ARMSXSPACE,
                           ST_ARMSY+(i/3)*ST_ARMSYSPACE,
                           arms[i],
                           &plyr->weaponowned[i+1],
                           &st_armson);
    }

    // frags sum
    STlib_initNum(&w_frags,
		  ST_FRAGSX,
		  ST_FRAGSY,
		  tallnum,
		  &st_fragscount,
		  &st_fragson,
		  ST_FRAGSWIDTH);

    // faces
    STlib_initMultIcon(&w_faces,
		       ST_FACESX,
		       ST_FACESY,
		       faces,
		       &st_faceindex,
		       &st_statusbaron);

    // armor percentage - should be colored later
    STlib_initPercent(&w_armor,
		      ST_ARMORX,
		      ST_ARMORY,
		      tallnum,
		      &plyr->armorpoints,
		      &st_statusbaron, tallpercent);

    // keyboxes 0-2
    STlib_initMultIcon(&w_keyboxes[0],
		       ST_KEY0X,
		       ST_KEY0Y,
		       keys,
		       &keyboxes[0],
		       &st_statusbaron);
    
    STlib_initMultIcon(&w_keyboxes[1],
		       ST_KEY1X,
		       ST_KEY1Y,
		       keys,
		       &keyboxes[1],
		       &st_statusbaron);

    STlib_initMultIcon(&w_keyboxes[2],
		       ST_KEY2X,
		       ST_KEY2Y,
		       keys,
		       &keyboxes[2],
		       &st_statusbaron);

    // ammo count (all four kinds)
    STlib_initNum(&w_ammo[0],
		  ST_AMMO0X,
		  ST_AMMO0Y,
		  shortnum,
		  &plyr->ammo[0],
		  &st_statusbaron,
		  ST_AMMO0WIDTH);

    STlib_initNum(&w_ammo[1],
		  ST_AMMO1X,
		  ST_AMMO1Y,
		  shortnum,
		  &plyr->ammo[1],
		  &st_statusbaron,
		  ST_AMMO1WIDTH);

    STlib_initNum(&w_ammo[2],
		  ST_AMMO2X,
		  ST_AMMO2Y,
		  shortnum,
		  &plyr->ammo[2],
		  &st_statusbaron,
		  ST_AMMO2WIDTH);
    
    STlib_initNum(&w_ammo[3],
		  ST_AMMO3X,
		  ST_AMMO3Y,
		  shortnum,
		  &plyr->ammo[3],
		  &st_statusbaron,
		  ST_AMMO3WIDTH);

    // max ammo count (all four kinds)
    STlib_initNum(&w_maxammo[0],
		  ST_MAXAMMO0X,
		  ST_MAXAMMO0Y,
		  shortnum,
		  &plyr->maxammo[0],
		  &st_statusbaron,
		  ST_MAXAMMO0WIDTH);

    STlib_initNum(&w_maxammo[1],
		  ST_MAXAMMO1X,
		  ST_MAXAMMO1Y,
		  shortnum,
		  &plyr->maxammo[1],
		  &st_statusbaron,
		  ST_MAXAMMO1WIDTH);

    STlib_initNum(&w_maxammo[2],
		  ST_MAXAMMO2X,
		  ST_MAXAMMO2Y,
		  shortnum,
		  &plyr->maxammo[2],
		  &st_statusbaron,
		  ST_MAXAMMO2WIDTH);
    
    STlib_initNum(&w_maxammo[3],
		  ST_MAXAMMO3X,
		  ST_MAXAMMO3Y,
		  shortnum,
		  &plyr->maxammo[3],
		  &st_statusbaron,
		  ST_MAXAMMO3WIDTH);

}

static boolean	st_stopped = true;


void ST_Start (void)
{

    if (!st_stopped)
	ST_Stop();

    ST_initData();
    ST_createWidgets();
    st_stopped = false;

}

void ST_Stop (void)
{
    if (st_stopped)
	return;

    I_SetPalette (W_CacheLumpNum (lu_palette, PU_CACHE));

    st_stopped = true;
}

// [crispy] colorize keycard and skull key messages
static inline void replace_color (char *str, const int cr, const char *col)
{
    char *str_replace, col_replace[16];

    M_snprintf(col_replace, sizeof(col_replace),
               "%s%s%s", crstr[cr], col, crstr[CR_NONE]);
    str_replace = M_StringReplace(str, col, col_replace);
    DEH_AddStringReplacement(str, str_replace);
    free(str_replace);
}

void ST_Init (void)
{
    // [crispy] colorize the confusing 'behold' power-up menu
    if (!strcmp(STSTR_BEHOLD, DEH_String(STSTR_BEHOLD)))
    {
	char str_behold[80];
	M_snprintf(str_behold, sizeof(str_behold),
	           "in%sV%suln, %sS%str, %sI%snviso, %sR%sad, %sA%sllmap, or %sL%site-amp",
	           crstr[CR_GOLD], crstr[CR_NONE],
	           crstr[CR_GOLD], crstr[CR_NONE],
	           crstr[CR_GOLD], crstr[CR_NONE],
	           crstr[CR_GOLD], crstr[CR_NONE],
	           crstr[CR_GOLD], crstr[CR_NONE],
	           crstr[CR_GOLD], crstr[CR_NONE]);
	DEH_AddStringReplacement(STSTR_BEHOLD, str_behold);
    }

    // [crispy] colorize keycard and skull key messages
    replace_color(GOTBLUECARD, CR_BLUE, " blue ");
    replace_color(GOTBLUESKUL, CR_BLUE, " blue ");
    replace_color(PD_BLUEO,    CR_BLUE, " blue ");
    replace_color(PD_BLUEK,    CR_BLUE, " blue ");
    replace_color(GOTREDCARD,  CR_RED,  " red ");
    replace_color(GOTREDSKULL, CR_RED,  " red ");
    replace_color(PD_REDO,     CR_RED,  " red ");
    replace_color(PD_REDK,     CR_RED,  " red ");
    replace_color(GOTYELWCARD, CR_GOLD, " yellow ");
    replace_color(GOTYELWSKUL, CR_GOLD, " yellow ");
    replace_color(PD_YELLOWO,  CR_GOLD, " yellow ");
    replace_color(PD_YELLOWK,  CR_GOLD, " yellow ");

    ST_loadData();
    st_backing_screen = (byte *) Z_Malloc((ST_WIDTH << hires) * (ST_HEIGHT << hires), PU_STATIC, 0);
}
<|MERGE_RESOLUTION|>--- conflicted
+++ resolved
@@ -725,13 +725,9 @@
 	{
 	  musnum = mus_runnin + (buf[0]-'0')*10 + buf[1]-'0' - 1;
 	  
-<<<<<<< HEAD
 	  // [crispy] prevent crash with IDMUS00
-	  if (((buf[0]-'0')*10 + buf[1]-'0') > 35 || musnum < mus_runnin)
-=======
-	  if (((buf[0]-'0')*10 + buf[1]-'0') > 35
+	  if ((((buf[0]-'0')*10 + buf[1]-'0') > 35 || musnum < mus_runnin)
        && gameversion >= exe_doom_1_8)
->>>>>>> 75e01531
 	    plyr->message = DEH_String(STSTR_NOMUS);
 	  else
 	    S_ChangeMusic(musnum, 1);
