--- conflicted
+++ resolved
@@ -477,15 +477,13 @@
 
 	V_DrawPatch(ST_X, 0, sbar);
 
-<<<<<<< HEAD
+	// draw right side of bar if needed (Doom 1.0)
+	if (sbarr)
+	    V_DrawPatch(ST_ARMSBGX, 0, sbarr);
+
 	// [crispy] back up arms widget background
 	if (!deathmatch)
 	    V_DrawPatch(ST_ARMSBGX, 0, armsbg);
-=======
-	// draw right side of bar if needed (Doom 1.0)
-	if (sbarr)
-	    V_DrawPatch(ST_ARMSBGX, 0, sbarr);
->>>>>>> 21bcebf3
 
 	if (netgame)
 	    V_DrawPatch(ST_FX, 0, faceback);
