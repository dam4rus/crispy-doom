//
// Copyright(C) 1993-1996 Id Software, Inc.
// Copyright(C) 2005-2014 Simon Howard
//
// This program is free software; you can redistribute it and/or
// modify it under the terms of the GNU General Public License
// as published by the Free Software Foundation; either version 2
// of the License, or (at your option) any later version.
//
// This program is distributed in the hope that it will be useful,
// but WITHOUT ANY WARRANTY; without even the implied warranty of
// MERCHANTABILITY or FITNESS FOR A PARTICULAR PURPOSE.  See the
// GNU General Public License for more details.
//
// DESCRIPTION:
//	Status bar code.
//	Does the face/direction indicator animatin.
//	Does palette indicators as well (red pain/berserk, bright pickup)
//



#include <stdio.h>

#include "i_system.h"
#include "i_video.h"
#include "z_zone.h"
#include "m_misc.h"
#include "m_random.h"
#include "w_wad.h"

#include "deh_main.h"
#include "deh_misc.h"
#include "doomdef.h"
#include "doomkeys.h"

#include "g_game.h"

#include "st_stuff.h"
#include "st_lib.h"
#include "r_local.h"

#include "p_local.h"
#include "p_inter.h"

#include "am_map.h"
#include "m_cheat.h"

#include "s_sound.h"

// Needs access to LFB.
#include "v_video.h"

// State.
#include "doomstat.h"

// Data.
#include "dstrings.h"
#include "sounds.h"

#include "v_trans.h" // [crispy] colored cheat messages

extern int screenblocks; // [crispy] for the Crispy HUD

//
// STATUS BAR DATA
//


// Palette indices.
// For damage/bonus red-/gold-shifts
#define STARTREDPALS		1
#define STARTBONUSPALS		9
#define NUMREDPALS			8
#define NUMBONUSPALS		4
// Radiation suit, green shift.
#define RADIATIONPAL		13

// N/256*100% probability
//  that the normal face state will change
#define ST_FACEPROBABILITY		96

// For Responder
#define ST_TOGGLECHAT		KEY_ENTER

// Location of status bar
#define ST_X				0
#define ST_X2				104

#define ST_FX  			143
#define ST_FY  			169

// Should be set to patch width
//  for tall numbers later on
#define ST_TALLNUMWIDTH		(tallnum[0]->width)

// Number of status faces.
#define ST_NUMPAINFACES		5
#define ST_NUMSTRAIGHTFACES	3
#define ST_NUMTURNFACES		2
#define ST_NUMSPECIALFACES		3

#define ST_FACESTRIDE \
          (ST_NUMSTRAIGHTFACES+ST_NUMTURNFACES+ST_NUMSPECIALFACES)

#define ST_NUMEXTRAFACES		2

#define ST_NUMFACES \
          (ST_FACESTRIDE*ST_NUMPAINFACES+ST_NUMEXTRAFACES)

#define ST_TURNOFFSET		(ST_NUMSTRAIGHTFACES)
#define ST_OUCHOFFSET		(ST_TURNOFFSET + ST_NUMTURNFACES)
#define ST_EVILGRINOFFSET		(ST_OUCHOFFSET + 1)
#define ST_RAMPAGEOFFSET		(ST_EVILGRINOFFSET + 1)
#define ST_GODFACE			(ST_NUMPAINFACES*ST_FACESTRIDE)
#define ST_DEADFACE			(ST_GODFACE+1)

#define ST_FACESX			143
#define ST_FACESY			168

#define ST_EVILGRINCOUNT		(2*TICRATE)
#define ST_STRAIGHTFACECOUNT	(TICRATE/2)
#define ST_TURNCOUNT		(1*TICRATE)
#define ST_OUCHCOUNT		(1*TICRATE)
#define ST_RAMPAGEDELAY		(2*TICRATE)

#define ST_MUCHPAIN			20


// Location and size of statistics,
//  justified according to widget type.
// Problem is, within which space? STbar? Screen?
// Note: this could be read in by a lump.
//       Problem is, is the stuff rendered
//       into a buffer,
//       or into the frame buffer?

// AMMO number pos.
#define ST_AMMOWIDTH		3	
#define ST_AMMOX			44
#define ST_AMMOY			171

// HEALTH number pos.
#define ST_HEALTHWIDTH		3	
#define ST_HEALTHX			90
#define ST_HEALTHY			171

// Weapon pos.
#define ST_ARMSX			111
#define ST_ARMSY			172
#define ST_ARMSBGX			104
#define ST_ARMSBGY			168
#define ST_ARMSXSPACE		12
#define ST_ARMSYSPACE		10

// Frags pos.
#define ST_FRAGSX			138
#define ST_FRAGSY			171	
#define ST_FRAGSWIDTH		2

// ARMOR number pos.
#define ST_ARMORWIDTH		3
#define ST_ARMORX			221
#define ST_ARMORY			171

// Key icon positions.
#define ST_KEY0WIDTH		8
#define ST_KEY0HEIGHT		5
#define ST_KEY0X			239
#define ST_KEY0Y			171
#define ST_KEY1WIDTH		ST_KEY0WIDTH
#define ST_KEY1X			239
#define ST_KEY1Y			181
#define ST_KEY2WIDTH		ST_KEY0WIDTH
#define ST_KEY2X			239
#define ST_KEY2Y			191

// Ammunition counter.
#define ST_AMMO0WIDTH		3
#define ST_AMMO0HEIGHT		6
#define ST_AMMO0X			288
#define ST_AMMO0Y			173
#define ST_AMMO1WIDTH		ST_AMMO0WIDTH
#define ST_AMMO1X			288
#define ST_AMMO1Y			179
#define ST_AMMO2WIDTH		ST_AMMO0WIDTH
#define ST_AMMO2X			288
#define ST_AMMO2Y			191
#define ST_AMMO3WIDTH		ST_AMMO0WIDTH
#define ST_AMMO3X			288
#define ST_AMMO3Y			185

// Indicate maximum ammunition.
// Only needed because backpack exists.
#define ST_MAXAMMO0WIDTH		3
#define ST_MAXAMMO0HEIGHT		5
#define ST_MAXAMMO0X		314
#define ST_MAXAMMO0Y		173
#define ST_MAXAMMO1WIDTH		ST_MAXAMMO0WIDTH
#define ST_MAXAMMO1X		314
#define ST_MAXAMMO1Y		179
#define ST_MAXAMMO2WIDTH		ST_MAXAMMO0WIDTH
#define ST_MAXAMMO2X		314
#define ST_MAXAMMO2Y		191
#define ST_MAXAMMO3WIDTH		ST_MAXAMMO0WIDTH
#define ST_MAXAMMO3X		314
#define ST_MAXAMMO3Y		185

// pistol
#define ST_WEAPON0X			110 
#define ST_WEAPON0Y			172

// shotgun
#define ST_WEAPON1X			122 
#define ST_WEAPON1Y			172

// chain gun
#define ST_WEAPON2X			134 
#define ST_WEAPON2Y			172

// missile launcher
#define ST_WEAPON3X			110 
#define ST_WEAPON3Y			181

// plasma gun
#define ST_WEAPON4X			122 
#define ST_WEAPON4Y			181

 // bfg
#define ST_WEAPON5X			134
#define ST_WEAPON5Y			181

// WPNS title
#define ST_WPNSX			109 
#define ST_WPNSY			191

 // DETH title
#define ST_DETHX			109
#define ST_DETHY			191

//Incoming messages window location
//UNUSED
// #define ST_MSGTEXTX	   (viewwindowx)
// #define ST_MSGTEXTY	   (viewwindowy+viewheight-18)
#define ST_MSGTEXTX			0
#define ST_MSGTEXTY			0
// Dimensions given in characters.
#define ST_MSGWIDTH			52
// Or shall I say, in lines?
#define ST_MSGHEIGHT		1

#define ST_OUTTEXTX			0
#define ST_OUTTEXTY			6

// Width, in characters again.
#define ST_OUTWIDTH			52 
 // Height, in lines. 
#define ST_OUTHEIGHT		1

#define ST_MAPTITLEX \
    (ORIGWIDTH - ST_MAPWIDTH * ST_CHATFONTWIDTH)

#define ST_MAPTITLEY		0
#define ST_MAPHEIGHT		1

// graphics are drawn to a backing screen and blitted to the real screen
byte                   *st_backing_screen;
	    
// main player in game
static player_t*	plyr; 

// ST_Start() has just been called
static boolean		st_firsttime;

// lump number for PLAYPAL
static int		lu_palette;

// used for timing
static unsigned int	st_clock;

// used for making messages go away
static int		st_msgcounter=0;

// used when in chat 
static st_chatstateenum_t	st_chatstate;

// whether in automap or first-person
static st_stateenum_t	st_gamestate;

// whether left-side main status bar is active
static boolean		st_statusbaron;

// whether status bar chat is active
static boolean		st_chat;

// value of st_chat before message popped up
static boolean		st_oldchat;

// whether chat window has the cursor on
static boolean		st_cursoron;

// !deathmatch
static boolean		st_notdeathmatch; 

// !deathmatch && st_statusbaron
static boolean		st_armson;

// !deathmatch
static boolean		st_fragson; 

// main bar left
static patch_t*		sbar;

// 0-9, tall numbers
static patch_t*		tallnum[10];

// tall % sign
static patch_t*		tallpercent;

// 0-9, short, yellow (,different!) numbers
static patch_t*		shortnum[10];

// 3 key-cards, 3 skulls
static patch_t*		keys[NUMCARDS]; 

// face status patches
static patch_t*		faces[ST_NUMFACES];

// face background
static patch_t*		faceback;

 // main bar right
static patch_t*		armsbg;

// weapon ownership patches
static patch_t*		arms[6][2]; 

// ready-weapon widget
static st_number_t	w_ready;

 // in deathmatch only, summary of frags stats
static st_number_t	w_frags;

// health widget
static st_percent_t	w_health;

// arms background
static st_binicon_t	w_armsbg; 


// weapon ownership widgets
static st_multicon_t	w_arms[6];

// face status widget
static st_multicon_t	w_faces; 

// keycard widgets
static st_multicon_t	w_keyboxes[3];

// armor widget
static st_percent_t	w_armor;

// ammo widgets
static st_number_t	w_ammo[4];

// max ammo widgets
static st_number_t	w_maxammo[4]; 



 // number of frags so far in deathmatch
static int	st_fragscount;

// used to use appopriately pained face
static int	st_oldhealth = -1;

// used for evil grin
static boolean	oldweaponsowned[NUMWEAPONS]; 

 // count until face changes
static int	st_facecount = 0;

// current face index, used by w_faces
static int	st_faceindex = 0;

// holds key-type for each key box on bar
static int	keyboxes[3]; 

// a random number per tick
static int	st_randomnumber;  

cheatseq_t cheat_mus = CHEAT("idmus", 2);
cheatseq_t cheat_god = CHEAT("iddqd", 0);
cheatseq_t cheat_ammo = CHEAT("idkfa", 0);
cheatseq_t cheat_ammonokey = CHEAT("idfa", 0);
cheatseq_t cheat_noclip = CHEAT("idspispopd", 0);
cheatseq_t cheat_commercial_noclip = CHEAT("idclip", 0);

cheatseq_t	cheat_powerup[7] =
{
    CHEAT("idbeholdv", 0),
    CHEAT("idbeholds", 0),
    CHEAT("idbeholdi", 0),
    CHEAT("idbeholdr", 0),
    CHEAT("idbeholda", 0),
    CHEAT("idbeholdl", 0),
    CHEAT("idbehold", 0),
};

cheatseq_t cheat_choppers = CHEAT("idchoppers", 0);
cheatseq_t cheat_clev = CHEAT("idclev", 2);
cheatseq_t cheat_mypos = CHEAT("idmypos", 0);

// [crispy] new cheats
cheatseq_t cheat_weapon = CHEAT("tntweap", 1);
cheatseq_t cheat_massacre = CHEAT("tntem", 0);
cheatseq_t cheat_hom = CHEAT("tnthom", 0);
cheatseq_t cheat_notarget = CHEAT("notarget", 0);
cheatseq_t cheat_spechits = CHEAT("spechits", 0);

//
// STATUS BAR CODE
//
void ST_Stop(void);

void ST_refreshBackground(void)
{

    if (screenblocks >= CRISPY_HUD && !automapactive)
        return;

    if (st_statusbaron)
    {
        V_UseBuffer(st_backing_screen);

	V_DrawPatch(ST_X, 0, sbar);

	if (netgame)
	    V_DrawPatch(ST_FX, 0, faceback);

        V_RestoreBuffer();

	V_CopyRect(ST_X, 0, st_backing_screen, ST_WIDTH, ST_HEIGHT, ST_X, ST_Y);
    }

}

// [crispy] from boom202s/M_CHEAT.C:467-498
static int ST_cheat_massacre()    // jff 2/01/98 kill all monsters
{
  // jff 02/01/98 'em' cheat - kill all monsters
  // partially taken from Chi's .46 port
  //
  // killough 2/7/98: cleaned up code and changed to use dprintf;
  // fixed lost soul bug (LSs left behind when PEs are killed)

  int killcount=0;
  thinker_t *currentthinker=&thinkercap;
  extern void A_PainDie(mobj_t *);

  while ((currentthinker=currentthinker->next)!=&thinkercap)
    if (currentthinker->function.acp1 == (actionf_p1) P_MobjThinker &&
        (((mobj_t *) currentthinker)->flags & MF_COUNTKILL ||
         ((mobj_t *) currentthinker)->type == MT_SKULL))
      { // killough 3/6/98: kill even if PE is dead
        if (((mobj_t *) currentthinker)->health > 0)
          {
            killcount++;
            P_DamageMobj((mobj_t *)currentthinker, NULL, NULL, 10000);
          }
        if (((mobj_t *) currentthinker)->type == MT_PAIN)
          {
            A_PainDie((mobj_t *) currentthinker);    // killough 2/8/98
            P_SetMobjState ((mobj_t *) currentthinker, S_PAIN_DIE6);
          }
      }
  return (killcount);
}

// [crispy] trigger all special lines available on the map
static int ST_cheat_spechits()
{
    int i, speciallines = 0;
    boolean origcards[NUMCARDS];
    line_t dummy;

    // temporarily give all keys
    for (i = 0; i < NUMCARDS; i++)
    {
	origcards[i] = plyr->cards[i];
	plyr->cards[i] = true;
    }

    for (i = 0; i < numlines; i++)
    {
	if (lines[i].special)
	{
	    // do not trigger level exit switches/lines or teleporters
	    if (lines[i].special == 11 || lines[i].special == 51 ||
	        lines[i].special == 52 || lines[i].special == 124 ||
	        lines[i].special == 39 || lines[i].special == 97)
	        continue;

	    P_CrossSpecialLine (i, 0, plyr->mo);
	    P_ShootSpecialLine (plyr->mo, &lines[i]);
	    P_UseSpecialLine (plyr->mo, &lines[i], 0);

	    speciallines++;
	}
    }

    for (i = 0; i < NUMCARDS; i++)
    {
	plyr->cards[i] = origcards[i];
    }

    // [crispy] trigger tag 666/667 events
    dummy.tag = 666;
    if (gamemode == commercial)
    {
	if (gamemap == 7)
	{
	    // Mancubi
	    speciallines += EV_DoFloor(&dummy, lowerFloorToLowest);

	    // Arachnotrons
	    dummy.tag = 667;
	    speciallines += EV_DoFloor(&dummy, raiseToTexture);
	}
    }
    else
    {
	if (gameepisode == 1)
	    // Barons of Hell
	    speciallines += EV_DoFloor(&dummy, lowerFloorToLowest);
	else
	if (gameepisode == 4)
	{
	     if (gamemap == 6)
		// Cyberdemons
		speciallines += EV_DoDoor(&dummy, vld_blazeOpen);
	    else
	    if (gamemap == 8)
		// Spider Masterminds
		speciallines += EV_DoFloor(&dummy, lowerFloorToLowest);
	}
    }
    // Keens (no matter which level they are on)
    // this call will be ignored if the tagged sector is already moving
    // so actions triggered in the condition above will have precedence
    speciallines += EV_DoDoor(&dummy, vld_open);

    return (speciallines);
}

// Respond to keyboard input events,
//  intercept cheats.
boolean
ST_Responder (event_t* ev)
{
  int		i;
    
  // Filter automap on/off.
  if (ev->type == ev_keyup
      && ((ev->data1 & 0xffff0000) == AM_MSGHEADER))
  {
    switch(ev->data1)
    {
      case AM_MSGENTERED:
	st_gamestate = AutomapState;
	st_firsttime = true;
	break;
	
      case AM_MSGEXITED:
	//	fprintf(stderr, "AM exited\n");
	st_gamestate = FirstPersonState;
	break;
    }
  }

  // if a user keypress...
  else if (ev->type == ev_keydown)
  {
    if (!netgame && gameskill != sk_nightmare)
    {
      // 'dqd' cheat for toggleable god mode
      if (cht_CheckCheat(&cheat_god, ev->data2))
      {
	plyr->cheats ^= CF_GODMODE;
	if (plyr->cheats & CF_GODMODE)
	{
	  if (plyr->mo)
	    plyr->mo->health = 100;
	  
	  plyr->health = deh_god_mode_health;
	  plyr->message = DEH_String(STSTR_DQDON);
	}
	else 
	  plyr->message = DEH_String(STSTR_DQDOFF);
      }
      // 'fa' cheat for killer fucking arsenal
      else if (cht_CheckCheat(&cheat_ammonokey, ev->data2))
      {
	plyr->armorpoints = deh_idfa_armor;
	plyr->armortype = deh_idfa_armor_class;
	
	// [crispy] give backpack
	if (!plyr->backpack)
	{
	    for (i=0 ; i<NUMAMMO ; i++)
		plyr->maxammo[i] *= 2;
	    plyr->backpack = true;
	}

	for (i=0;i<NUMWEAPONS;i++)
	  plyr->weaponowned[i] = true;
	
	for (i=0;i<NUMAMMO;i++)
	  plyr->ammo[i] = plyr->maxammo[i];
	
	plyr->message = DEH_String(STSTR_FAADDED);
      }
      // 'kfa' cheat for key full ammo
      else if (cht_CheckCheat(&cheat_ammo, ev->data2))
      {
	plyr->armorpoints = deh_idkfa_armor;
	plyr->armortype = deh_idkfa_armor_class;
	
	// [crispy] give backpack
	if (!plyr->backpack)
	{
	    for (i=0 ; i<NUMAMMO ; i++)
		plyr->maxammo[i] *= 2;
	    plyr->backpack = true;
	}

	for (i=0;i<NUMWEAPONS;i++)
	  plyr->weaponowned[i] = true;
	
	for (i=0;i<NUMAMMO;i++)
	  plyr->ammo[i] = plyr->maxammo[i];
	
	for (i=0;i<NUMCARDS;i++)
	  plyr->cards[i] = true;
	
	plyr->message = DEH_String(STSTR_KFAADDED);
      }
      // [crispy] implement Boom's "tntem" cheat
      else if (cht_CheckCheat(&cheat_massacre, ev->data2))
      {
	static char msg[32];
	int killcount = ST_cheat_massacre();

<<<<<<< HEAD
	M_snprintf(msg, sizeof(msg), "\x1b%c%d \x1b%cMonster%s Killed",
	           '0' + CR_GOLD,
	           killcount, '0' + CR_RED, (killcount == 1) ? "" : "s");
=======
	M_snprintf(msg, sizeof(msg), "%s%d %sMonster%s Killed",
	           crstr[CR_GOLD],
	           killcount, crstr[CR_NONE], (killcount == 1) ? "" : "s");
>>>>>>> 8a1248d9
	plyr->message = msg;
      }
      // [crispy] implement Crispy Doom's "spechits" cheat
      else if (cht_CheckCheat(&cheat_spechits, ev->data2))
      {
	static char msg[32];
	int triggeredlines = ST_cheat_spechits();

<<<<<<< HEAD
	M_snprintf(msg, sizeof(msg), "\x1b%c%d \x1b%cSpecial Line%s Triggered",
	           '0' + CR_GOLD,
	           triggeredlines, '0' + CR_RED, (triggeredlines == 1) ? "" : "s");
=======
	M_snprintf(msg, sizeof(msg), "%s%d %sSpecial Line%s Triggered",
	           crstr[CR_GOLD],
	           triggeredlines, crstr[CR_NONE], (triggeredlines == 1) ? "" : "s");
>>>>>>> 8a1248d9
	plyr->message = msg;
      }
      // [crispy] implement Boom's "tnthom" cheat
      else if (cht_CheckCheat(&cheat_hom, ev->data2))
      {
	static char msg[32];

	crispy_flashinghom = !crispy_flashinghom;

<<<<<<< HEAD
	M_snprintf(msg, sizeof(msg), "HOM Detection \x1b%c%s",
	           '0' + CR_GREEN,
=======
	M_snprintf(msg, sizeof(msg), "HOM Detection %s%s",
	           crstr[CR_GREEN],
>>>>>>> 8a1248d9
	           (crispy_flashinghom) ? "ON" : "OFF");
	plyr->message = msg;
      }
      // 'mus' cheat for changing music
      else if (cht_CheckCheat(&cheat_mus, ev->data2))
      {
	
	char	buf[3];
	int		musnum;
	
	plyr->message = DEH_String(STSTR_MUS);
	cht_GetParam(&cheat_mus, buf);

        // Note: The original v1.9 had a bug that tried to play back
        // the Doom II music regardless of gamemode.  This was fixed
        // in the Ultimate Doom executable so that it would work for
        // the Doom 1 music as well.

	if (gamemode == commercial || gameversion < exe_ultimate)
	{
	  musnum = mus_runnin + (buf[0]-'0')*10 + buf[1]-'0' - 1;
	  
	  // [crispy] prevent crash with IDMUS00
	  if (((buf[0]-'0')*10 + buf[1]-'0') > 35 || musnum < mus_runnin)
	    plyr->message = DEH_String(STSTR_NOMUS);
	  else
	    S_ChangeMusic(musnum, 1);
	}
	else
	{
	  musnum = mus_e1m1 + (buf[0]-'1')*9 + (buf[1]-'1');
	  
	  // [crispy] prevent crash with IDMUS0x or IDMUSx0
	  if (((buf[0]-'1')*9 + buf[1]-'1') > 31 || buf[0] < '1' || buf[1] < '1')
	    plyr->message = DEH_String(STSTR_NOMUS);
	  else
	    S_ChangeMusic(musnum, 1);
	}
      }
      // [crispy] allow both idspispopd and idclip cheats in all gamemissions
      else if ( ( /* logical_gamemission == doom
                 && */ cht_CheckCheat(&cheat_noclip, ev->data2))
             || ( /* logical_gamemission != doom
                 && */ cht_CheckCheat(&cheat_commercial_noclip,ev->data2)))
      {	
        // Noclip cheat.
        // For Doom 1, use the idspipsopd cheat; for all others, use
        // idclip

	plyr->cheats ^= CF_NOCLIP;
	
	if (plyr->cheats & CF_NOCLIP)
	  plyr->message = DEH_String(STSTR_NCON);
	else
	  plyr->message = DEH_String(STSTR_NCOFF);
      }
      // [crispy] implement PrBoom+'s "notarget" cheat
      else if (cht_CheckCheat(&cheat_notarget, ev->data2))
      {
	static char msg[32];

	plyr->cheats ^= CF_NOTARGET;

<<<<<<< HEAD
	M_snprintf(msg, sizeof(msg), "Notarget Mode \x1b%c%s",
	           '0' + CR_GREEN,
=======
	M_snprintf(msg, sizeof(msg), "Notarget Mode %s%s",
	           crstr[CR_GREEN],
>>>>>>> 8a1248d9
	           (plyr->cheats & CF_NOTARGET) ? "ON" : "OFF");
	plyr->message = msg;
      }
      // 'behold?' power-up cheats
      for (i=0;i<6;i++)
      {
	if (cht_CheckCheat(&cheat_powerup[i], ev->data2))
	{
	  if (!plyr->powers[i])
	    P_GivePower( plyr, i);
	  else if (i!=pw_strength)
	    plyr->powers[i] = 1;
	  else
	    plyr->powers[i] = 0;
	  
	  plyr->message = DEH_String(STSTR_BEHOLDX);
	}
      }
      
      // 'behold' power-up menu
      if (cht_CheckCheat(&cheat_powerup[6], ev->data2))
      {
	plyr->message = DEH_String(STSTR_BEHOLD);
      }
      // [crispy] implement Boom's "tntweap?" weapon cheats
      else if (cht_CheckCheat(&cheat_weapon, ev->data2))
      {
	char		buf[2];
	int		w;
	static char	msg[32];

	cht_GetParam(&cheat_weapon, buf);
	w = *buf - '1';

	if (w < 0 || w >= NUMWEAPONS)
	    return false;

	if (w == wp_supershotgun && !crispy_havessg)
	    return false;

	if ((w == wp_bfg || w == wp_plasma) && gamemode == shareware)
	    return false;

	// make '1' apply beserker strength toggle
	if (w == wp_fist)
	{
	    if (!plyr->powers[pw_strength])
		P_GivePower(plyr, pw_strength);
	    else
		plyr->powers[pw_strength] = 0;
	    M_snprintf(msg, sizeof(msg), DEH_String(STSTR_BEHOLDX));
	}
	else
	{
	    if ((plyr->weaponowned[w] = !plyr->weaponowned[w]))
<<<<<<< HEAD
		M_snprintf(msg, sizeof(msg), "Weapon \x1b%c%d\x1b%c Added",
		           '0' + CR_GOLD,
		           w + 1, '0' + CR_RED);
	    else
	    {
		M_snprintf(msg, sizeof(msg), "Weapon \x1b%c%d\x1b%c Removed",
		           '0' + CR_GOLD,
		           w + 1, '0' + CR_RED);
=======
		M_snprintf(msg, sizeof(msg), "Weapon %s%d%s Added",
		           crstr[CR_GOLD],
		           w + 1, crstr[CR_NONE]);
	    else
	    {
		M_snprintf(msg, sizeof(msg), "Weapon %s%d%s Removed",
		           crstr[CR_GOLD],
		           w + 1, crstr[CR_NONE]);
>>>>>>> 8a1248d9

		// [crispy] removed current weapon, select another one
		if (w == plyr->readyweapon)
		{
		    extern boolean P_CheckAmmo (player_t* player);

		    P_CheckAmmo(plyr);
		}
	    }
	}
	plyr->message = msg;
      }
      // 'choppers' invulnerability & chainsaw
      else if (cht_CheckCheat(&cheat_choppers, ev->data2))
      {
	plyr->weaponowned[wp_chainsaw] = true;
	plyr->powers[pw_invulnerability] = true;
	plyr->message = DEH_String(STSTR_CHOPPERS);
      }
      // 'mypos' for player position
      else if (cht_CheckCheat(&cheat_mypos, ev->data2))
      {
        // [crispy] show (human readable) map coordinates
        // in the upper right corner (like automap stats)
/*
        static char buf[ST_MSGWIDTH];
        M_snprintf(buf, sizeof(buf), "ang=0x%x;x,y=(0x%x,0x%x)",
                   players[consoleplayer].mo->angle,
                   players[consoleplayer].mo->x,
                   players[consoleplayer].mo->y);
        plyr->message = buf;
*/
        p2fromp(plyr)->mapcoords ^= 1;
      }
    }
    
    // 'clev' change-level cheat
    if (!netgame && cht_CheckCheat(&cheat_clev, ev->data2))
    {
      char		buf[3];
      int		epsd;
      int		map;
      
      cht_GetParam(&cheat_clev, buf);
      
      if (gamemission == pack_nerve)
      {
	epsd = 2;
	map = (buf[0] - '0')*10 + buf[1] - '0';
      }
      else
      if (gamemode == commercial)
      {
	epsd = 1;
	map = (buf[0] - '0')*10 + buf[1] - '0';
      }
      else
      {
	epsd = buf[0] - '0';
	map = buf[1] - '0';
      }

      // Chex.exe always warps to episode 1.

      if (gameversion == exe_chex)
      {
        epsd = 1;
      }

      // Catch invalid maps.
      if (epsd == 0) // [crispy] allow IDCLEV0x to work in Doom 1
	epsd = gameepisode;
      else
      if (epsd < 1)
	return false;

      if ((map == 0) && (buf[0] - '0' == 0)) // [crispy] IDCLEV00 restarts current map
	map = gamemap;
      else
      if (map < 1)
	return false;

      // Ohmygod - this is not going to work.
      if ((gamemode == retail)
	  && ((epsd > 4) || (map > 9)))
	return false;

      if ((gamemode == registered)
	  && ((epsd > 3) || (map > 9)))
	return false;

      if ((gamemode == shareware)
	  && ((epsd > 1) || (map > 9)))
	return false;

      // The source release has this check as map > 34. However, Vanilla
      // Doom allows IDCLEV up to MAP40 even though it normally crashes.
      if ((gamemode == commercial && gamemission != pack_nerve)
	&& (( epsd > 1) || (map > 40)))
	return false;

      if ((gamemission == pack_nerve)
	&& (( epsd > 2) || (map > 9)))
	return false;

      // So be it.
      plyr->message = DEH_String(STSTR_CLEV);
      G_DeferedInitNew(gameskill, epsd, map);

      // [crispy] eat key press, i.e. don't change weapon upon level change
      return true;
    }
  }
  return false;
}



int ST_calcPainOffset(void)
{
    int		health;
    static int	lastcalc;
    static int	oldhealth = -1;
    
    health = plyr->health > 100 ? 100 : plyr->health;

    if (health != oldhealth)
    {
	lastcalc = ST_FACESTRIDE * (((100 - health) * ST_NUMPAINFACES) / 101);
	oldhealth = health;
    }
    return lastcalc;
}


//
// This is a not-very-pretty routine which handles
//  the face states and their timing.
// the precedence of expressions is:
//  dead > evil grin > turned head > straight ahead
//
void ST_updateFaceWidget(void)
{
    int		i;
    angle_t	badguyangle;
    angle_t	diffang;
    static int	lastattackdown = -1;
    static int	priority = 0;
    boolean	doevilgrin;

    if (priority < 10)
    {
	// dead
	if (!plyr->health)
	{
	    priority = 9;
	    st_faceindex = ST_DEADFACE;
	    st_facecount = 1;
	}
    }

    if (priority < 9)
    {
	if (plyr->bonuscount)
	{
	    // picking up bonus
	    doevilgrin = false;

	    for (i=0;i<NUMWEAPONS;i++)
	    {
		if (oldweaponsowned[i] != plyr->weaponowned[i])
		{
		    doevilgrin = true;
		    oldweaponsowned[i] = plyr->weaponowned[i];
		}
	    }
	    if (doevilgrin) 
	    {
		// evil grin if just picked up weapon
		priority = 8;
		st_facecount = ST_EVILGRINCOUNT;
		st_faceindex = ST_calcPainOffset() + ST_EVILGRINOFFSET;
	    }
	}

    }
  
    if (priority < 8)
    {
	if (plyr->damagecount
	    && plyr->attacker
	    && plyr->attacker != plyr->mo)
	{
	    // being attacked
	    priority = 7;
	    
	    // [crispy] show "Ouch Face" as intended
	    if (st_oldhealth - plyr->health > ST_MUCHPAIN)
	    {
		st_facecount = ST_TURNCOUNT;
		st_faceindex = ST_calcPainOffset() + ST_OUCHOFFSET;
	    }
	    else
	    {
		badguyangle = R_PointToAngle2(plyr->mo->x,
					      plyr->mo->y,
					      plyr->attacker->x,
					      plyr->attacker->y);
		
		if (badguyangle > plyr->mo->angle)
		{
		    // whether right or left
		    diffang = badguyangle - plyr->mo->angle;
		    i = diffang > ANG180; 
		}
		else
		{
		    // whether left or right
		    diffang = plyr->mo->angle - badguyangle;
		    i = diffang <= ANG180; 
		} // confusing, aint it?

		
		st_facecount = ST_TURNCOUNT;
		st_faceindex = ST_calcPainOffset();
		
		if (diffang < ANG45)
		{
		    // head-on    
		    st_faceindex += ST_RAMPAGEOFFSET;
		}
		else if (i)
		{
		    // turn face right
		    st_faceindex += ST_TURNOFFSET;
		}
		else
		{
		    // turn face left
		    st_faceindex += ST_TURNOFFSET+1;
		}
	    }
	}
    }
  
    if (priority < 7)
    {
	// getting hurt because of your own damn stupidity
	if (plyr->damagecount)
	{
	    // [crispy] show "Ouch Face" as intended
	    if (st_oldhealth - plyr->health > ST_MUCHPAIN)
	    {
		priority = 7;
		st_facecount = ST_TURNCOUNT;
		st_faceindex = ST_calcPainOffset() + ST_OUCHOFFSET;
	    }
	    else
	    {
		priority = 6;
		st_facecount = ST_TURNCOUNT;
		st_faceindex = ST_calcPainOffset() + ST_RAMPAGEOFFSET;
	    }

	}

    }
  
    if (priority < 6)
    {
	// rapid firing
	if (plyr->attackdown)
	{
	    if (lastattackdown==-1)
		lastattackdown = ST_RAMPAGEDELAY;
	    else if (!--lastattackdown)
	    {
		priority = 5;
		st_faceindex = ST_calcPainOffset() + ST_RAMPAGEOFFSET;
		st_facecount = 1;
		lastattackdown = 1;
	    }
	}
	else
	    lastattackdown = -1;

    }
  
    if (priority < 5)
    {
	// invulnerability
	if ((plyr->cheats & CF_GODMODE)
	    || plyr->powers[pw_invulnerability])
	{
	    priority = 4;

	    st_faceindex = ST_GODFACE;
	    st_facecount = 1;

	}

    }

    // look left or look right if the facecount has timed out
    if (!st_facecount)
    {
	st_faceindex = ST_calcPainOffset() + (st_randomnumber % 3);
	st_facecount = ST_STRAIGHTFACECOUNT;
	priority = 0;
    }

    st_facecount--;

}

void ST_updateWidgets(void)
{
    static int	largeammo = 1994; // means "n/a"
    int		i;

    // must redirect the pointer if the ready weapon has changed.
    //  if (w_ready.data != plyr->readyweapon)
    //  {
    if (weaponinfo[plyr->readyweapon].ammo == am_noammo)
	w_ready.num = &largeammo;
    else
	w_ready.num = &plyr->ammo[weaponinfo[plyr->readyweapon].ammo];
    //{
    // static int tic=0;
    // static int dir=-1;
    // if (!(tic&15))
    //   plyr->ammo[weaponinfo[plyr->readyweapon].ammo]+=dir;
    // if (plyr->ammo[weaponinfo[plyr->readyweapon].ammo] == -100)
    //   dir = 1;
    // tic++;
    // }
    w_ready.data = plyr->readyweapon;

    // if (*w_ready.on)
    //  STlib_updateNum(&w_ready, true);
    // refresh weapon change
    //  }

    // update keycard multiple widgets
    for (i=0;i<3;i++)
    {
	keyboxes[i] = plyr->cards[i] ? i : -1;

	if (plyr->cards[i+3])
	    keyboxes[i] = i+3;
    }

    // refresh everything if this is him coming back to life
    ST_updateFaceWidget();

    // used by the w_armsbg widget
    st_notdeathmatch = !deathmatch;
    
    // used by w_arms[] widgets
    st_armson = st_statusbaron && !deathmatch; 

    // used by w_frags widget
    st_fragson = deathmatch && st_statusbaron; 
    st_fragscount = 0;

    for (i=0 ; i<MAXPLAYERS ; i++)
    {
	if (i != consoleplayer)
	    st_fragscount += plyr->frags[i];
	else
	    st_fragscount -= plyr->frags[i];
    }

    // get rid of chat window if up because of message
    if (!--st_msgcounter)
	st_chat = st_oldchat;

}

void ST_Ticker (void)
{

    st_clock++;
    st_randomnumber = M_Random();
    ST_updateWidgets();
    st_oldhealth = plyr->health;

}

static int st_palette = 0;

void ST_doPaletteStuff(void)
{

    int		palette;
    byte*	pal;
    int		cnt;
    int		bzc;

    cnt = plyr->damagecount;

    if (plyr->powers[pw_strength])
    {
	// slowly fade the berzerk out
  	bzc = 12 - (plyr->powers[pw_strength]>>6);

	if (bzc > cnt)
	    cnt = bzc;
    }
	
    if (cnt)
    {
	palette = (cnt+7)>>3;
	
	if (palette >= NUMREDPALS)
	    palette = NUMREDPALS-1;

	// [crispy] tune down a bit so the menu remains legible
	if (menuactive || paused)
	    palette >>= 1;

	palette += STARTREDPALS;
    }

    else if (plyr->bonuscount)
    {
	palette = (plyr->bonuscount+7)>>3;

	if (palette >= NUMBONUSPALS)
	    palette = NUMBONUSPALS-1;

	palette += STARTBONUSPALS;
    }

    else if ( plyr->powers[pw_ironfeet] > 4*32
	      || plyr->powers[pw_ironfeet]&8)
	palette = RADIATIONPAL;
    else
	palette = 0;

    // In Chex Quest, the player never sees red.  Instead, the
    // radiation suit palette is used to tint the screen green,
    // as though the player is being covered in goo by an
    // attacking flemoid.

    if (gameversion == exe_chex
     && palette >= STARTREDPALS && palette < STARTREDPALS + NUMREDPALS)
    {
        palette = RADIATIONPAL;
    }

    if (palette != st_palette)
    {
	st_palette = palette;
	pal = (byte *) W_CacheLumpNum (lu_palette, PU_CACHE)+palette*768;
	I_SetPalette (pal);
    }

}

enum
{
    hudcolor_ammo,
    hudcolor_health,
    hudcolor_frags,
    hudcolor_armor
} hudcolor_t;

// [crispy] return ammo/health/armor widget color
static byte* ST_WidgetColor(int i)
{
    if (!crispy_coloredhud)
        return NULL;

    switch (i)
    {
        case hudcolor_ammo:
        {
            if (weaponinfo[plyr->readyweapon].ammo == am_noammo)
            {
                return NULL;
            }
            else
            {
                int ammo =  plyr->ammo[weaponinfo[plyr->readyweapon].ammo];
                int fullammo = maxammo[weaponinfo[plyr->readyweapon].ammo];
                int ammopct = 100 * ammo / fullammo;

                if (ammopct < 25)
                    return cr[CR_RED];
                else if (ammopct < 50)
                    return cr[CR_GOLD];
                else if (ammopct <= 100)
                    return cr[CR_GREEN];
                else
                    return cr[CR_BLUE2];
            }
            break;
        }
        case hudcolor_health:
        {
            int health = plyr->health;

            // [crispy] Invulnerability powerup and God Mode cheat turn Health values gray
            if (plyr->cheats & CF_GODMODE ||
                plyr->powers[pw_invulnerability])
                return cr[CR_GRAY];
            else if (health < 25)
                return cr[CR_RED];
            else if (health < 50)
                return cr[CR_GOLD];
            else if (health <= 100)
                return cr[CR_GREEN];
            else
                return cr[CR_BLUE2];

            break;
        }
        case hudcolor_frags:
        {
            int frags = st_fragscount;

            if (frags < 0)
                return cr[CR_RED];
            else if (frags == 0)
                return cr[CR_GOLD];
            else
                return cr[CR_GREEN];

            break;
        }
        case hudcolor_armor:
        {
	    // [crispy] Invulnerability powerup and God Mode cheat turn Armor values gray
	    if (plyr->cheats & CF_GODMODE ||
                plyr->powers[pw_invulnerability])
                return cr[CR_GRAY];
	    // [crispy] color by armor type
	    else if (plyr->armortype == 0)
                return cr[CR_RED];
	    else if (plyr->armortype == 1)
                return cr[CR_GREEN];
	    else if (plyr->armortype == 2)
                return cr[CR_BLUE2];
/*
            // [crispy] alternatively, color by armor points
            int armor = plyr->armorpoints;

            if (armor < 25)
                return cr[CR_RED];
            else if (armor < 50)
                return cr[CR_GOLD];
            else if (armor <= 100)
                return cr[CR_GREEN];
            else
                return cr[CR_BLUE2];
*/
            break;
        }
    }

    return NULL;
}

void ST_drawWidgets(boolean refresh)
{
    int		i;

    // used by w_arms[] widgets
    st_armson = st_statusbaron && !deathmatch;

    // used by w_frags widget
    st_fragson = deathmatch && st_statusbaron; 

    dp_translation = ST_WidgetColor(hudcolor_ammo);
    STlib_updateNum(&w_ready, refresh);
    V_ClearDPTranslation();

    // [crispy] draw berserk pack instead of no ammo if appropriate
    if (screenblocks >= CRISPY_HUD && !automapactive &&
        plyr->readyweapon == wp_fist && plyr->powers[pw_strength])
    {
        V_DrawPatch(ST_AMMOX-23, ST_AMMOY+13, W_CacheLumpName("PSTRA0", PU_CACHE));
    }

    for (i=0;i<4;i++)
    {
	STlib_updateNum(&w_ammo[i], refresh);
	STlib_updateNum(&w_maxammo[i], refresh);
    }

    dp_translation = ST_WidgetColor(hudcolor_health);
    STlib_updatePercent(&w_health, refresh || screenblocks >= CRISPY_HUD);
    dp_translation = ST_WidgetColor(hudcolor_armor);
    STlib_updatePercent(&w_armor, refresh || screenblocks >= CRISPY_HUD);
    V_ClearDPTranslation();

    if (screenblocks < CRISPY_HUD || automapactive)
    {
    STlib_updateBinIcon(&w_armsbg, refresh);
    }

    for (i=0;i<6;i++)
	STlib_updateMultIcon(&w_arms[i], refresh || screenblocks >= CRISPY_HUD);

    if (screenblocks < CRISPY_HUD || automapactive)
    {
    STlib_updateMultIcon(&w_faces, refresh);
    }

    for (i=0;i<3;i++)
	STlib_updateMultIcon(&w_keyboxes[i], refresh || screenblocks >= CRISPY_HUD);
<<<<<<< HEAD

    dp_translation = ST_WidgetColor(hudcolor_frags);
    STlib_updateNum(&w_frags, refresh || screenblocks >= CRISPY_HUD);
    V_ClearDPTranslation();
=======
>>>>>>> 8a1248d9

    dp_translation = ST_WidgetColor(hudcolor_frags);
    STlib_updateNum(&w_frags, refresh || screenblocks >= CRISPY_HUD);
    V_ClearDPTranslation();
}

void ST_doRefresh(void)
{

    st_firsttime = false;

    // draw status bar background to off-screen buff
    ST_refreshBackground();

    // and refresh all widgets
    ST_drawWidgets(true);

}

void ST_diffDraw(void)
{
    // update all widgets
    ST_drawWidgets(false);
}

void ST_Drawer (boolean fullscreen, boolean refresh)
{
  
    st_statusbaron = (!fullscreen) || automapactive || screenblocks >= CRISPY_HUD;
    st_firsttime = st_firsttime || refresh;

    if (crispy_cleanscreenshot && screenblocks >= CRISPY_HUD)
        return;

    // Do red-/gold-shifts from damage/items
    ST_doPaletteStuff();

    // [crispy] translucent HUD
    if (crispy_translucency && screenblocks > CRISPY_HUD && !automapactive)
	dp_translucent = true;

    // If just after ST_Start(), refresh all
    if (st_firsttime) ST_doRefresh();
    // Otherwise, update as little as possible
    else ST_diffDraw();

    if (dp_translucent)
	dp_translucent = false;
}

typedef void (*load_callback_t)(char *lumpname, patch_t **variable); 

// Iterates through all graphics to be loaded or unloaded, along with
// the variable they use, invoking the specified callback function.

static void ST_loadUnloadGraphics(load_callback_t callback)
{

    int		i;
    int		j;
    int		facenum;
    
    char	namebuf[9];

    // Load the numbers, tall and short
    for (i=0;i<10;i++)
    {
	DEH_snprintf(namebuf, 9, "STTNUM%d", i);
        callback(namebuf, &tallnum[i]);

	DEH_snprintf(namebuf, 9, "STYSNUM%d", i);
        callback(namebuf, &shortnum[i]);
    }

    // Load percent key.
    //Note: why not load STMINUS here, too?

    callback(DEH_String("STTPRCNT"), &tallpercent);

    // key cards
    for (i=0;i<NUMCARDS;i++)
    {
	DEH_snprintf(namebuf, 9, "STKEYS%d", i);
        callback(namebuf, &keys[i]);
    }

    // arms background
    callback(DEH_String("STARMS"), &armsbg);

    // arms ownership widgets
    for (i=0; i<6; i++)
    {
	DEH_snprintf(namebuf, 9, "STGNUM%d", i+2);

	// gray #
        callback(namebuf, &arms[i][0]);

	// yellow #
	arms[i][1] = shortnum[i+2]; 
    }

    // face backgrounds for different color players
    DEH_snprintf(namebuf, 9, "STFB%d", consoleplayer);
    callback(namebuf, &faceback);

    // status bar background bits
    callback(DEH_String("STBAR"), &sbar);

    // face states
    facenum = 0;
    for (i=0; i<ST_NUMPAINFACES; i++)
    {
	for (j=0; j<ST_NUMSTRAIGHTFACES; j++)
	{
	    DEH_snprintf(namebuf, 9, "STFST%d%d", i, j);
            callback(namebuf, &faces[facenum]);
            ++facenum;
	}
	DEH_snprintf(namebuf, 9, "STFTR%d0", i);	// turn right
        callback(namebuf, &faces[facenum]);
        ++facenum;
	DEH_snprintf(namebuf, 9, "STFTL%d0", i);	// turn left
        callback(namebuf, &faces[facenum]);
        ++facenum;
	DEH_snprintf(namebuf, 9, "STFOUCH%d", i);	// ouch!
        callback(namebuf, &faces[facenum]);
        ++facenum;
	DEH_snprintf(namebuf, 9, "STFEVL%d", i);	// evil grin ;)
        callback(namebuf, &faces[facenum]);
        ++facenum;
	DEH_snprintf(namebuf, 9, "STFKILL%d", i);	// pissed off
        callback(namebuf, &faces[facenum]);
        ++facenum;
    }

    callback(DEH_String("STFGOD0"), &faces[facenum]);
    ++facenum;
    callback(DEH_String("STFDEAD0"), &faces[facenum]);
    ++facenum;
}

static void ST_loadCallback(char *lumpname, patch_t **variable)
{
    *variable = W_CacheLumpName(lumpname, PU_STATIC);
}

void ST_loadGraphics(void)
{
    ST_loadUnloadGraphics(ST_loadCallback);
}

void ST_loadData(void)
{
    lu_palette = W_GetNumForName (DEH_String("PLAYPAL"));
    ST_loadGraphics();
}

static void ST_unloadCallback(char *lumpname, patch_t **variable)
{
    W_ReleaseLumpName(lumpname);
    *variable = NULL;
}

void ST_unloadGraphics(void)
{
    ST_loadUnloadGraphics(ST_unloadCallback);
}

void ST_unloadData(void)
{
    ST_unloadGraphics();
}

void ST_initData(void)
{

    int		i;

    st_firsttime = true;
    plyr = &players[consoleplayer];

    st_clock = 0;
    st_chatstate = StartChatState;
    st_gamestate = FirstPersonState;

    st_statusbaron = true;
    st_oldchat = st_chat = false;
    st_cursoron = false;

    st_faceindex = 0;
    st_palette = -1;

    st_oldhealth = -1;

    for (i=0;i<NUMWEAPONS;i++)
	oldweaponsowned[i] = plyr->weaponowned[i];

    for (i=0;i<3;i++)
	keyboxes[i] = -1;

    STlib_init();

}



void ST_createWidgets(void)
{

    int i;

    // ready weapon ammo
    STlib_initNum(&w_ready,
		  ST_AMMOX,
		  ST_AMMOY,
		  tallnum,
		  &plyr->ammo[weaponinfo[plyr->readyweapon].ammo],
		  &st_statusbaron,
		  ST_AMMOWIDTH );

    // the last weapon type
    w_ready.data = plyr->readyweapon; 

    // health percentage
    STlib_initPercent(&w_health,
		      ST_HEALTHX,
		      ST_HEALTHY,
		      tallnum,
		      &plyr->health,
		      &st_statusbaron,
		      tallpercent);

    // arms background
    STlib_initBinIcon(&w_armsbg,
		      ST_ARMSBGX,
		      ST_ARMSBGY,
		      armsbg,
		      &st_notdeathmatch,
		      &st_statusbaron);

    // weapons owned
    for(i=0;i<6;i++)
    {
	STlib_initMultIcon(&w_arms[i],
			   ST_ARMSX+(i%3)*ST_ARMSXSPACE,
			   ST_ARMSY+(i/3)*ST_ARMSYSPACE,
			   arms[i], (int *) &plyr->weaponowned[i+1],
			   &st_armson);
    }

    // frags sum
    STlib_initNum(&w_frags,
		  ST_FRAGSX,
		  ST_FRAGSY,
		  tallnum,
		  &st_fragscount,
		  &st_fragson,
		  ST_FRAGSWIDTH);

    // faces
    STlib_initMultIcon(&w_faces,
		       ST_FACESX,
		       ST_FACESY,
		       faces,
		       &st_faceindex,
		       &st_statusbaron);

    // armor percentage - should be colored later
    STlib_initPercent(&w_armor,
		      ST_ARMORX,
		      ST_ARMORY,
		      tallnum,
		      &plyr->armorpoints,
		      &st_statusbaron, tallpercent);

    // keyboxes 0-2
    STlib_initMultIcon(&w_keyboxes[0],
		       ST_KEY0X,
		       ST_KEY0Y,
		       keys,
		       &keyboxes[0],
		       &st_statusbaron);
    
    STlib_initMultIcon(&w_keyboxes[1],
		       ST_KEY1X,
		       ST_KEY1Y,
		       keys,
		       &keyboxes[1],
		       &st_statusbaron);

    STlib_initMultIcon(&w_keyboxes[2],
		       ST_KEY2X,
		       ST_KEY2Y,
		       keys,
		       &keyboxes[2],
		       &st_statusbaron);

    // ammo count (all four kinds)
    STlib_initNum(&w_ammo[0],
		  ST_AMMO0X,
		  ST_AMMO0Y,
		  shortnum,
		  &plyr->ammo[0],
		  &st_statusbaron,
		  ST_AMMO0WIDTH);

    STlib_initNum(&w_ammo[1],
		  ST_AMMO1X,
		  ST_AMMO1Y,
		  shortnum,
		  &plyr->ammo[1],
		  &st_statusbaron,
		  ST_AMMO1WIDTH);

    STlib_initNum(&w_ammo[2],
		  ST_AMMO2X,
		  ST_AMMO2Y,
		  shortnum,
		  &plyr->ammo[2],
		  &st_statusbaron,
		  ST_AMMO2WIDTH);
    
    STlib_initNum(&w_ammo[3],
		  ST_AMMO3X,
		  ST_AMMO3Y,
		  shortnum,
		  &plyr->ammo[3],
		  &st_statusbaron,
		  ST_AMMO3WIDTH);

    // max ammo count (all four kinds)
    STlib_initNum(&w_maxammo[0],
		  ST_MAXAMMO0X,
		  ST_MAXAMMO0Y,
		  shortnum,
		  &plyr->maxammo[0],
		  &st_statusbaron,
		  ST_MAXAMMO0WIDTH);

    STlib_initNum(&w_maxammo[1],
		  ST_MAXAMMO1X,
		  ST_MAXAMMO1Y,
		  shortnum,
		  &plyr->maxammo[1],
		  &st_statusbaron,
		  ST_MAXAMMO1WIDTH);

    STlib_initNum(&w_maxammo[2],
		  ST_MAXAMMO2X,
		  ST_MAXAMMO2Y,
		  shortnum,
		  &plyr->maxammo[2],
		  &st_statusbaron,
		  ST_MAXAMMO2WIDTH);
    
    STlib_initNum(&w_maxammo[3],
		  ST_MAXAMMO3X,
		  ST_MAXAMMO3Y,
		  shortnum,
		  &plyr->maxammo[3],
		  &st_statusbaron,
		  ST_MAXAMMO3WIDTH);

}

static boolean	st_stopped = true;


void ST_Start (void)
{

    if (!st_stopped)
	ST_Stop();

    ST_initData();
    ST_createWidgets();
    st_stopped = false;

}

void ST_Stop (void)
{
    if (st_stopped)
	return;

    I_SetPalette (W_CacheLumpNum (lu_palette, PU_CACHE));

    st_stopped = true;
}

void ST_Init (void)
{
    ST_loadData();
    st_backing_screen = (byte *) Z_Malloc((ST_WIDTH << hires) * (ST_HEIGHT << hires), PU_STATIC, 0);
}
<|MERGE_RESOLUTION|>--- conflicted
+++ resolved
@@ -651,15 +651,9 @@
 	static char msg[32];
 	int killcount = ST_cheat_massacre();
 
-<<<<<<< HEAD
-	M_snprintf(msg, sizeof(msg), "\x1b%c%d \x1b%cMonster%s Killed",
-	           '0' + CR_GOLD,
-	           killcount, '0' + CR_RED, (killcount == 1) ? "" : "s");
-=======
 	M_snprintf(msg, sizeof(msg), "%s%d %sMonster%s Killed",
 	           crstr[CR_GOLD],
 	           killcount, crstr[CR_NONE], (killcount == 1) ? "" : "s");
->>>>>>> 8a1248d9
 	plyr->message = msg;
       }
       // [crispy] implement Crispy Doom's "spechits" cheat
@@ -668,15 +662,9 @@
 	static char msg[32];
 	int triggeredlines = ST_cheat_spechits();
 
-<<<<<<< HEAD
-	M_snprintf(msg, sizeof(msg), "\x1b%c%d \x1b%cSpecial Line%s Triggered",
-	           '0' + CR_GOLD,
-	           triggeredlines, '0' + CR_RED, (triggeredlines == 1) ? "" : "s");
-=======
 	M_snprintf(msg, sizeof(msg), "%s%d %sSpecial Line%s Triggered",
 	           crstr[CR_GOLD],
 	           triggeredlines, crstr[CR_NONE], (triggeredlines == 1) ? "" : "s");
->>>>>>> 8a1248d9
 	plyr->message = msg;
       }
       // [crispy] implement Boom's "tnthom" cheat
@@ -686,13 +674,8 @@
 
 	crispy_flashinghom = !crispy_flashinghom;
 
-<<<<<<< HEAD
-	M_snprintf(msg, sizeof(msg), "HOM Detection \x1b%c%s",
-	           '0' + CR_GREEN,
-=======
 	M_snprintf(msg, sizeof(msg), "HOM Detection %s%s",
 	           crstr[CR_GREEN],
->>>>>>> 8a1248d9
 	           (crispy_flashinghom) ? "ON" : "OFF");
 	plyr->message = msg;
       }
@@ -756,13 +739,8 @@
 
 	plyr->cheats ^= CF_NOTARGET;
 
-<<<<<<< HEAD
-	M_snprintf(msg, sizeof(msg), "Notarget Mode \x1b%c%s",
-	           '0' + CR_GREEN,
-=======
 	M_snprintf(msg, sizeof(msg), "Notarget Mode %s%s",
 	           crstr[CR_GREEN],
->>>>>>> 8a1248d9
 	           (plyr->cheats & CF_NOTARGET) ? "ON" : "OFF");
 	plyr->message = msg;
       }
@@ -818,16 +796,6 @@
 	else
 	{
 	    if ((plyr->weaponowned[w] = !plyr->weaponowned[w]))
-<<<<<<< HEAD
-		M_snprintf(msg, sizeof(msg), "Weapon \x1b%c%d\x1b%c Added",
-		           '0' + CR_GOLD,
-		           w + 1, '0' + CR_RED);
-	    else
-	    {
-		M_snprintf(msg, sizeof(msg), "Weapon \x1b%c%d\x1b%c Removed",
-		           '0' + CR_GOLD,
-		           w + 1, '0' + CR_RED);
-=======
 		M_snprintf(msg, sizeof(msg), "Weapon %s%d%s Added",
 		           crstr[CR_GOLD],
 		           w + 1, crstr[CR_NONE]);
@@ -836,7 +804,6 @@
 		M_snprintf(msg, sizeof(msg), "Weapon %s%d%s Removed",
 		           crstr[CR_GOLD],
 		           w + 1, crstr[CR_NONE]);
->>>>>>> 8a1248d9
 
 		// [crispy] removed current weapon, select another one
 		if (w == plyr->readyweapon)
@@ -1449,13 +1416,6 @@
 
     for (i=0;i<3;i++)
 	STlib_updateMultIcon(&w_keyboxes[i], refresh || screenblocks >= CRISPY_HUD);
-<<<<<<< HEAD
-
-    dp_translation = ST_WidgetColor(hudcolor_frags);
-    STlib_updateNum(&w_frags, refresh || screenblocks >= CRISPY_HUD);
-    V_ClearDPTranslation();
-=======
->>>>>>> 8a1248d9
 
     dp_translation = ST_WidgetColor(hudcolor_frags);
     STlib_updateNum(&w_frags, refresh || screenblocks >= CRISPY_HUD);
