--- conflicted
+++ resolved
@@ -160,18 +160,11 @@
     // True if secret level has been done.
     boolean		didsecret;	
 
-<<<<<<< HEAD
-    // [crispy] additional fields for crispy features
-=======
     // [AM] Previous position of viewz before think.
     //      Used to interpolate between camera positions.
     angle_t		oldviewz;
-} player_t;
-
-// [crispy] overcome the limitations of the original player_t
-typedef struct player2_s
-{
->>>>>>> 4440e9b1
+
+    // [crispy] additional fields for crispy features
     char*	centermessage;
     int	lookdir;
     boolean	centering;
