//
// Copyright(C) 1993-1996 Id Software, Inc.
// Copyright(C) 2005-2014 Simon Howard
//
// This program is free software; you can redistribute it and/or
// modify it under the terms of the GNU General Public License
// as published by the Free Software Foundation; either version 2
// of the License, or (at your option) any later version.
//
// This program is distributed in the hope that it will be useful,
// but WITHOUT ANY WARRANTY; without even the implied warranty of
// MERCHANTABILITY or FITNESS FOR A PARTICULAR PURPOSE.  See the
// GNU General Public License for more details.
//
// DESCRIPTION:
//	DOOM main program (D_DoomMain) and game loop (D_DoomLoop),
//	plus functions to determine game mode (shareware, registered),
//	parse command line parameters, configure game parameters (turbo),
//	and call the startup functions.
//


#include <ctype.h>
#include <stdio.h>
#include <stdlib.h>
#include <string.h>
#include <time.h> // [crispy] time_t, time(), struct tm, localtime()
#include <libgen.h> // [crispy] basename()

#include "config.h"
#include "deh_main.h"
#include "doomdef.h"
#include "doomstat.h"

#include "dstrings.h"
#include "doomfeatures.h"
#include "sounds.h"

#include "d_iwad.h"

#include "z_zone.h"
#include "w_main.h"
#include "w_wad.h"
#include "s_sound.h"
#include "v_video.h"

#include "f_finale.h"
#include "f_wipe.h"

#include "m_argv.h"
#include "m_config.h"
#include "m_controls.h"
#include "m_misc.h"
#include "m_menu.h"
#include "p_saveg.h"

#include "i_endoom.h"
#include "i_joystick.h"
#include "i_system.h"
#include "i_timer.h"
#include "i_video.h"

#include "g_game.h"

#include "hu_stuff.h"
#include "wi_stuff.h"
#include "st_stuff.h"
#include "am_map.h"
#include "net_client.h"
#include "net_dedicated.h"
#include "net_query.h"

#include "p_setup.h"
#include "r_local.h"
#include "statdump.h"


#include "d_main.h"

//
// D-DoomLoop()
// Not a globally visible function,
//  just included for source reference,
//  called by D_DoomMain, never exits.
// Manages timing and IO,
//  calls all ?_Responder, ?_Ticker, and ?_Drawer,
//  calls I_GetTime, I_StartFrame, and I_StartTic
//
void D_DoomLoop (void);

// Location where savegames are stored

char *          savegamedir;

// location of IWAD and WAD files

char *          iwadfile;


boolean		devparm;	// started game with -devparm
boolean         nomonsters;	// checkparm of -nomonsters
boolean         respawnparm;	// checkparm of -respawn
boolean         fastparm;	// checkparm of -fast

//extern int soundVolume;
//extern  int	sfxVolume;
//extern  int	musicVolume;

extern  boolean	inhelpscreens;

skill_t		startskill;
int             startepisode;
int		startmap;
boolean		autostart;
int             startloadgame;

boolean		advancedemo;

// Store demo, do not accept any inputs
boolean         storedemo;

// "BFG Edition" version of doom2.wad does not include TITLEPIC.
boolean         bfgedition;
char            *nervewadfile = NULL;

// If true, the main game loop has started.
boolean         main_loop_started = false;

char		wadfile[1024];		// primary wad file
char		mapdir[1024];           // directory of development maps

int             show_endoom = 0; // [crispy] disable

// [crispy] "crispness" config variables
int             crispy_translucency = 0;
int             crispy_coloredhud = 0;
int             crispy_automapstats = 0;
int             crispy_secretmessage = 0;
int             crispy_crosshair = 0;
int             crispy_jump = 0;
int             crispy_freelook = 0;
int             crispy_mouselook = 0;
int             crispy_freeaim = 0;
int             crispy_overunder = 0;
int             crispy_recoil = 0;

// [crispy] in-game switches
boolean         crispy_coloredblood = false;
boolean         crispy_flashinghom = false;
boolean         crispy_fliplevels = false;
boolean         crispy_havemap33 = false;
boolean         crispy_havessg = false;

void D_ConnectNetGame(void);
void D_CheckNetGame(void);


//
// D_ProcessEvents
// Send all the events of the given timestamp down the responder chain
//
void D_ProcessEvents (void)
{
    event_t*	ev;
	
    // IF STORE DEMO, DO NOT ACCEPT INPUT
    if (storedemo)
        return;
	
    while ((ev = D_PopEvent()) != NULL)
    {
	if (M_Responder (ev))
	    continue;               // menu ate the event
	G_Responder (ev);
    }
}




//
// D_Display
//  draw current display, possibly wiping it from the previous
//

// wipegamestate can be set to -1 to force a wipe on the next draw
gamestate_t     wipegamestate = GS_DEMOSCREEN;
extern  boolean setsizeneeded;
extern  int             showMessages;
void R_ExecuteSetViewSize (void);

void D_Display (void)
{
    static  boolean		viewactivestate = false;
    static  boolean		menuactivestate = false;
    static  boolean		inhelpscreensstate = false;
    static  boolean		fullscreen = false;
    static  gamestate_t		oldgamestate = -1;
    static  int			borderdrawcount;
    static  char		menushade; // [crispy] shade menu background
    int				nowtime;
    int				tics;
    int				wipestart;
    int				y;
    boolean			done;
    boolean			wipe;
    boolean			redrawsbar;

    if (nodrawers)
	return;                    // for comparative timing / profiling
		
    redrawsbar = false;
    
    // change the view size if needed
    if (setsizeneeded)
    {
	R_ExecuteSetViewSize ();
	oldgamestate = -1;                      // force background redraw
	borderdrawcount = 3;
    }

    // save the current screen if about to wipe
    if (gamestate != wipegamestate)
    {
	wipe = true;
	wipe_StartScreen(0, 0, SCREENWIDTH, SCREENHEIGHT);
    }
    else
	wipe = false;

    if (gamestate == GS_LEVEL && gametic)
	HU_Erase();
    
    // do buffered drawing
    switch (gamestate)
    {
      case GS_LEVEL:
	if (!gametic)
	    break;
	if (automapactive)
	{
	    // [crispy] update automap while playing
	    R_RenderPlayerView (&players[displayplayer]);
	    AM_Drawer ();
	}
	if (wipe || (scaledviewheight != (200 << hires) && fullscreen) )
	    redrawsbar = true;
	if (inhelpscreensstate && !inhelpscreens)
	    redrawsbar = true;              // just put away the help screen
	ST_Drawer (scaledviewheight == (200 << hires), redrawsbar );
	fullscreen = scaledviewheight == (200 << hires);
	break;

      case GS_INTERMISSION:
	WI_Drawer ();
	break;

      case GS_FINALE:
	F_Drawer ();
	break;

      case GS_DEMOSCREEN:
	D_PageDrawer ();
	break;
    }
    
    // draw buffered stuff to screen
    I_UpdateNoBlit ();
    
    // draw the view directly
    if (gamestate == GS_LEVEL && !automapactive && gametic)
    {
	R_RenderPlayerView (&players[displayplayer]);

        // [crispy] Crispy HUD
        if (screenblocks >= CRISPY_HUD)
            ST_Drawer(false, false);
    }

    if (gamestate == GS_LEVEL && gametic)
	HU_Drawer ();
    
    // clean up border stuff
    if (gamestate != oldgamestate && gamestate != GS_LEVEL)
	I_SetPalette (W_CacheLumpName (DEH_String("PLAYPAL"),PU_CACHE));

    // see if the border needs to be initially drawn
    if (gamestate == GS_LEVEL && oldgamestate != GS_LEVEL)
    {
	viewactivestate = false;        // view was not active
	R_FillBackScreen ();    // draw the pattern into the back screen
    }

    // see if the border needs to be updated to the screen
    if (gamestate == GS_LEVEL && !automapactive && scaledviewwidth != (320 << hires))
    {
	if (menuactive || menuactivestate || !viewactivestate)
	    borderdrawcount = 3;
	if (borderdrawcount)
	{
	    R_DrawViewBorder ();    // erase old menu stuff
	    borderdrawcount--;
	}

    }

    if (testcontrols)
    {
        // Box showing current mouse speed

        V_DrawMouseSpeedBox(testcontrols_mousespeed);
    }

    menuactivestate = menuactive;
    viewactivestate = viewactive;
    inhelpscreensstate = inhelpscreens;
    oldgamestate = wipegamestate = gamestate;
    
    // [crispy] shade background when a menu is active or the game is paused
    if (paused || menuactive)
    {
	static int i;
	byte *b;

	for (i = 0; i < SCREENWIDTH * SCREENHEIGHT; i++)
	{
	    b = I_VideoBuffer + i;
	    *b = colormaps[menushade * 256 + *b];
	}

	if (menushade < 16)
	    menushade++;

	// [crispy] force redraw of status bar and border
	viewactivestate = false;
	inhelpscreensstate = true;
    }
    else
    if (menushade)
	menushade = 0;

    // draw pause pic
    if (paused)
    {
	if (automapactive)
	    y = 4;
	else
	    y = (viewwindowy >> hires)+4;
	V_DrawPatchDirect((viewwindowx >> hires) + ((scaledviewwidth >> hires) - 68) / 2, y,
                          W_CacheLumpName (DEH_String("M_PAUSE"), PU_CACHE));
    }


    // menus go directly to the screen
    M_Drawer ();          // menu is drawn even on top of everything
    NetUpdate ();         // send out any new accumulation


    // normal update
    if (!wipe)
    {
	I_FinishUpdate ();              // page flip or blit buffer
	return;
    }
    
    // wipe update
    wipe_EndScreen(0, 0, SCREENWIDTH, SCREENHEIGHT);

    wipestart = I_GetTime () - 1;

    do
    {
	do
	{
	    nowtime = I_GetTime ();
	    tics = nowtime - wipestart;
            I_Sleep(1);
	} while (tics <= 0);
        
	wipestart = nowtime;
	done = wipe_ScreenWipe(wipe_Melt
			       , 0, 0, SCREENWIDTH, SCREENHEIGHT, tics);
	I_UpdateNoBlit ();
	M_Drawer ();                            // menu is drawn even on top of wipes
	I_FinishUpdate ();                      // page flip or blit buffer
    } while (!done);
}

//
// Add configuration file variable bindings.
//

void D_BindVariables(void)
{
    int i;

    M_ApplyPlatformDefaults();

    I_BindVideoVariables();
    I_BindJoystickVariables();
    I_BindSoundVariables();

    M_BindBaseControls();
    M_BindWeaponControls();
    M_BindMapControls();
    M_BindMenuControls();
    M_BindChatControls(MAXPLAYERS);

    key_multi_msgplayer[0] = HUSTR_KEYGREEN;
    key_multi_msgplayer[1] = HUSTR_KEYINDIGO;
    key_multi_msgplayer[2] = HUSTR_KEYBROWN;
    key_multi_msgplayer[3] = HUSTR_KEYRED;

#ifdef FEATURE_MULTIPLAYER
    NET_BindVariables();
#endif

    M_BindVariable("mouse_sensitivity",      &mouseSensitivity);
    M_BindVariable("mouse_sensitivity_y",    &mouseSensitivity_y);
    M_BindVariable("sfx_volume",             &sfxVolume);
    M_BindVariable("music_volume",           &musicVolume);
    M_BindVariable("show_messages",          &showMessages);
    M_BindVariable("screenblocks",           &screenblocks);
    M_BindVariable("detaillevel",            &detailLevel);
    M_BindVariable("snd_channels",           &snd_channels);
    M_BindVariable("vanilla_savegame_limit", &vanilla_savegame_limit);
    M_BindVariable("vanilla_demo_limit",     &vanilla_demo_limit);
    M_BindVariable("show_endoom",            &show_endoom);

    // Multiplayer chat macros

    for (i=0; i<10; ++i)
    {
        char buf[12];

        M_snprintf(buf, sizeof(buf), "chatmacro%i", i);
        M_BindVariable(buf, &chat_macros[i]);
    }

    // [crispy] bind "crispness" config variables
    M_BindVariable("crispy_translucency",    &crispy_translucency);
    M_BindVariable("crispy_coloredhud",      &crispy_coloredhud);
    M_BindVariable("crispy_automapstats",    &crispy_automapstats);
    M_BindVariable("crispy_secretmessage",   &crispy_secretmessage);
    M_BindVariable("crispy_crosshair",       &crispy_crosshair);
    M_BindVariable("crispy_jump",            &crispy_jump);
    M_BindVariable("crispy_freelook",        &crispy_freelook);
    M_BindVariable("crispy_mouselook",       &crispy_mouselook);
    M_BindVariable("crispy_freeaim",         &crispy_freeaim);
    M_BindVariable("crispy_overunder",       &crispy_overunder);
    M_BindVariable("crispy_recoil",          &crispy_recoil);
}

//
// D_GrabMouseCallback
//
// Called to determine whether to grab the mouse pointer
//

boolean D_GrabMouseCallback(void)
{
    // Drone players don't need mouse focus

    if (drone)
        return false;

    // when menu is active or game is paused, release the mouse 
 
    if (menuactive || paused)
        return false;

    // only grab mouse when playing levels (but not demos)

    return (gamestate == GS_LEVEL) && !demoplayback && !advancedemo;
}

//
//  D_DoomLoop
//
void D_DoomLoop (void)
{
    if (bfgedition &&
        (demorecording || (gameaction == ga_playdemo) || netgame))
    {
        printf(" WARNING: You are playing using one of the Doom Classic\n"
               " IWAD files shipped with the Doom 3: BFG Edition. These are\n"
               " known to be incompatible with the regular IWAD files and\n"
               " may cause demos and network games to get out of sync.\n");
    }

    if (demorecording)
	G_BeginRecording ();

    main_loop_started = true;

    TryRunTics();

    I_SetWindowTitle(gamedescription);
    I_GraphicsCheckCommandLine();
    I_SetGrabMouseCallback(D_GrabMouseCallback);
    I_InitGraphics();
    I_EnableLoadingDisk();

    V_RestoreBuffer();
    R_ExecuteSetViewSize();

    D_StartGameLoop();

    if (testcontrols)
    {
        wipegamestate = gamestate;
    }

    while (1)
    {
	// frame syncronous IO operations
	I_StartFrame ();

        TryRunTics (); // will run at least one tic

	S_UpdateSounds (players[consoleplayer].mo);// move positional sounds

	// Update display, next frame, with current state.
        if (screenvisible)
            D_Display ();
    }
}



//
//  DEMO LOOP
//
int             demosequence;
int             pagetic;
char                    *pagename;


//
// D_PageTicker
// Handles timing for warped projection
//
void D_PageTicker (void)
{
    if (--pagetic < 0)
	D_AdvanceDemo ();
}



//
// D_PageDrawer
//
void D_PageDrawer (void)
{
    V_DrawPatch (0, 0, W_CacheLumpName(pagename, PU_CACHE));
}


//
// D_AdvanceDemo
// Called after each demo or intro demosequence finishes
//
void D_AdvanceDemo (void)
{
    advancedemo = true;
}


//
// This cycles through the demo sequences.
// FIXME - version dependend demo numbers?
//
void D_DoAdvanceDemo (void)
{
    players[consoleplayer].playerstate = PST_LIVE;  // not reborn
    advancedemo = false;
    usergame = false;               // no save / end game here
    paused = false;
    gameaction = ga_nothing;

    // The Ultimate Doom executable changed the demo sequence to add
    // a DEMO4 demo.  Final Doom was based on Ultimate, so also
    // includes this change; however, the Final Doom IWADs do not
    // include a DEMO4 lump, so the game bombs out with an error
    // when it reaches this point in the demo sequence.

    // However! There is an alternate version of Final Doom that
    // includes a fixed executable.

    if (gameversion == exe_ultimate || gameversion == exe_final)
      demosequence = (demosequence+1)%7;
    else
      demosequence = (demosequence+1)%6;
    
    switch (demosequence)
    {
      case 0:
	if ( gamemode == commercial )
	    pagetic = TICRATE * 11;
	else
	    pagetic = 170;
	gamestate = GS_DEMOSCREEN;
	pagename = DEH_String("TITLEPIC");
	if ( gamemode == commercial )
	  S_StartMusic(mus_dm2ttl);
	else
	  S_StartMusic (mus_intro);
	break;
      case 1:
	G_DeferedPlayDemo(DEH_String("demo1"));
	break;
      case 2:
	pagetic = 200;
	gamestate = GS_DEMOSCREEN;
	pagename = DEH_String("CREDIT");
	break;
      case 3:
	G_DeferedPlayDemo(DEH_String("demo2"));
	break;
      case 4:
	gamestate = GS_DEMOSCREEN;
	if ( gamemode == commercial)
	{
	    pagetic = TICRATE * 11;
	    pagename = DEH_String("TITLEPIC");
	    S_StartMusic(mus_dm2ttl);
	}
	else
	{
	    pagetic = 200;

	    if ( gamemode == retail )
	      pagename = DEH_String("CREDIT");
	    else
	      pagename = DEH_String("HELP2");
	}
	break;
      case 5:
	G_DeferedPlayDemo(DEH_String("demo3"));
	break;
        // THE DEFINITIVE DOOM Special Edition demo
      case 6:
	G_DeferedPlayDemo(DEH_String("demo4"));
	break;
    }

    // The Doom 3: BFG Edition version of doom2.wad does not have a
    // TITLETPIC lump. Use INTERPIC instead as a workaround.
    if (bfgedition && !strcasecmp(pagename, "TITLEPIC")
        && W_CheckNumForName("titlepic") < 0)
    {
        pagename = DEH_String("INTERPIC");
    }
}



//
// D_StartTitle
//
void D_StartTitle (void)
{
    gameaction = ga_nothing;
    demosequence = -1;
    D_AdvanceDemo ();
}

// Strings for dehacked replacements of the startup banner
//
// These are from the original source: some of them are perhaps
// not used in any dehacked patches

static char *banners[] =
{
    // doom2.wad
    "                         "
    "DOOM 2: Hell on Earth v%i.%i"
    "                           ",
    // doom1.wad
    "                            "
    "DOOM Shareware Startup v%i.%i"
    "                           ",
    // doom.wad
    "                            "
    "DOOM Registered Startup v%i.%i"
    "                           ",
    // Registered DOOM uses this
    "                          "
    "DOOM System Startup v%i.%i"
    "                          ",
    // doom.wad (Ultimate DOOM)
    "                         "
    "The Ultimate DOOM Startup v%i.%i"
    "                        ",
    // tnt.wad
    "                     "
    "DOOM 2: TNT - Evilution v%i.%i"
    "                           ",
    // plutonia.wad
    "                   "
    "DOOM 2: Plutonia Experiment v%i.%i"
    "                           ",
};

//
// Get game name: if the startup banner has been replaced, use that.
// Otherwise, use the name given
// 

static char *GetGameName(char *gamename)
{
    size_t i;
    char *deh_sub;
    
    for (i=0; i<arrlen(banners); ++i)
    {
        // Has the banner been replaced?

        deh_sub = DEH_String(banners[i]);
        
        if (deh_sub != banners[i])
        {
            size_t gamename_size;
            int version;

            // Has been replaced.
            // We need to expand via printf to include the Doom version number
            // We also need to cut off spaces to get the basic name

            gamename_size = strlen(deh_sub) + 10;
            gamename = Z_Malloc(gamename_size, PU_STATIC, 0);
            version = G_VanillaVersionCode();
            M_snprintf(gamename, gamename_size, deh_sub,
                       version / 100, version % 100);

            while (gamename[0] != '\0' && isspace(gamename[0]))
            {
                memmove(gamename, gamename + 1, gamename_size - 1);
            }

            while (gamename[0] != '\0' && isspace(gamename[strlen(gamename)-1]))
            {
                gamename[strlen(gamename) - 1] = '\0';
            }

            return gamename;
        }
    }

    return gamename;
}

//
// Find out what version of Doom is playing.
//

void D_IdentifyVersion(void)
{
    // gamemission is set up by the D_FindIWAD function.  But if 
    // we specify '-iwad', we have to identify using 
    // IdentifyIWADByName.  However, if the iwad does not match
    // any known IWAD name, we may have a dilemma.  Try to 
    // identify by its contents.

    if (gamemission == none)
    {
        unsigned int i;

        for (i=0; i<numlumps; ++i)
        {
            if (!strncasecmp(lumpinfo[i].name, "MAP01", 8))
            {
                gamemission = doom2;
                break;
            } 
            else if (!strncasecmp(lumpinfo[i].name, "E1M1", 8))
            {
                gamemission = doom;
                break;
            }
        }

        if (gamemission == none)
        {
            // Still no idea.  I don't think this is going to work.

            I_Error("Unknown or invalid IWAD file.");
        }
    }

    // Make sure gamemode is set up correctly

    if (logical_gamemission == doom)
    {
        // Doom 1.  But which version?

        if (W_CheckNumForName("E4M1") > 0)
        {
            // Ultimate Doom

            gamemode = retail;
        } 
        else if (W_CheckNumForName("E3M1") > 0)
        {
            gamemode = registered;
        }
        else
        {
            gamemode = shareware;
        }
    }
    else
    {
        // Doom 2 of some kind.

        gamemode = commercial;
    }
}

// Set the gamedescription string

void D_SetGameDescription(void)
{
    gamedescription = "Unknown";

    if (logical_gamemission == doom)
    {
        // Doom 1.  But which version?

        if (gamemode == retail)
        {
            // Ultimate Doom

            gamedescription = GetGameName("The Ultimate DOOM");
        } 
        else if (gamemode == registered)
        {
            gamedescription = GetGameName("DOOM Registered");
        }
        else if (gamemode == shareware)
        {
            gamedescription = GetGameName("DOOM Shareware");
        }
    }
    else
    {
        // Doom 2 of some kind.  But which mission?

        if (logical_gamemission == doom2)
            gamedescription = GetGameName("DOOM 2: Hell on Earth");
        else if (logical_gamemission == pack_plut)
            gamedescription = GetGameName("DOOM 2: Plutonia Experiment"); 
        else if (logical_gamemission == pack_tnt)
            gamedescription = GetGameName("DOOM 2: TNT - Evilution");
        else if (logical_gamemission == pack_nerve)
            gamedescription = GetGameName("DOOM 2: No Rest For The Living");
    }
}

//      print title for every printed line
char            title[128];

static boolean D_AddFile(char *filename)
{
    wad_file_t *handle;

    printf(" adding %s\n", filename);
    handle = W_AddFile(filename);

    return handle != NULL;
}

// Copyright message banners
// Some dehacked mods replace these.  These are only displayed if they are 
// replaced by dehacked.

static char *copyright_banners[] =
{
    "===========================================================================\n"
    "ATTENTION:  This version of DOOM has been modified.  If you would like to\n"
    "get a copy of the original game, call 1-800-IDGAMES or see the readme file.\n"
    "        You will not receive technical support for modified games.\n"
    "                      press enter to continue\n"
    "===========================================================================\n",

    "===========================================================================\n"
    "                 Commercial product - do not distribute!\n"
    "         Please report software piracy to the SPA: 1-800-388-PIR8\n"
    "===========================================================================\n",

    "===========================================================================\n"
    "                                Shareware!\n"
    "===========================================================================\n"
};

// Prints a message only if it has been modified by dehacked.

void PrintDehackedBanners(void)
{
    size_t i;

    for (i=0; i<arrlen(copyright_banners); ++i)
    {
        char *deh_s;

        deh_s = DEH_String(copyright_banners[i]);

        if (deh_s != copyright_banners[i])
        {
            printf("%s", deh_s);

            // Make sure the modified banner always ends in a newline character.
            // If it doesn't, add a newline.  This fixes av.wad.

            if (deh_s[strlen(deh_s) - 1] != '\n')
            {
                printf("\n");
            }
        }
    }
}

static struct 
{
    char *description;
    char *cmdline;
    GameVersion_t version;
} gameversions[] = {
    {"Doom 1.666",           "1.666",      exe_doom_1_666},
    {"Doom 1.7/1.7a",        "1.7",        exe_doom_1_7},
    {"Doom 1.8",             "1.8",        exe_doom_1_8},
    {"Doom 1.9",             "1.9",        exe_doom_1_9},
    {"Hacx",                 "hacx",       exe_hacx},
    {"Ultimate Doom",        "ultimate",   exe_ultimate},
    {"Final Doom",           "final",      exe_final},
    {"Final Doom (alt)",     "final2",     exe_final2},
    {"Chex Quest",           "chex",       exe_chex},
    { NULL,                  NULL,         0},
};

// Initialize the game version

static void InitGameVersion(void)
{
    int p;
    int i;

    //! 
    // @arg <version>
    // @category compat
    //
    // Emulate a specific version of Doom.  Valid values are "1.9",
    // "ultimate", "final", "final2", "hacx" and "chex".
    //

    p = M_CheckParmWithArgs("-gameversion", 1);

    if (p)
    {
        for (i=0; gameversions[i].description != NULL; ++i)
        {
            if (!strcmp(myargv[p+1], gameversions[i].cmdline))
            {
                gameversion = gameversions[i].version;
                break;
            }
        }
        
        if (gameversions[i].description == NULL) 
        {
            printf("Supported game versions:\n");

            for (i=0; gameversions[i].description != NULL; ++i)
            {
                printf("\t%s (%s)\n", gameversions[i].cmdline,
                        gameversions[i].description);
            }
            
            I_Error("Unknown game version '%s'", myargv[p+1]);
        }
    }
    else
    {
        // Determine automatically

        if (gamemission == pack_chex)
        {
            // chex.exe - identified by iwad filename

            gameversion = exe_chex;
        }
        else if (gamemission == pack_hacx)
        {
            // hacx.exe: identified by iwad filename

            gameversion = exe_hacx;
        }
        else if (gamemode == shareware || gamemode == registered)
        {
            // original

            gameversion = exe_doom_1_9;

            // TODO: Detect IWADs earlier than Doom v1.9.
        }
        else if (gamemode == retail)
        {
            gameversion = exe_ultimate;
        }
        else if (gamemode == commercial)
        {
            if (gamemission == doom2)
            {
                gameversion = exe_doom_1_9;
            }
            else
            {
                // Final Doom: tnt or plutonia
                // Defaults to emulating the first Final Doom executable,
                // which has the crash in the demo loop; however, having
                // this as the default should mean that it plays back
                // most demos correctly.

                gameversion = exe_final;
            }
        }
    }
    
    // The original exe does not support retail - 4th episode not supported

    if (gameversion < exe_ultimate && gamemode == retail)
    {
        gamemode = registered;
    }

    // EXEs prior to the Final Doom exes do not support Final Doom.

    if (gameversion < exe_final && gamemode == commercial
     && (gamemission == pack_tnt || gamemission == pack_plut))
    {
        gamemission = doom2;
    }
}

void PrintGameVersion(void)
{
    int i;

    for (i=0; gameversions[i].description != NULL; ++i)
    {
        if (gameversions[i].version == gameversion)
        {
            printf("Emulating the behavior of the "
                   "'%s' executable.\n", gameversions[i].description);
            break;
        }
    }
}

// Load the Chex Quest dehacked file, if we are in Chex mode.

static void LoadChexDeh(void)
{
    char *chex_deh = NULL;
    char *sep;

    if (gameversion == exe_chex)
    {
        // Look for chex.deh in the same directory as the IWAD file.

        sep = strrchr(iwadfile, DIR_SEPARATOR);

        if (sep != NULL)
        {
            size_t chex_deh_len = strlen(iwadfile) + 9;
            chex_deh = malloc(chex_deh_len);
            M_StringCopy(chex_deh, iwadfile, chex_deh_len);
            chex_deh[sep - iwadfile + 1] = '\0';
            M_StringConcat(chex_deh, "chex.deh", chex_deh_len);
        }
        else
        {
            chex_deh = strdup("chex.deh");
        }

        // If the dehacked patch isn't found, try searching the WAD
        // search path instead.  We might find it...

        if (!M_FileExists(chex_deh))
        {
            free(chex_deh);
            chex_deh = D_FindWADByName("chex.deh");
        }

        // Still not found?

        if (chex_deh == NULL)
        {
            I_Error("Unable to find Chex Quest dehacked file (chex.deh).\n"
                    "The dehacked file is required in order to emulate\n"
                    "chex.exe correctly.  It can be found in your nearest\n"
                    "/idgames repository mirror at:\n\n"
                    "   utils/exe_edit/patches/chexdeh.zip");
        }

        if (!DEH_LoadFile(chex_deh))
        {
            I_Error("Failed to load chex.deh needed for emulating chex.exe.");
        }
    }
}

// Function called at exit to display the ENDOOM screen

static void D_Endoom(void)
{
    byte *endoom;

    // Don't show ENDOOM if we have it disabled, or we're running
    // in screensaver or control test mode. Only show it once the
    // game has actually started.

    if (!show_endoom || !main_loop_started
     || screensaver_mode || M_CheckParm("-testcontrols") > 0)
    {
        return;
    }

    endoom = W_CacheLumpName(DEH_String("ENDOOM"), PU_STATIC);

    I_Endoom(endoom);
}

static void LoadHacxDeh(void)
{
    // If this is the HACX IWAD, we need to load the DEHACKED lump.

    if (gameversion == exe_hacx)
    {
        if (!DEH_LoadLumpByName("DEHACKED", true, false))
        {
            I_Error("DEHACKED lump not found.  Please check that this is the "
                    "Hacx v1.2 IWAD.");
        }
    }
}

// [crispy] support loading NERVE.WAD alongside DOOM2.WAD
static void LoadNerveWad(void)
{
    int i;
    char *sep;
    char lumpname[9];

    if (gamemission != doom2)
        return;

    if (bfgedition && !modifiedgame)
    {
        sep = strrchr(iwadfile, DIR_SEPARATOR);

        if (sep != NULL)
        {
            size_t nervewadfile_len = strlen(iwadfile) + 9;
            nervewadfile = malloc(nervewadfile_len);
            M_StringCopy(nervewadfile, iwadfile, nervewadfile_len);
            nervewadfile[sep - iwadfile + 1] = '\0';
            M_StringConcat(nervewadfile, "nerve.wad", nervewadfile_len);
        }
        else
        {
            nervewadfile = strdup("nerve.wad");
        }

        if (!M_FileExists(nervewadfile))
        {
            free(nervewadfile);
            nervewadfile = D_FindWADByName("nerve.wad");
        }

        if (nervewadfile == NULL)
        {
            return;
        }

        D_AddFile(nervewadfile);

        // [crispy] rename level name patch lumps out of the way
        for (i = 0; i < 9; i++)
        {
            M_snprintf (lumpname, 9, "CWILV%2.2d", i);
            lumpinfo[W_GetNumForName(lumpname)].name[0] = 'N';
        }
    }
    else
    {
	i = M_CheckParmWithArgs ("-file", 1);

	if (i)
	{
	    while (++i != myargc && myargv[i][0] != '-')
	    {
		if (!strncasecmp(basename(myargv[i]), "nerve.wad", 9))
		{
		    gamemission = pack_nerve;
		    break;
		}
	    }
	}

	if (gamemission != pack_nerve)
	{
	    i = M_CheckParmWithArgs ("-merge", 1);

	    if (i)
	    {
		while (++i != myargc && myargv[i][0] != '-')
		{
		    if (!strncasecmp(basename(myargv[i]), "nerve.wad", 9))
		    {
			gamemission = pack_nerve;
			break;
		    }
		}
	    }
	}

	if (gamemission == pack_nerve)
	    DEH_AddStringReplacement ("TITLEPIC", bfgedition ? "DMENUPIC" : "INTERPIC");
    }
}

// [crispy] check if a lump is *not* from a PWAD
// returns "true" if the lump is not present at all
// (because then it is still not from a PWAD)
// or if the lump is from the IWAD
static boolean LumpIsNotFromPWAD (char *lump)
{
    int i;

    i = W_CheckNumForName(lump);

    // [crispy] if it's not present at all,
    // it is at least not from a PWAD
    if (i < 0 || !strcmp(lumpinfo[i].wad_file->path, iwadfile))
	return true;

    return false;
}

//
// D_DoomMain
//
void D_DoomMain (void)
{
    int             p;
    char            file[256];
    char            demolumpname[9];

    I_AtExit(D_Endoom, false);

    // print banner

    I_PrintBanner(PACKAGE_STRING);

    DEH_printf("Z_Init: Init zone memory allocation daemon. \n");
    Z_Init ();

#ifdef FEATURE_MULTIPLAYER
    //!
    // @category net
    //
    // Start a dedicated server, routing packets but not participating
    // in the game itself.
    //

    if (M_CheckParm("-dedicated") > 0)
    {
        printf("Dedicated server mode.\n");
        NET_DedicatedServer();

        // Never returns
    }

    //!
    // @category net
    //
    // Query the Internet master server for a global list of active
    // servers.
    //

    if (M_CheckParm("-search"))
    {
        NET_MasterQuery();
        exit(0);
    }

    //!
    // @arg <address>
    // @category net
    //
    // Query the status of the server running on the given IP
    // address.
    //

    p = M_CheckParmWithArgs("-query", 1);

    if (p)
    {
        NET_QueryAddress(myargv[p+1]);
        exit(0);
    }

    //!
    // @category net
    //
    // Search the local LAN for running servers.
    //

    if (M_CheckParm("-localsearch"))
    {
        NET_LANQuery();
        exit(0);
    }

#endif
            
#ifdef FEATURE_DEHACKED
    printf("DEH_Init: Init Dehacked support.\n");
    DEH_Init();
#endif

    //!
    // @vanilla
    //
    // Disable monsters.
    //
	
    nomonsters = M_CheckParm ("-nomonsters");

    //!
    // @vanilla
    //
    // Monsters respawn after being killed.
    //

    respawnparm = M_CheckParm ("-respawn");

    //!
    // @vanilla
    //
    // Monsters move faster.
    //

    fastparm = M_CheckParm ("-fast");

    //! 
    // @vanilla
    //
    // Developer mode.  F1 saves a screenshot in the current working
    // directory.
    //

    devparm = M_CheckParm ("-devparm");

    I_DisplayFPSDots(devparm);

    //!
    // @category net
    // @vanilla
    //
    // Start a deathmatch game.
    //

    if (M_CheckParm ("-deathmatch"))
	deathmatch = 1;

    //!
    // @category net
    // @vanilla
    //
    // Start a deathmatch 2.0 game.  Weapons do not stay in place and
    // all items respawn after 30 seconds.
    //

    if (M_CheckParm ("-altdeath"))
	deathmatch = 2;

    if (devparm)
	DEH_printf(D_DEVSTR);
    
    // find which dir to use for config files

#ifdef _WIN32

    //!
    // @platform windows
    // @vanilla
    //
    // Save configuration data and savegames in c:\doomdata,
    // allowing play from CD.
    //

    if (M_CheckParm("-cdrom") > 0)
    {
        printf(D_CDROM);

        M_SetConfigDir("c:\\doomdata\\");
    }
    else
#endif
    {
        // Auto-detect the configuration dir.

        M_SetConfigDir(NULL);
    }
    
    //!
    // @arg <x>
    // @vanilla
    //
    // Turbo mode.  The player's speed is multiplied by x%.  If unspecified,
    // x defaults to 200.  Values are rounded up to 10 and down to 400.
    //

    if ( (p=M_CheckParm ("-turbo")) )
    {
	int     scale = 200;
	extern int forwardmove[2];
	extern int sidemove[2];
	
	if (p<myargc-1)
	    scale = atoi (myargv[p+1]);
	if (scale < 10)
	    scale = 10;
	if (scale > 400)
	    scale = 400;
        DEH_printf("turbo scale: %i%%\n", scale);
	forwardmove[0] = forwardmove[0]*scale/100;
	forwardmove[1] = forwardmove[1]*scale/100;
	sidemove[0] = sidemove[0]*scale/100;
	sidemove[1] = sidemove[1]*scale/100;
    }
    
    // init subsystems
    DEH_printf("V_Init: allocate screens.\n");
    V_Init ();

    // Load configuration files before initialising other subsystems.
    DEH_printf("M_LoadDefaults: Load system defaults.\n");
    M_SetConfigFilenames("default.cfg", PROGRAM_PREFIX "doom.cfg");
    D_BindVariables();
    M_LoadDefaults();

    // [crispy] unconditionally disable savegame and demo limits
    vanilla_savegame_limit = 0;
    vanilla_demo_limit = 0;

    // [crispy] normalize screenblocks
    if (screenblocks > CRISPY_HUD)
	screenblocks = CRISPY_HUD + (crispy_translucency ? 1 : 0);

    // Save configuration at exit.
    I_AtExit(M_SaveDefaults, false);

    // Find main IWAD file and load it.
    iwadfile = D_FindIWAD(IWAD_MASK_DOOM, &gamemission);

    // None found?

    if (iwadfile == NULL)
    {
        I_Error("Game mode indeterminate.  No IWAD file was found.  Try\n"
                "specifying one with the '-iwad' command line parameter.\n");
    }

    modifiedgame = false;

    DEH_printf("W_Init: Init WADfiles.\n");
    D_AddFile(iwadfile);

    W_CheckCorrectIWAD(doom);

    // The Freedoom IWADs have DEHACKED lumps with cosmetic changes to the
    // in-game messages. Load this.
    // Old versions of Freedoom (before 2014-09) did not have technically
    // valid DEHACKED lumps, so ignore errors and just continue if this
    // is an old IWAD.
    if (W_CheckNumForName("FREEDOOM") >= 0)
    {
        DEH_LoadLumpByName("DEHACKED", false, true);
    }

    // Doom 3: BFG Edition includes modified versions of the classic
    // IWADs which can be identified by an additional DMENUPIC lump.
    // Furthermore, the M_GDHIGH lumps have been modified in a way that
    // makes them incompatible to Vanilla Doom and the modified version
    // of doom2.wad is missing the TITLEPIC lump.
    // We specifically check for DMENUPIC here, before PWADs have been
    // loaded which could probably include a lump of that name.

    if (W_CheckNumForName("dmenupic") >= 0)
    {
        printf("BFG Edition: Using workarounds as needed.\n");
        bfgedition = true;

        // BFG Edition changes the names of the secret levels to
        // censor the Wolfenstein references. It also has an extra
        // secret level (MAP33). In Vanilla Doom (meaning the DOS
        // version), MAP33 overflows into the Plutonia level names
        // array, so HUSTR_33 is actually PHUSTR_1.

        DEH_AddStringReplacement(HUSTR_31, "level 31: idkfa");
        DEH_AddStringReplacement(HUSTR_32, "level 32: keen");
        DEH_AddStringReplacement(PHUSTR_1, "level 33: betray");
    }

    modifiedgame = W_ParseCommandLine();

    // Debug:
//    W_PrintDirectory();

    //!
    // @arg <demo>
    // @category demo
    // @vanilla
    //
    // Play back the demo named demo.lmp.
    //

    p = M_CheckParmWithArgs ("-playdemo", 1);

    if (!p)
    {
        //!
        // @arg <demo>
        // @category demo
        // @vanilla
        //
        // Play back the demo named demo.lmp, determining the framerate
        // of the screen.
        //
	p = M_CheckParmWithArgs("-timedemo", 1);

    }

    if (p)
    {
        // With Vanilla you have to specify the file without extension,
        // but make that optional.
        if (M_StringEndsWith(myargv[p + 1], ".lmp"))
        {
            M_StringCopy(file, myargv[p + 1], sizeof(file));
        }
        else
        {
            DEH_snprintf(file, sizeof(file), "%s.lmp", myargv[p+1]);
        }

        if (D_AddFile(file))
        {
            M_StringCopy(demolumpname, lumpinfo[numlumps - 1].name,
                         sizeof(demolumpname));
        }
        else
        {
            // If file failed to load, still continue trying to play
            // the demo in the same way as Vanilla Doom.  This makes
            // tricks like "-playdemo demo1" possible.

            M_StringCopy(demolumpname, myargv[p + 1], sizeof(demolumpname));
        }

        printf("Playing demo %s.\n", file);
    }

    I_AtExit((atexit_func_t) G_CheckDemoStatus, true);

    // Generate the WAD hash table.  Speed things up a bit.

    W_GenerateHashTable();
    
    D_IdentifyVersion();
    InitGameVersion();
    // [crispy] allow overriding of special-casing
    if (!M_ParmExists("-nodeh"))
    {
    LoadChexDeh();
    LoadHacxDeh();
    LoadNerveWad();
    }
    D_SetGameDescription();
    savegamedir = M_GetSaveGameDir(D_SaveGameIWADName(gamemission));

    // Check for -file in shareware
    if (modifiedgame)
    {
	// These are the lumps that will be checked in IWAD,
	// if any one is not present, execution will be aborted.
	char name[23][8]=
	{
	    "e2m1","e2m2","e2m3","e2m4","e2m5","e2m6","e2m7","e2m8","e2m9",
	    "e3m1","e3m3","e3m3","e3m4","e3m5","e3m6","e3m7","e3m8","e3m9",
	    "dphoof","bfgga0","heada1","cybra1","spida1d1"
	};
	int i;
	
	if ( gamemode == shareware)
	    I_Error(DEH_String("\nYou cannot -file with the shareware "
			       "version. Register!"));

	// Check for fake IWAD with right name,
	// but w/o all the lumps of the registered version. 
	if (gamemode == registered)
	    for (i = 0;i < 23; i++)
		if (W_CheckNumForName(name[i])<0)
		    I_Error(DEH_String("\nThis is not the registered version."));
    }

    if (W_CheckNumForName("SS_START") >= 0
     || W_CheckNumForName("FF_END") >= 0)
    {
        I_PrintDivider();
        printf(" WARNING: The loaded WAD file contains modified sprites or\n"
               " floor textures.  You may want to use the '-merge' command\n"
               " line option instead of '-file'.\n");
    }

    I_PrintStartupBanner(gamedescription);
    PrintDehackedBanners();

    // Freedoom's IWADs are Boom-compatible, which means they usually
    // don't work in Vanilla (though FreeDM is okay). Show a warning
    // message and give a link to the website.
    if (W_CheckNumForName("FREEDOOM") >= 0 && W_CheckNumForName("FREEDM") < 0)
    {
        printf(" WARNING: You are playing using one of the Freedoom IWAD\n"
               " files, which might not work in this port. See this page\n"
               " for more information on how to play using Freedoom:\n"
               "   http://www.chocolate-doom.org/wiki/index.php/Freedoom\n");
        I_PrintDivider();
    }

    // Load DEHACKED lumps from WAD files - but only if we give the right
    // command line parameter.

    //!
    // @category mod
    //
    // Load Dehacked patches from DEHACKED lumps contained in one of the
    // loaded PWAD files.
    //
    // [crispy] load DEHACKED lumps by default, but allow overriding
    if (!M_ParmExists("-nodehlump") && !M_ParmExists("-nodeh"))
    {
        int i, loaded = 0;

        // [crispy] make parsing errors non-fatal
        crispy_dehautoload = true;

        for (i = 0; i < numlumps; ++i)
        {
            if (!strncmp(lumpinfo[i].name, "DEHACKED", 8))
            {
<<<<<<< HEAD
                DEH_LoadLump(i, true); // [crispy] allow long strings and cheats
=======
                DEH_LoadLump(i, false, false);
>>>>>>> 7e9d6e29
                loaded++;
            }
        }

        printf("Loaded %i DEHACKED lumps from WAD files.\n", loaded);

        crispy_dehautoload = false;
    }

    DEH_printf("I_Init: Setting up machine state.\n");
    I_CheckIsScreensaver();
    I_InitTimer();
    I_InitJoystick();
    I_InitSound(true);
    I_InitMusic();

    // [crispy] check for SSG resources
    crispy_havessg =
    (
        gamemode == commercial ||
        (
            W_CheckNumForName("SHT2A0") != -1 && // wielding/firing sprite sequence
            W_CheckNumForName("dsdshtgn") != -1 && // firing sound
            W_CheckNumForName("dsdbopn") != -1 && // opening sound
            W_CheckNumForName("dsdbload") != -1 && // reloading sound
            W_CheckNumForName("dsdbcls") != -1 // closing sound
        )
    );

    // [crispy] check for presence of MAP33
    crispy_havemap33 = (W_CheckNumForName("MAP33") != -1);

    // [crispy] check for colored blood
    crispy_coloredblood =
	gamemission != pack_hacx &&
	gamemission != pack_chex &&
	// [crispy] check for monster sprite replacements
	// (first sprites of monster death frames)
	(gamemode != commercial || LumpIsNotFromPWAD("bos2i0")) && // [crispy] Hell Knight
	LumpIsNotFromPWAD("bossi0") && // [crispy] Baron of Hell
	LumpIsNotFromPWAD("skulg0") && // [crispy] Lost Soul
	LumpIsNotFromPWAD("headg0") ;  // [crispy] Cacodemon

#ifdef FEATURE_MULTIPLAYER
    printf ("NET_Init: Init network subsystem.\n");
    NET_Init ();
#endif

    // Initial netgame startup. Connect to server etc.
    D_ConnectNetGame();

    // get skill / episode / map from parms
    startskill = sk_medium;
    startepisode = 1;
    startmap = 1;
    autostart = false;

    //!
    // @arg <skill>
    // @vanilla
    //
    // Set the game skill, 1-5 (1: easiest, 5: hardest).  A skill of
    // 0 disables all monsters.
    //

    p = M_CheckParmWithArgs("-skill", 1);

    if (p)
    {
	startskill = myargv[p+1][0]-'1';
	autostart = true;
    }

    //!
    // @arg <n>
    // @vanilla
    //
    // Start playing on episode n (1-4)
    //

    p = M_CheckParmWithArgs("-episode", 1);

    if (p)
    {
	startepisode = myargv[p+1][0]-'0';
	startmap = 1;
	autostart = true;
    }
	
    timelimit = 0;

    //! 
    // @arg <n>
    // @category net
    // @vanilla
    //
    // For multiplayer games: exit each level after n minutes.
    //

    p = M_CheckParmWithArgs("-timer", 1);

    if (p)
    {
	timelimit = atoi(myargv[p+1]);
    }

    //!
    // @category net
    // @vanilla
    //
    // Austin Virtual Gaming: end levels after 20 minutes.
    //

    p = M_CheckParm ("-avg");

    if (p)
    {
	timelimit = 20;
    }

    //!
    // @arg [<x> <y> | <xy>]
    // @vanilla
    //
    // Start a game immediately, warping to ExMy (Doom 1) or MAPxy
    // (Doom 2)
    //

    p = M_CheckParmWithArgs("-warp", 1);

    if (p)
    {
        if (gamemode == commercial)
            startmap = atoi (myargv[p+1]);
        else
        {
            startepisode = myargv[p+1][0]-'0';

            if (p + 2 < myargc)
            {
                startmap = myargv[p+2][0]-'0';
            }
            else
            {
                // [crispy] allow second digit without space in between for Doom 1
                startmap = myargv[p+1][1]-'0';
            }
        }
        autostart = true;
    }

    // Undocumented:
    // Invoked by setup to test the controls.

    p = M_CheckParm("-testcontrols");

    if (p > 0)
    {
        startepisode = 1;
        startmap = 1;
        autostart = true;
        testcontrols = true;
    }

    // [crispy] enable flashing HOM indicator
    p = M_CheckParm("-flashinghom");

    if (p > 0)
    {
        crispy_flashinghom = true;
    }

    // [crispy] port level flipping feature over from Strawberry Doom
    {
        time_t curtime = time(NULL);
        struct tm *tm;

        if ((tm = localtime(&curtime)) != NULL &&
            tm->tm_mon == 3 && tm->tm_mday == 1)
            crispy_fliplevels = true;
    }

    p = M_CheckParm("-fliplevels");

    if (p > 0)
    {
        crispy_fliplevels = !crispy_fliplevels;
    }

    // Check for load game parameter
    // We do this here and save the slot number, so that the network code
    // can override it or send the load slot to other players.

    //!
    // @arg <s>
    // @vanilla
    //
    // Load the game in slot s.
    //

    p = M_CheckParmWithArgs("-loadgame", 1);
    
    if (p)
    {
        startloadgame = atoi(myargv[p+1]);
    }
    else
    {
        // Not loading a game
        startloadgame = -1;
    }

    DEH_printf("M_Init: Init miscellaneous info.\n");
    M_Init ();

    DEH_printf("R_Init: Init DOOM refresh daemon - ");
    R_Init ();

    DEH_printf("\nP_Init: Init Playloop state.\n");
    P_Init ();

    DEH_printf("S_Init: Setting up sound.\n");
    S_Init (sfxVolume * 8, musicVolume * 8);

    DEH_printf("D_CheckNetGame: Checking network game status.\n");
    D_CheckNetGame ();

    PrintGameVersion();

    DEH_printf("HU_Init: Setting up heads up display.\n");
    HU_Init ();

    DEH_printf("ST_Init: Init status bar.\n");
    ST_Init ();

    // If Doom II without a MAP01 lump, this is a store demo.
    // Moved this here so that MAP01 isn't constantly looked up
    // in the main loop.

    if (gamemode == commercial && W_CheckNumForName("map01") < 0)
        storedemo = true;

    if (M_CheckParmWithArgs("-statdump", 1))
    {
        I_AtExit(StatDump, true);
        DEH_printf("External statistics registered.\n");
    }

    //!
    // @arg <x>
    // @category demo
    // @vanilla
    //
    // Record a demo named x.lmp.
    //

    p = M_CheckParmWithArgs("-record", 1);

    if (p)
    {
	G_RecordDemo (myargv[p+1]);
	autostart = true;
    }

    p = M_CheckParmWithArgs("-playdemo", 1);
    if (p)
    {
	singledemo = true;              // quit after one demo
	G_DeferedPlayDemo (demolumpname);
	D_DoomLoop ();  // never returns
    }
	
    p = M_CheckParmWithArgs("-timedemo", 1);
    if (p)
    {
	G_TimeDemo (demolumpname);
	D_DoomLoop ();  // never returns
    }
	
    if (startloadgame >= 0)
    {
        M_StringCopy(file, P_SaveGameFile(startloadgame), sizeof(file));
	G_LoadGame(file);
    }
	
    if (gameaction != ga_loadgame )
    {
	if (autostart || netgame)
	    G_InitNew (startskill, startepisode, startmap);
	else
	    D_StartTitle ();                // start up intro loop
    }

    D_DoomLoop ();  // never returns
}
<|MERGE_RESOLUTION|>--- conflicted
+++ resolved
@@ -1663,11 +1663,7 @@
         {
             if (!strncmp(lumpinfo[i].name, "DEHACKED", 8))
             {
-<<<<<<< HEAD
-                DEH_LoadLump(i, true); // [crispy] allow long strings and cheats
-=======
                 DEH_LoadLump(i, false, false);
->>>>>>> 7e9d6e29
                 loaded++;
             }
         }
