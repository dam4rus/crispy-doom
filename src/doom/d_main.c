//
// Copyright(C) 1993-1996 Id Software, Inc.
// Copyright(C) 2005-2014 Simon Howard
//
// This program is free software; you can redistribute it and/or
// modify it under the terms of the GNU General Public License
// as published by the Free Software Foundation; either version 2
// of the License, or (at your option) any later version.
//
// This program is distributed in the hope that it will be useful,
// but WITHOUT ANY WARRANTY; without even the implied warranty of
// MERCHANTABILITY or FITNESS FOR A PARTICULAR PURPOSE.  See the
// GNU General Public License for more details.
//
// DESCRIPTION:
//	DOOM main program (D_DoomMain) and game loop (D_DoomLoop),
//	plus functions to determine game mode (shareware, registered),
//	parse command line parameters, configure game parameters (turbo),
//	and call the startup functions.
//


#include <ctype.h>
#include <stdio.h>
#include <stdlib.h>
#include <string.h>
#include <time.h> // [crispy] time_t, time(), struct tm, localtime()

#include "config.h"
#include "deh_main.h"
#include "doomdef.h"
#include "doomstat.h"

#include "dstrings.h"
#include "doomfeatures.h"
#include "sounds.h"

#include "d_iwad.h"

#include "z_zone.h"
#include "w_main.h"
#include "w_wad.h"
#include "s_sound.h"
#include "v_video.h"

#include "f_finale.h"
#include "f_wipe.h"

#include "m_argv.h"
#include "m_config.h"
#include "m_controls.h"
#include "m_misc.h"
#include "m_menu.h"
#include "p_saveg.h"

#include "i_endoom.h"
#include "i_joystick.h"
#include "i_system.h"
#include "i_timer.h"
#include "i_video.h"

#include "g_game.h"

#include "hu_stuff.h"
#include "wi_stuff.h"
#include "st_stuff.h"
#include "am_map.h"
#include "net_client.h"
#include "net_dedicated.h"
#include "net_query.h"

#include "p_setup.h"
#include "r_local.h"
#include "statdump.h"


#include "d_main.h"

//
// D-DoomLoop()
// Not a globally visible function,
//  just included for source reference,
//  called by D_DoomMain, never exits.
// Manages timing and IO,
//  calls all ?_Responder, ?_Ticker, and ?_Drawer,
//  calls I_GetTime, I_StartFrame, and I_StartTic
//
void D_DoomLoop (void);

// Location where savegames are stored

char *          savegamedir;

// location of IWAD and WAD files

char *          iwadfile;


boolean		devparm;	// started game with -devparm
boolean         nomonsters;	// checkparm of -nomonsters
boolean         respawnparm;	// checkparm of -respawn
boolean         fastparm;	// checkparm of -fast

//extern int soundVolume;
//extern  int	sfxVolume;
//extern  int	musicVolume;

extern  boolean	inhelpscreens;

skill_t		startskill;
int             startepisode;
int		startmap;
boolean		autostart;
int             startloadgame;

boolean		advancedemo;

// Store demo, do not accept any inputs
boolean         storedemo;

// "BFG Edition" version of doom2.wad does not include TITLEPIC.
boolean         bfgedition;
char            *nervewadfile = NULL;

// If true, the main game loop has started.
boolean         main_loop_started = false;

char		wadfile[1024];		// primary wad file
char		mapdir[1024];           // directory of development maps

int             show_endoom = 0; // [crispy] disable

// [crispy] "crispness" config variables
int             crispy_translucency = 0;
int             crispy_coloredhud = 0;
int             crispy_automapstats = 0;
int             crispy_secretmessage = 0;
int             crispy_crosshair = 0;
int             crispy_jump = 0;
int             crispy_freelook = 0;
int             crispy_mouselook = 0;
int             crispy_freeaim = 0;
int             crispy_overunder = 0;
int             crispy_recoil = 0;

// [crispy] in-game switches
uint8_t         crispy_coloredblood = 0;
boolean         crispy_flashinghom = false;
boolean         crispy_fliplevels = false;
boolean         crispy_havemap33 = false;
boolean         crispy_havessg = false;
boolean         crispy_nwtmerge = false;

void D_ConnectNetGame(void);
void D_CheckNetGame(void);


//
// D_ProcessEvents
// Send all the events of the given timestamp down the responder chain
//
void D_ProcessEvents (void)
{
    event_t*	ev;
	
    // IF STORE DEMO, DO NOT ACCEPT INPUT
    if (storedemo)
        return;
	
    while ((ev = D_PopEvent()) != NULL)
    {
	if (M_Responder (ev))
	    continue;               // menu ate the event
	G_Responder (ev);
    }
}




//
// D_Display
//  draw current display, possibly wiping it from the previous
//

// wipegamestate can be set to -1 to force a wipe on the next draw
gamestate_t     wipegamestate = GS_DEMOSCREEN;
extern  boolean setsizeneeded;
extern  int             showMessages;
void R_ExecuteSetViewSize (void);

void D_Display (void)
{
    static  boolean		viewactivestate = false;
    static  boolean		menuactivestate = false;
    static  boolean		inhelpscreensstate = false;
    static  boolean		fullscreen = false;
    static  gamestate_t		oldgamestate = -1;
    static  int			borderdrawcount;
    static  char		menushade; // [crispy] shade menu background
    int				nowtime;
    int				tics;
    int				wipestart;
    int				y;
    boolean			done;
    boolean			wipe;
    boolean			redrawsbar;

    if (nodrawers)
	return;                    // for comparative timing / profiling
		
    redrawsbar = false;
    
    // change the view size if needed
    if (setsizeneeded)
    {
	R_ExecuteSetViewSize ();
	oldgamestate = -1;                      // force background redraw
	borderdrawcount = 3;
    }

    // save the current screen if about to wipe
    if (gamestate != wipegamestate)
    {
	wipe = true;
	wipe_StartScreen(0, 0, SCREENWIDTH, SCREENHEIGHT);
    }
    else
	wipe = false;

    if (gamestate == GS_LEVEL && gametic)
	HU_Erase();
    
    // do buffered drawing
    switch (gamestate)
    {
      case GS_LEVEL:
	if (!gametic)
	    break;
	if (automapactive)
	{
	    // [crispy] update automap while playing
	    R_RenderPlayerView (&players[displayplayer]);
	    AM_Drawer ();
	}
	if (wipe || (scaledviewheight != (200 << hires) && fullscreen) )
	    redrawsbar = true;
	if (inhelpscreensstate && !inhelpscreens)
	    redrawsbar = true;              // just put away the help screen
	ST_Drawer (scaledviewheight == (200 << hires), redrawsbar );
	fullscreen = scaledviewheight == (200 << hires);
	break;

      case GS_INTERMISSION:
	WI_Drawer ();
	break;

      case GS_FINALE:
	F_Drawer ();
	break;

      case GS_DEMOSCREEN:
	D_PageDrawer ();
	break;
    }
    
    // draw buffered stuff to screen
    I_UpdateNoBlit ();
    
    // draw the view directly
    if (gamestate == GS_LEVEL && !automapactive && gametic)
    {
	R_RenderPlayerView (&players[displayplayer]);

        // [crispy] Crispy HUD
        if (screenblocks >= CRISPY_HUD)
            ST_Drawer(false, false);
    }

    if (gamestate == GS_LEVEL && gametic)
	HU_Drawer ();
    
    // clean up border stuff
    if (gamestate != oldgamestate && gamestate != GS_LEVEL)
	I_SetPalette (W_CacheLumpName (DEH_String("PLAYPAL"),PU_CACHE));

    // see if the border needs to be initially drawn
    if (gamestate == GS_LEVEL && oldgamestate != GS_LEVEL)
    {
	viewactivestate = false;        // view was not active
	R_FillBackScreen ();    // draw the pattern into the back screen
    }

    // see if the border needs to be updated to the screen
    if (gamestate == GS_LEVEL && !automapactive && scaledviewwidth != (320 << hires))
    {
	if (menuactive || menuactivestate || !viewactivestate)
	    borderdrawcount = 3;
	if (borderdrawcount)
	{
	    R_DrawViewBorder ();    // erase old menu stuff
	    borderdrawcount--;
	}

    }

    if (testcontrols)
    {
        // Box showing current mouse speed

        V_DrawMouseSpeedBox(testcontrols_mousespeed);
    }

    menuactivestate = menuactive;
    viewactivestate = viewactive;
    inhelpscreensstate = inhelpscreens;
    oldgamestate = wipegamestate = gamestate;
    
    // [crispy] shade background when a menu is active or the game is paused
    if (paused || menuactive)
    {
	static int i;
	byte *b;

	for (i = 0; i < SCREENWIDTH * SCREENHEIGHT; i++)
	{
	    b = I_VideoBuffer + i;
	    *b = colormaps[menushade * 256 + *b];
	}

	if (menushade < 16)
	    menushade++;

	// [crispy] force redraw of status bar and border
	viewactivestate = false;
	inhelpscreensstate = true;
    }
    else
    if (menushade)
	menushade = 0;

    // draw pause pic
    if (paused)
    {
	if (automapactive)
	    y = 4;
	else
	    y = (viewwindowy >> hires)+4;
	V_DrawPatchDirect((viewwindowx >> hires) + ((scaledviewwidth >> hires) - 68) / 2, y,
                          W_CacheLumpName (DEH_String("M_PAUSE"), PU_CACHE));
    }


    // menus go directly to the screen
    M_Drawer ();          // menu is drawn even on top of everything
    NetUpdate ();         // send out any new accumulation


    // normal update
    if (!wipe)
    {
	I_FinishUpdate ();              // page flip or blit buffer
	return;
    }
    
    // wipe update
    wipe_EndScreen(0, 0, SCREENWIDTH, SCREENHEIGHT);

    wipestart = I_GetTime () - 1;

    do
    {
	do
	{
	    nowtime = I_GetTime ();
	    tics = nowtime - wipestart;
            I_Sleep(1);
	} while (tics <= 0);
        
	wipestart = nowtime;
	done = wipe_ScreenWipe(wipe_Melt
			       , 0, 0, SCREENWIDTH, SCREENHEIGHT, tics);
	I_UpdateNoBlit ();
	M_Drawer ();                            // menu is drawn even on top of wipes
	I_FinishUpdate ();                      // page flip or blit buffer
    } while (!done);
}

//
// Add configuration file variable bindings.
//

void D_BindVariables(void)
{
    int i;

    M_ApplyPlatformDefaults();

    I_BindVideoVariables();
    I_BindJoystickVariables();
    I_BindSoundVariables();

    M_BindBaseControls();
    M_BindWeaponControls();
    M_BindMapControls();
    M_BindMenuControls();
    M_BindChatControls(MAXPLAYERS);

    key_multi_msgplayer[0] = HUSTR_KEYGREEN;
    key_multi_msgplayer[1] = HUSTR_KEYINDIGO;
    key_multi_msgplayer[2] = HUSTR_KEYBROWN;
    key_multi_msgplayer[3] = HUSTR_KEYRED;

#ifdef FEATURE_MULTIPLAYER
    NET_BindVariables();
#endif

    M_BindVariable("mouse_sensitivity",      &mouseSensitivity);
    M_BindVariable("mouse_sensitivity_y",    &mouseSensitivity_y);
    M_BindVariable("sfx_volume",             &sfxVolume);
    M_BindVariable("music_volume",           &musicVolume);
    M_BindVariable("show_messages",          &showMessages);
    M_BindVariable("screenblocks",           &screenblocks);
    M_BindVariable("detaillevel",            &detailLevel);
    M_BindVariable("snd_channels",           &snd_channels);
    M_BindVariable("vanilla_savegame_limit", &vanilla_savegame_limit);
    M_BindVariable("vanilla_demo_limit",     &vanilla_demo_limit);
    M_BindVariable("show_endoom",            &show_endoom);

    // Multiplayer chat macros

    for (i=0; i<10; ++i)
    {
        char buf[12];

        M_snprintf(buf, sizeof(buf), "chatmacro%i", i);
        M_BindVariable(buf, &chat_macros[i]);
    }

    // [crispy] bind "crispness" config variables
    M_BindVariable("crispy_translucency",    &crispy_translucency);
    M_BindVariable("crispy_coloredhud",      &crispy_coloredhud);
    M_BindVariable("crispy_automapstats",    &crispy_automapstats);
    M_BindVariable("crispy_secretmessage",   &crispy_secretmessage);
    M_BindVariable("crispy_crosshair",       &crispy_crosshair);
    M_BindVariable("crispy_jump",            &crispy_jump);
    M_BindVariable("crispy_freelook",        &crispy_freelook);
    M_BindVariable("crispy_mouselook",       &crispy_mouselook);
    M_BindVariable("crispy_freeaim",         &crispy_freeaim);
    M_BindVariable("crispy_overunder",       &crispy_overunder);
    M_BindVariable("crispy_recoil",          &crispy_recoil);
}

//
// D_GrabMouseCallback
//
// Called to determine whether to grab the mouse pointer
//

boolean D_GrabMouseCallback(void)
{
    // Drone players don't need mouse focus

    if (drone)
        return false;

    // when menu is active or game is paused, release the mouse 
 
    if (menuactive || paused)
        return false;

    // only grab mouse when playing levels (but not demos)

    return (gamestate == GS_LEVEL) && !demoplayback && !advancedemo;
}

//
//  D_DoomLoop
//
void D_DoomLoop (void)
{
    if (bfgedition &&
        (demorecording || (gameaction == ga_playdemo) || netgame))
    {
        printf(" WARNING: You are playing using one of the Doom Classic\n"
               " IWAD files shipped with the Doom 3: BFG Edition. These are\n"
               " known to be incompatible with the regular IWAD files and\n"
               " may cause demos and network games to get out of sync.\n");
    }

    if (demorecording)
	G_BeginRecording ();

    main_loop_started = true;

    TryRunTics();

    I_SetWindowTitle(gamedescription);
    I_GraphicsCheckCommandLine();
    I_SetGrabMouseCallback(D_GrabMouseCallback);
    I_InitGraphics();
    I_EnableLoadingDisk();

    V_RestoreBuffer();
    R_ExecuteSetViewSize();

    D_StartGameLoop();

    if (testcontrols)
    {
        wipegamestate = gamestate;
    }

    while (1)
    {
	// frame syncronous IO operations
	I_StartFrame ();

        TryRunTics (); // will run at least one tic

	S_UpdateSounds (players[consoleplayer].mo);// move positional sounds

	// Update display, next frame, with current state.
        if (screenvisible)
            D_Display ();
    }
}



//
//  DEMO LOOP
//
int             demosequence;
int             pagetic;
char                    *pagename;


//
// D_PageTicker
// Handles timing for warped projection
//
void D_PageTicker (void)
{
    if (--pagetic < 0)
	D_AdvanceDemo ();
}



//
// D_PageDrawer
//
void D_PageDrawer (void)
{
    V_DrawPatch (0, 0, W_CacheLumpName(pagename, PU_CACHE));
}


//
// D_AdvanceDemo
// Called after each demo or intro demosequence finishes
//
void D_AdvanceDemo (void)
{
    advancedemo = true;
}


//
// This cycles through the demo sequences.
// FIXME - version dependend demo numbers?
//
void D_DoAdvanceDemo (void)
{
    players[consoleplayer].playerstate = PST_LIVE;  // not reborn
    advancedemo = false;
    usergame = false;               // no save / end game here
    paused = false;
    gameaction = ga_nothing;

    // The Ultimate Doom executable changed the demo sequence to add
    // a DEMO4 demo.  Final Doom was based on Ultimate, so also
    // includes this change; however, the Final Doom IWADs do not
    // include a DEMO4 lump, so the game bombs out with an error
    // when it reaches this point in the demo sequence.

    // However! There is an alternate version of Final Doom that
    // includes a fixed executable.

    if (gameversion == exe_ultimate || gameversion == exe_final)
      demosequence = (demosequence+1)%7;
    else
      demosequence = (demosequence+1)%6;
    
    switch (demosequence)
    {
      case 0:
	if ( gamemode == commercial )
	    pagetic = TICRATE * 11;
	else
	    pagetic = 170;
	gamestate = GS_DEMOSCREEN;
	pagename = DEH_String("TITLEPIC");
	if ( gamemode == commercial )
	  S_StartMusic(mus_dm2ttl);
	else
	  S_StartMusic (mus_intro);
	break;
      case 1:
	G_DeferedPlayDemo(DEH_String("demo1"));
	break;
      case 2:
	pagetic = 200;
	gamestate = GS_DEMOSCREEN;
	pagename = DEH_String("CREDIT");
	break;
      case 3:
	G_DeferedPlayDemo(DEH_String("demo2"));
	break;
      case 4:
	gamestate = GS_DEMOSCREEN;
	if ( gamemode == commercial)
	{
	    pagetic = TICRATE * 11;
	    pagename = DEH_String("TITLEPIC");
	    S_StartMusic(mus_dm2ttl);
	}
	else
	{
	    pagetic = 200;

	    if ( gamemode == retail )
	      pagename = DEH_String("CREDIT");
	    else
	      pagename = DEH_String("HELP2");
	}
	break;
      case 5:
	G_DeferedPlayDemo(DEH_String("demo3"));
	break;
        // THE DEFINITIVE DOOM Special Edition demo
      case 6:
	G_DeferedPlayDemo(DEH_String("demo4"));
	break;
    }

    // The Doom 3: BFG Edition version of doom2.wad does not have a
    // TITLETPIC lump. Use INTERPIC instead as a workaround.
    if (bfgedition && !strcasecmp(pagename, "TITLEPIC")
        && W_CheckNumForName("titlepic") < 0)
    {
        pagename = DEH_String("INTERPIC");
    }
}



//
// D_StartTitle
//
void D_StartTitle (void)
{
    gameaction = ga_nothing;
    demosequence = -1;
    D_AdvanceDemo ();
}

// Strings for dehacked replacements of the startup banner
//
// These are from the original source: some of them are perhaps
// not used in any dehacked patches

static char *banners[] =
{
    // doom2.wad
    "                         "
    "DOOM 2: Hell on Earth v%i.%i"
    "                           ",
    // doom1.wad
    "                            "
    "DOOM Shareware Startup v%i.%i"
    "                           ",
    // doom.wad
    "                            "
    "DOOM Registered Startup v%i.%i"
    "                           ",
    // Registered DOOM uses this
    "                          "
    "DOOM System Startup v%i.%i"
    "                          ",
    // doom.wad (Ultimate DOOM)
    "                         "
    "The Ultimate DOOM Startup v%i.%i"
    "                        ",
    // tnt.wad
    "                     "
    "DOOM 2: TNT - Evilution v%i.%i"
    "                           ",
    // plutonia.wad
    "                   "
    "DOOM 2: Plutonia Experiment v%i.%i"
    "                           ",
};

//
// Get game name: if the startup banner has been replaced, use that.
// Otherwise, use the name given
// 

static char *GetGameName(char *gamename)
{
    size_t i;
    char *deh_sub;
    
    for (i=0; i<arrlen(banners); ++i)
    {
        // Has the banner been replaced?

        deh_sub = DEH_String(banners[i]);
        
        if (deh_sub != banners[i])
        {
            size_t gamename_size;
            int version;

            // Has been replaced.
            // We need to expand via printf to include the Doom version number
            // We also need to cut off spaces to get the basic name

            gamename_size = strlen(deh_sub) + 10;
            gamename = Z_Malloc(gamename_size, PU_STATIC, 0);
            version = G_VanillaVersionCode();
            M_snprintf(gamename, gamename_size, deh_sub,
                       version / 100, version % 100);

            while (gamename[0] != '\0' && isspace(gamename[0]))
            {
                memmove(gamename, gamename + 1, gamename_size - 1);
            }

            while (gamename[0] != '\0' && isspace(gamename[strlen(gamename)-1]))
            {
                gamename[strlen(gamename) - 1] = '\0';
            }

            return gamename;
        }
    }

    return gamename;
}

//
// Find out what version of Doom is playing.
//

void D_IdentifyVersion(void)
{
    // gamemission is set up by the D_FindIWAD function.  But if 
    // we specify '-iwad', we have to identify using 
    // IdentifyIWADByName.  However, if the iwad does not match
    // any known IWAD name, we may have a dilemma.  Try to 
    // identify by its contents.

    if (gamemission == none)
    {
        unsigned int i;

        for (i=0; i<numlumps; ++i)
        {
            if (!strncasecmp(lumpinfo[i].name, "MAP01", 8))
            {
                gamemission = doom2;
                break;
            } 
            else if (!strncasecmp(lumpinfo[i].name, "E1M1", 8))
            {
                gamemission = doom;
                break;
            }
        }

        if (gamemission == none)
        {
            // Still no idea.  I don't think this is going to work.

            I_Error("Unknown or invalid IWAD file.");
        }
    }

    // Make sure gamemode is set up correctly

    if (logical_gamemission == doom)
    {
        // Doom 1.  But which version?

        if (W_CheckNumForName("E4M1") > 0)
        {
            // Ultimate Doom

            gamemode = retail;
        } 
        else if (W_CheckNumForName("E3M1") > 0)
        {
            gamemode = registered;
        }
        else
        {
            gamemode = shareware;
        }
    }
    else
    {
        // Doom 2 of some kind.

        gamemode = commercial;
    }
}

// Set the gamedescription string

void D_SetGameDescription(void)
{
    boolean is_freedoom = W_CheckNumForName("FREEDOOM") >= 0,
            is_freedm = W_CheckNumForName("FREEDM") >= 0;

    gamedescription = "Unknown";

    if (logical_gamemission == doom)
    {
        // Doom 1.  But which version?

        if (is_freedoom)
        {
            gamedescription = GetGameName("Freedoom: Phase 1");
        }
        else if (gamemode == retail)
        {
            // Ultimate Doom

            gamedescription = GetGameName("The Ultimate DOOM");
        }
        else if (gamemode == registered)
        {
            gamedescription = GetGameName("DOOM Registered");
        }
        else if (gamemode == shareware)
        {
            gamedescription = GetGameName("DOOM Shareware");
        }
    }
    else
    {
        // Doom 2 of some kind.  But which mission?

        if (is_freedoom)
        {
            if (is_freedm)
            {
                gamedescription = GetGameName("FreeDM");
            }
            else
            {
                gamedescription = GetGameName("Freedoom: Phase 2");
            }
        }
        else if (logical_gamemission == doom2)
        {
            gamedescription = GetGameName("DOOM 2: Hell on Earth");
        }
        else if (logical_gamemission == pack_plut)
        {
            gamedescription = GetGameName("DOOM 2: Plutonia Experiment"); 
        }
        else if (logical_gamemission == pack_tnt)
        {
            gamedescription = GetGameName("DOOM 2: TNT - Evilution");
<<<<<<< HEAD
        else if (logical_gamemission == pack_nerve)
            gamedescription = GetGameName("DOOM 2: No Rest For The Living");
=======
        }
>>>>>>> a8a5d289
    }
}

//      print title for every printed line
char            title[128];

static boolean D_AddFile(char *filename)
{
    wad_file_t *handle;

    printf(" adding %s\n", filename);
    handle = W_AddFile(filename);

    return handle != NULL;
}

// Copyright message banners
// Some dehacked mods replace these.  These are only displayed if they are 
// replaced by dehacked.

static char *copyright_banners[] =
{
    "===========================================================================\n"
    "ATTENTION:  This version of DOOM has been modified.  If you would like to\n"
    "get a copy of the original game, call 1-800-IDGAMES or see the readme file.\n"
    "        You will not receive technical support for modified games.\n"
    "                      press enter to continue\n"
    "===========================================================================\n",

    "===========================================================================\n"
    "                 Commercial product - do not distribute!\n"
    "         Please report software piracy to the SPA: 1-800-388-PIR8\n"
    "===========================================================================\n",

    "===========================================================================\n"
    "                                Shareware!\n"
    "===========================================================================\n"
};

// Prints a message only if it has been modified by dehacked.

void PrintDehackedBanners(void)
{
    size_t i;

    for (i=0; i<arrlen(copyright_banners); ++i)
    {
        char *deh_s;

        deh_s = DEH_String(copyright_banners[i]);

        if (deh_s != copyright_banners[i])
        {
            printf("%s", deh_s);

            // Make sure the modified banner always ends in a newline character.
            // If it doesn't, add a newline.  This fixes av.wad.

            if (deh_s[strlen(deh_s) - 1] != '\n')
            {
                printf("\n");
            }
        }
    }
}

static struct 
{
    char *description;
    char *cmdline;
    GameVersion_t version;
} gameversions[] = {
    {"Doom 1.666",           "1.666",      exe_doom_1_666},
    {"Doom 1.7/1.7a",        "1.7",        exe_doom_1_7},
    {"Doom 1.8",             "1.8",        exe_doom_1_8},
    {"Doom 1.9",             "1.9",        exe_doom_1_9},
    {"Hacx",                 "hacx",       exe_hacx},
    {"Ultimate Doom",        "ultimate",   exe_ultimate},
    {"Final Doom",           "final",      exe_final},
    {"Final Doom (alt)",     "final2",     exe_final2},
    {"Chex Quest",           "chex",       exe_chex},
    { NULL,                  NULL,         0},
};

// Initialize the game version

static void InitGameVersion(void)
{
    int p;
    int i;

    //! 
    // @arg <version>
    // @category compat
    //
    // Emulate a specific version of Doom.  Valid values are "1.9",
    // "ultimate", "final", "final2", "hacx" and "chex".
    //

    p = M_CheckParmWithArgs("-gameversion", 1);

    if (p)
    {
        for (i=0; gameversions[i].description != NULL; ++i)
        {
            if (!strcmp(myargv[p+1], gameversions[i].cmdline))
            {
                gameversion = gameversions[i].version;
                break;
            }
        }
        
        if (gameversions[i].description == NULL) 
        {
            printf("Supported game versions:\n");

            for (i=0; gameversions[i].description != NULL; ++i)
            {
                printf("\t%s (%s)\n", gameversions[i].cmdline,
                        gameversions[i].description);
            }
            
            I_Error("Unknown game version '%s'", myargv[p+1]);
        }
    }
    else
    {
        // Determine automatically

        if (gamemission == pack_chex)
        {
            // chex.exe - identified by iwad filename

            gameversion = exe_chex;
        }
        else if (gamemission == pack_hacx)
        {
            // hacx.exe: identified by iwad filename

            gameversion = exe_hacx;
        }
        else if (gamemode == shareware || gamemode == registered)
        {
            // original

            gameversion = exe_doom_1_9;

            // TODO: Detect IWADs earlier than Doom v1.9.
        }
        else if (gamemode == retail)
        {
            gameversion = exe_ultimate;
        }
        else if (gamemode == commercial)
        {
            if (gamemission == doom2)
            {
                gameversion = exe_doom_1_9;
            }
            else
            {
                // Final Doom: tnt or plutonia
                // Defaults to emulating the first Final Doom executable,
                // which has the crash in the demo loop; however, having
                // this as the default should mean that it plays back
                // most demos correctly.

                gameversion = exe_final;
            }
        }
    }
    
    // The original exe does not support retail - 4th episode not supported

    if (gameversion < exe_ultimate && gamemode == retail)
    {
        gamemode = registered;
    }

    // EXEs prior to the Final Doom exes do not support Final Doom.

    if (gameversion < exe_final && gamemode == commercial
     && (gamemission == pack_tnt || gamemission == pack_plut))
    {
        gamemission = doom2;
    }
}

void PrintGameVersion(void)
{
    int i;

    for (i=0; gameversions[i].description != NULL; ++i)
    {
        if (gameversions[i].version == gameversion)
        {
            printf("Emulating the behavior of the "
                   "'%s' executable.\n", gameversions[i].description);
            break;
        }
    }
}

// Function called at exit to display the ENDOOM screen

static void D_Endoom(void)
{
    byte *endoom;

    // Don't show ENDOOM if we have it disabled, or we're running
    // in screensaver or control test mode. Only show it once the
    // game has actually started.

    if (!show_endoom || !main_loop_started
     || screensaver_mode || M_CheckParm("-testcontrols") > 0)
    {
        return;
    }

    endoom = W_CacheLumpName(DEH_String("ENDOOM"), PU_STATIC);

    I_Endoom(endoom);
}

// Load dehacked patches needed for certain IWADs.
static void LoadIwadDeh(void)
{
    // The Freedoom IWADs have DEHACKED lumps that must be loaded.
    if (W_CheckNumForName("FREEDOOM") >= 0)
    {
        // Old versions of Freedoom (before 2014-09) did not have technically
        // valid DEHACKED lumps, so ignore errors and just continue if this
        // is an old IWAD.
        DEH_LoadLumpByName("DEHACKED", false, true);
    }

    // If this is the HACX IWAD, we need to load the DEHACKED lump.
    if (gameversion == exe_hacx)
    {
        if (!DEH_LoadLumpByName("DEHACKED", true, false))
        {
            I_Error("DEHACKED lump not found.  Please check that this is the "
                    "Hacx v1.2 IWAD.");
        }
    }

    // Chex Quest needs a separate Dehacked patch which must be downloaded
    // and installed next to the IWAD.
    if (gameversion == exe_chex)
    {
        char *chex_deh = NULL;
        char *sep;

        // Look for chex.deh in the same directory as the IWAD file.
        sep = strrchr(iwadfile, DIR_SEPARATOR);

        if (sep != NULL)
        {
            size_t chex_deh_len = strlen(iwadfile) + 9;
            chex_deh = malloc(chex_deh_len);
            M_StringCopy(chex_deh, iwadfile, chex_deh_len);
            chex_deh[sep - iwadfile + 1] = '\0';
            M_StringConcat(chex_deh, "chex.deh", chex_deh_len);
        }
        else
        {
            chex_deh = strdup("chex.deh");
        }

        // If the dehacked patch isn't found, try searching the WAD
        // search path instead.  We might find it...
        if (!M_FileExists(chex_deh))
        {
            free(chex_deh);
            chex_deh = D_FindWADByName("chex.deh");
        }

        // Still not found?
        if (chex_deh == NULL)
        {
            I_Error("Unable to find Chex Quest dehacked file (chex.deh).\n"
                    "The dehacked file is required in order to emulate\n"
                    "chex.exe correctly.  It can be found in your nearest\n"
                    "/idgames repository mirror at:\n\n"
                    "   utils/exe_edit/patches/chexdeh.zip");
        }

        if (!DEH_LoadFile(chex_deh))
        {
            I_Error("Failed to load chex.deh needed for emulating chex.exe.");
        }
    }
}

<<<<<<< HEAD
// Function called at exit to display the ENDOOM screen

static void D_Endoom(void)
{
    byte *endoom;

    // Don't show ENDOOM if we have it disabled, or we're running
    // in screensaver or control test mode. Only show it once the
    // game has actually started.

    if (!show_endoom || !main_loop_started
     || screensaver_mode || M_CheckParm("-testcontrols") > 0)
    {
        return;
    }

    endoom = W_CacheLumpName(DEH_String("ENDOOM"), PU_STATIC);

    I_Endoom(endoom);
}

static void LoadHacxDeh(void)
{
    // If this is the HACX IWAD, we need to load the DEHACKED lump.

    if (gameversion == exe_hacx)
    {
        if (!M_ParmExists("-noiwaddeh")
         && !DEH_LoadLumpByName("DEHACKED", true, false))
        {
            I_Error("DEHACKED lump not found.  Please check that this is the "
                    "Hacx v1.2 IWAD.");
        }
    }
}

// [crispy] support loading NERVE.WAD alongside DOOM2.WAD
static void LoadNerveWad(void)
{
    int i;
    char lumpname[9];

    if (gamemission != doom2)
        return;

    if (bfgedition && !modifiedgame)
    {

        if (strrchr(iwadfile, DIR_SEPARATOR) != NULL)
        {
            char *dir;
            dir = M_DirName(iwadfile);
            nervewadfile = M_StringJoin(dir, DIR_SEPARATOR_S, "nerve.wad", NULL);
            free(dir);
        }
        else
        {
            nervewadfile = strdup("nerve.wad");
        }

        if (!M_FileExists(nervewadfile))
        {
            free(nervewadfile);
            nervewadfile = D_FindWADByName("nerve.wad");
        }

        if (nervewadfile == NULL)
        {
            return;
        }

        D_AddFile(nervewadfile);

        // [crispy] rename level name patch lumps out of the way
        for (i = 0; i < 9; i++)
        {
            M_snprintf (lumpname, 9, "CWILV%2.2d", i);
            lumpinfo[W_GetNumForName(lumpname)].name[0] = 'N';
        }
    }
    else
    {
	i = M_CheckParmWithArgs ("-file", 1);

	if (i)
	{
	    while (++i != myargc && myargv[i][0] != '-')
	    {
		if (!strncasecmp(M_BaseName(myargv[i]), "nerve.wad", 9))
		{
		    gamemission = pack_nerve;
		    break;
		}
	    }
	}

	if (gamemission != pack_nerve)
	{
	    i = M_CheckParmWithArgs ("-merge", 1);

	    if (i)
	    {
		while (++i != myargc && myargv[i][0] != '-')
		{
		    if (!strncasecmp(M_BaseName(myargv[i]), "nerve.wad", 9))
		    {
			gamemission = pack_nerve;
			break;
		    }
		}
	    }
	}

	if (gamemission == pack_nerve)
	    DEH_AddStringReplacement ("TITLEPIC", bfgedition ? "DMENUPIC" : "INTERPIC");
    }
}

=======
>>>>>>> a8a5d289
//
// D_DoomMain
//
void D_DoomMain (void)
{
    int p;
    char file[256];
    char demolumpname[9];
    int numiwadlumps;

    I_AtExit(D_Endoom, false);

    // print banner

    I_PrintBanner(PACKAGE_STRING);

    DEH_printf("Z_Init: Init zone memory allocation daemon. \n");
    Z_Init ();

#ifdef FEATURE_MULTIPLAYER
    //!
    // @category net
    //
    // Start a dedicated server, routing packets but not participating
    // in the game itself.
    //

    if (M_CheckParm("-dedicated") > 0)
    {
        printf("Dedicated server mode.\n");
        NET_DedicatedServer();

        // Never returns
    }

    //!
    // @category net
    //
    // Query the Internet master server for a global list of active
    // servers.
    //

    if (M_CheckParm("-search"))
    {
        NET_MasterQuery();
        exit(0);
    }

    //!
    // @arg <address>
    // @category net
    //
    // Query the status of the server running on the given IP
    // address.
    //

    p = M_CheckParmWithArgs("-query", 1);

    if (p)
    {
        NET_QueryAddress(myargv[p+1]);
        exit(0);
    }

    //!
    // @category net
    //
    // Search the local LAN for running servers.
    //

    if (M_CheckParm("-localsearch"))
    {
        NET_LANQuery();
        exit(0);
    }

#endif

    //!
    // @vanilla
    //
    // Disable monsters.
    //
	
    nomonsters = M_CheckParm ("-nomonsters");

    //!
    // @vanilla
    //
    // Monsters respawn after being killed.
    //

    respawnparm = M_CheckParm ("-respawn");

    //!
    // @vanilla
    //
    // Monsters move faster.
    //

    fastparm = M_CheckParm ("-fast");

    //! 
    // @vanilla
    //
    // Developer mode.  F1 saves a screenshot in the current working
    // directory.
    //

    devparm = M_CheckParm ("-devparm");

    I_DisplayFPSDots(devparm);

    //!
    // @category net
    // @vanilla
    //
    // Start a deathmatch game.
    //

    if (M_CheckParm ("-deathmatch"))
	deathmatch = 1;

    //!
    // @category net
    // @vanilla
    //
    // Start a deathmatch 2.0 game.  Weapons do not stay in place and
    // all items respawn after 30 seconds.
    //

    if (M_CheckParm ("-altdeath"))
	deathmatch = 2;

    if (devparm)
	DEH_printf(D_DEVSTR);
    
    // find which dir to use for config files

#ifdef _WIN32

    //!
    // @platform windows
    // @vanilla
    //
    // Save configuration data and savegames in c:\doomdata,
    // allowing play from CD.
    //

    if (M_CheckParm("-cdrom") > 0)
    {
        printf(D_CDROM);

        M_SetConfigDir("c:\\doomdata\\");
    }
    else
#endif
    {
        // Auto-detect the configuration dir.

        M_SetConfigDir(NULL);
    }
    
    //!
    // @arg <x>
    // @vanilla
    //
    // Turbo mode.  The player's speed is multiplied by x%.  If unspecified,
    // x defaults to 200.  Values are rounded up to 10 and down to 400.
    //

    if ( (p=M_CheckParm ("-turbo")) )
    {
	int     scale = 200;
	extern int forwardmove[2];
	extern int sidemove[2];
	
	if (p<myargc-1)
	    scale = atoi (myargv[p+1]);
	if (scale < 10)
	    scale = 10;
	if (scale > 400)
	    scale = 400;
        DEH_printf("turbo scale: %i%%\n", scale);
	forwardmove[0] = forwardmove[0]*scale/100;
	forwardmove[1] = forwardmove[1]*scale/100;
	sidemove[0] = sidemove[0]*scale/100;
	sidemove[1] = sidemove[1]*scale/100;
    }
    
    // init subsystems
    DEH_printf("V_Init: allocate screens.\n");
    V_Init ();

    // Load configuration files before initialising other subsystems.
    DEH_printf("M_LoadDefaults: Load system defaults.\n");
    M_SetConfigFilenames("default.cfg", PROGRAM_PREFIX "doom.cfg");
    D_BindVariables();
    M_LoadDefaults();

    // [crispy] unconditionally disable savegame and demo limits
    vanilla_savegame_limit = 0;
    vanilla_demo_limit = 0;

    // [crispy] normalize screenblocks
    if (screenblocks > CRISPY_HUD)
	screenblocks = CRISPY_HUD + (crispy_translucency ? 1 : 0);

    // Save configuration at exit.
    I_AtExit(M_SaveDefaults, false);

    // Find main IWAD file and load it.
    iwadfile = D_FindIWAD(IWAD_MASK_DOOM, &gamemission);

    // None found?

    if (iwadfile == NULL)
    {
        I_Error("Game mode indeterminate.  No IWAD file was found.  Try\n"
                "specifying one with the '-iwad' command line parameter.\n");
    }

    modifiedgame = false;

    DEH_printf("W_Init: Init WADfiles.\n");
    D_AddFile(iwadfile);
    numiwadlumps = numlumps;

    W_CheckCorrectIWAD(doom);

    // Now that we've loaded the IWAD, we can figure out what gamemission
    // we're playing and which version of Vanilla Doom we need to emulate.
    D_IdentifyVersion();
    InitGameVersion();

    //!
    // @category mod
    //
    // Disable automatic loading of Dehacked patches for certain
    // IWAD files.
    //
    if (!M_ParmExists("-nodeh"))
    {
        // Some IWADs have dehacked patches that need to be loaded for
        // them to be played properly.
        LoadIwadDeh();
    }

    // Doom 3: BFG Edition includes modified versions of the classic
    // IWADs which can be identified by an additional DMENUPIC lump.
    // Furthermore, the M_GDHIGH lumps have been modified in a way that
    // makes them incompatible to Vanilla Doom and the modified version
    // of doom2.wad is missing the TITLEPIC lump.
    // We specifically check for DMENUPIC here, before PWADs have been
    // loaded which could probably include a lump of that name.

    if (W_CheckNumForName("dmenupic") >= 0)
    {
        printf("BFG Edition: Using workarounds as needed.\n");
        bfgedition = true;

        // BFG Edition changes the names of the secret levels to
        // censor the Wolfenstein references. It also has an extra
        // secret level (MAP33). In Vanilla Doom (meaning the DOS
        // version), MAP33 overflows into the Plutonia level names
        // array, so HUSTR_33 is actually PHUSTR_1.

        DEH_AddStringReplacement(HUSTR_31, "level 31: idkfa");
        DEH_AddStringReplacement(HUSTR_32, "level 32: keen");
        DEH_AddStringReplacement(PHUSTR_1, "level 33: betray");
    }

#ifdef FEATURE_DEHACKED
    // Load Dehacked patches specified on the command line with -deh.
    // Note that there's a very careful and deliberate ordering to how
    // Dehacked patches are loaded. The order we use is:
    //  1. IWAD dehacked patches.
    //  2. Command line dehacked patches specified with -deh.
    //  3. PWAD dehacked patches in DEHACKED lumps.
    DEH_ParseCommandLine();
#endif

    // Load PWAD files.
    modifiedgame = W_ParseCommandLine();

    // Debug:
//    W_PrintDirectory();

    //!
    // @arg <demo>
    // @category demo
    // @vanilla
    //
    // Play back the demo named demo.lmp.
    //

    p = M_CheckParmWithArgs ("-playdemo", 1);

    if (!p)
    {
        //!
        // @arg <demo>
        // @category demo
        // @vanilla
        //
        // Play back the demo named demo.lmp, determining the framerate
        // of the screen.
        //
	p = M_CheckParmWithArgs("-timedemo", 1);

    }

    if (p)
    {
        // With Vanilla you have to specify the file without extension,
        // but make that optional.
        if (M_StringEndsWith(myargv[p + 1], ".lmp"))
        {
            M_StringCopy(file, myargv[p + 1], sizeof(file));
        }
        else
        {
            DEH_snprintf(file, sizeof(file), "%s.lmp", myargv[p+1]);
        }

        if (D_AddFile(file))
        {
            M_StringCopy(demolumpname, lumpinfo[numlumps - 1].name,
                         sizeof(demolumpname));
        }
        else
        {
            // If file failed to load, still continue trying to play
            // the demo in the same way as Vanilla Doom.  This makes
            // tricks like "-playdemo demo1" possible.

            M_StringCopy(demolumpname, myargv[p + 1], sizeof(demolumpname));
        }

        printf("Playing demo %s.\n", file);
    }

    I_AtExit((atexit_func_t) G_CheckDemoStatus, true);

    // Generate the WAD hash table.  Speed things up a bit.
    W_GenerateHashTable();
<<<<<<< HEAD
    
    D_IdentifyVersion();
    InitGameVersion();
    // [crispy] allow overriding of special-casing
    if (!M_ParmExists("-nodeh"))
    {
    LoadChexDeh();
    LoadHacxDeh();
    LoadNerveWad();
    }
=======

    // Load DEHACKED lumps from WAD files - but only if we give the right
    // command line parameter.

    //!
    // @category mod
    //
    // Load Dehacked patches from DEHACKED lumps contained in one of the
    // loaded PWAD files.
    //
    if (M_ParmExists("-dehlump"))
    {
        int i, loaded = 0;

        for (i = numiwadlumps; i < numlumps; ++i)
        {
            if (!strncmp(lumpinfo[i].name, "DEHACKED", 8))
            {
                DEH_LoadLump(i, false, false);
                loaded++;
            }
        }

        printf("  loaded %i DEHACKED lumps from PWAD files.\n", loaded);
    }

    // Set the gamedescription string. This is only possible now that
    // we've finished loading Dehacked patches.
>>>>>>> a8a5d289
    D_SetGameDescription();
    savegamedir = M_GetSaveGameDir(D_SaveGameIWADName(gamemission));

    // Check for -file in shareware
    if (modifiedgame)
    {
	// These are the lumps that will be checked in IWAD,
	// if any one is not present, execution will be aborted.
	char name[23][8]=
	{
	    "e2m1","e2m2","e2m3","e2m4","e2m5","e2m6","e2m7","e2m8","e2m9",
	    "e3m1","e3m3","e3m3","e3m4","e3m5","e3m6","e3m7","e3m8","e3m9",
	    "dphoof","bfgga0","heada1","cybra1","spida1d1"
	};
	int i;
	
	if ( gamemode == shareware)
	    I_Error(DEH_String("\nYou cannot -file with the shareware "
			       "version. Register!"));

	// Check for fake IWAD with right name,
	// but w/o all the lumps of the registered version. 
	if (gamemode == registered)
	    for (i = 0;i < 23; i++)
		if (W_CheckNumForName(name[i])<0)
		    I_Error(DEH_String("\nThis is not the registered version."));
    }

    if (W_CheckNumForName("SS_START") >= 0
     || W_CheckNumForName("FF_END") >= 0)
    {
        I_PrintDivider();
        printf(" WARNING: The loaded WAD file contains modified sprites or\n"
               " floor textures.  You may want to use the '-merge' command\n"
               " line option instead of '-file'.\n");
    }

    I_PrintStartupBanner(gamedescription);
    PrintDehackedBanners();

    // Freedoom's IWADs are Boom-compatible, which means they usually
    // don't work in Vanilla (though FreeDM is okay). Show a warning
    // message and give a link to the website.
    if (W_CheckNumForName("FREEDOOM") >= 0 && W_CheckNumForName("FREEDM") < 0)
    {
        printf(" WARNING: You are playing using one of the Freedoom IWAD\n"
               " files, which might not work in this port. See this page\n"
               " for more information on how to play using Freedoom:\n"
               "   http://www.chocolate-doom.org/wiki/index.php/Freedoom\n");
        I_PrintDivider();
    }

<<<<<<< HEAD
    // Load DEHACKED lumps from WAD files - but only if we give the right
    // command line parameter.

    //!
    // @category mod
    //
    // Load Dehacked patches from DEHACKED lumps contained in one of the
    // loaded PWAD files.
    //
    // [crispy] load DEHACKED lumps by default, but allow overriding
    if (!M_ParmExists("-nodehlump") && !M_ParmExists("-nodeh"))
    {
        int i, loaded = 0;

        for (i = 0; i < numlumps; ++i)
        {
            if (!strncmp(lumpinfo[i].name, "DEHACKED", 8))
            {
                DEH_LoadLump(i, true, true); // [crispy] allow long, allow error
                loaded++;
            }
        }

        printf("Loaded %i DEHACKED lumps from WAD files.\n", loaded);
    }

=======
>>>>>>> a8a5d289
    DEH_printf("I_Init: Setting up machine state.\n");
    I_CheckIsScreensaver();
    I_InitTimer();
    I_InitJoystick();
    I_InitSound(true);
    I_InitMusic();

    // [crispy] check for SSG resources
    crispy_havessg =
    (
        gamemode == commercial ||
        (
            W_CheckNumForName("sht2a0")   != -1 && // [crispy] wielding/firing sprite sequence
            W_CheckNumForName("dsdshtgn") != -1 && // [crispy] firing sound
            W_CheckNumForName("dsdbopn")  != -1 && // [crispy] opening sound
            W_CheckNumForName("dsdbload") != -1 && // [crispy] reloading sound
            W_CheckNumForName("dsdbcls")  != -1    // [crispy] closing sound
        )
    );

    // [crispy] check for presence of MAP33
    crispy_havemap33 = (W_CheckNumForName("MAP33") != -1);

    // [crispy] check for colored blood
    {
	int i;
	char *iwadbasename = M_BaseName(iwadfile);

	// [crispy] check for monster sprite replacements
	// (first sprites of monster death frames)
	i = W_CheckNumForName("bossi0");  // [crispy] Baron of Hell
	crispy_coloredblood |= (i >= 0 && !strcmp(lumpinfo[i].wad_file->path, iwadbasename));

	i = W_CheckNumForName("bos2i0"); // [crispy] Hell Knight
	crispy_coloredblood |= (i >= 0 && !strcmp(lumpinfo[i].wad_file->path, iwadbasename)) << 1;

	i = W_CheckNumForName("headg0"); // [crispy] Cacodemon
	crispy_coloredblood |= (i >= 0 && !strcmp(lumpinfo[i].wad_file->path, iwadbasename)) << 2;

	i = W_CheckNumForName("skulg0"); // [crispy] Lost Soul
	crispy_coloredblood |= (i >= 0 && !strcmp(lumpinfo[i].wad_file->path, iwadbasename)) << 3;

	i = W_CheckNumForName("sargi0");  // [crispy] Demon (Spectre)
	crispy_coloredblood |= (i >= 0 && !strcmp(lumpinfo[i].wad_file->path, iwadbasename)) << 4;

	// [crispy] no colored blood in Chex Quest and Hacx
	// except for the Thorn Things in Hacx which bleed green blood
	if (gamemission == pack_chex || gamemission == pack_hacx)
	{
	    i = W_CheckNumForName("bspij0");  // [crispy] Ararchnotron (Thorn Thing)
	    crispy_coloredblood = 0 | ((i >= 0 && !strcmp(lumpinfo[i].wad_file->path, iwadbasename)) << 5);
	}
    }

    // [crispy] check for NWT-style merging
    crispy_nwtmerge =
	M_CheckParmWithArgs("-nwtmerge", 1) ||
	M_CheckParmWithArgs("-af", 1) ||
	M_CheckParmWithArgs("-aa", 1);

#ifdef FEATURE_MULTIPLAYER
    printf ("NET_Init: Init network subsystem.\n");
    NET_Init ();
#endif

    // Initial netgame startup. Connect to server etc.
    D_ConnectNetGame();

    // get skill / episode / map from parms
    startskill = sk_medium;
    startepisode = 1;
    startmap = 1;
    autostart = false;

    //!
    // @arg <skill>
    // @vanilla
    //
    // Set the game skill, 1-5 (1: easiest, 5: hardest).  A skill of
    // 0 disables all monsters.
    //

    p = M_CheckParmWithArgs("-skill", 1);

    if (p)
    {
	startskill = myargv[p+1][0]-'1';
	autostart = true;
    }

    //!
    // @arg <n>
    // @vanilla
    //
    // Start playing on episode n (1-4)
    //

    p = M_CheckParmWithArgs("-episode", 1);

    if (p)
    {
	startepisode = myargv[p+1][0]-'0';
	startmap = 1;
	autostart = true;
    }
	
    timelimit = 0;

    //! 
    // @arg <n>
    // @category net
    // @vanilla
    //
    // For multiplayer games: exit each level after n minutes.
    //

    p = M_CheckParmWithArgs("-timer", 1);

    if (p)
    {
	timelimit = atoi(myargv[p+1]);
    }

    //!
    // @category net
    // @vanilla
    //
    // Austin Virtual Gaming: end levels after 20 minutes.
    //

    p = M_CheckParm ("-avg");

    if (p)
    {
	timelimit = 20;
    }

    //!
    // @arg [<x> <y> | <xy>]
    // @vanilla
    //
    // Start a game immediately, warping to ExMy (Doom 1) or MAPxy
    // (Doom 2)
    //

    p = M_CheckParmWithArgs("-warp", 1);

    if (p)
    {
        if (gamemode == commercial)
            startmap = atoi (myargv[p+1]);
        else
        {
            startepisode = myargv[p+1][0]-'0';

            if (p + 2 < myargc)
            {
                startmap = myargv[p+2][0]-'0';
            }
            else
            {
                // [crispy] allow second digit without space in between for Doom 1
                startmap = myargv[p+1][1]-'0';
            }
        }
        autostart = true;
    }

    // Undocumented:
    // Invoked by setup to test the controls.

    p = M_CheckParm("-testcontrols");

    if (p > 0)
    {
        startepisode = 1;
        startmap = 1;
        autostart = true;
        testcontrols = true;
    }

    // [crispy] enable flashing HOM indicator
    p = M_CheckParm("-flashinghom");

    if (p > 0)
    {
        crispy_flashinghom = true;
    }

    // [crispy] port level flipping feature over from Strawberry Doom
    {
        time_t curtime = time(NULL);
        struct tm *tm;

        if ((tm = localtime(&curtime)) != NULL &&
            tm->tm_mon == 3 && tm->tm_mday == 1)
            crispy_fliplevels = true;
    }

    p = M_CheckParm("-fliplevels");

    if (p > 0)
    {
        crispy_fliplevels = !crispy_fliplevels;
    }

    // Check for load game parameter
    // We do this here and save the slot number, so that the network code
    // can override it or send the load slot to other players.

    //!
    // @arg <s>
    // @vanilla
    //
    // Load the game in slot s.
    //

    p = M_CheckParmWithArgs("-loadgame", 1);
    
    if (p)
    {
        startloadgame = atoi(myargv[p+1]);
    }
    else
    {
        // Not loading a game
        startloadgame = -1;
    }

    DEH_printf("M_Init: Init miscellaneous info.\n");
    M_Init ();

    DEH_printf("R_Init: Init DOOM refresh daemon - ");
    R_Init ();

    DEH_printf("\nP_Init: Init Playloop state.\n");
    P_Init ();

    DEH_printf("S_Init: Setting up sound.\n");
    S_Init (sfxVolume * 8, musicVolume * 8);

    DEH_printf("D_CheckNetGame: Checking network game status.\n");
    D_CheckNetGame ();

    PrintGameVersion();

    DEH_printf("HU_Init: Setting up heads up display.\n");
    HU_Init ();

    DEH_printf("ST_Init: Init status bar.\n");
    ST_Init ();

    // If Doom II without a MAP01 lump, this is a store demo.
    // Moved this here so that MAP01 isn't constantly looked up
    // in the main loop.

    if (gamemode == commercial && W_CheckNumForName("map01") < 0)
        storedemo = true;

    if (M_CheckParmWithArgs("-statdump", 1))
    {
        I_AtExit(StatDump, true);
        DEH_printf("External statistics registered.\n");
    }

    //!
    // @arg <x>
    // @category demo
    // @vanilla
    //
    // Record a demo named x.lmp.
    //

    p = M_CheckParmWithArgs("-record", 1);

    if (p)
    {
	G_RecordDemo (myargv[p+1]);
	autostart = true;
    }

    p = M_CheckParmWithArgs("-playdemo", 1);
    if (p)
    {
	singledemo = true;              // quit after one demo
	G_DeferedPlayDemo (demolumpname);
	D_DoomLoop ();  // never returns
    }
	
    p = M_CheckParmWithArgs("-timedemo", 1);
    if (p)
    {
	G_TimeDemo (demolumpname);
	D_DoomLoop ();  // never returns
    }
	
    if (startloadgame >= 0)
    {
        M_StringCopy(file, P_SaveGameFile(startloadgame), sizeof(file));
	G_LoadGame(file);
    }
	
    if (gameaction != ga_loadgame )
    {
	if (autostart || netgame)
	    G_InitNew (startskill, startepisode, startmap);
	else
	    D_StartTitle ();                // start up intro loop
    }

    D_DoomLoop ();  // never returns
}
<|MERGE_RESOLUTION|>--- conflicted
+++ resolved
@@ -876,12 +876,11 @@
         else if (logical_gamemission == pack_tnt)
         {
             gamedescription = GetGameName("DOOM 2: TNT - Evilution");
-<<<<<<< HEAD
+        }
         else if (logical_gamemission == pack_nerve)
+        {
             gamedescription = GetGameName("DOOM 2: No Rest For The Living");
-=======
-        }
->>>>>>> a8a5d289
+        }
     }
 }
 
@@ -1176,43 +1175,6 @@
     }
 }
 
-<<<<<<< HEAD
-// Function called at exit to display the ENDOOM screen
-
-static void D_Endoom(void)
-{
-    byte *endoom;
-
-    // Don't show ENDOOM if we have it disabled, or we're running
-    // in screensaver or control test mode. Only show it once the
-    // game has actually started.
-
-    if (!show_endoom || !main_loop_started
-     || screensaver_mode || M_CheckParm("-testcontrols") > 0)
-    {
-        return;
-    }
-
-    endoom = W_CacheLumpName(DEH_String("ENDOOM"), PU_STATIC);
-
-    I_Endoom(endoom);
-}
-
-static void LoadHacxDeh(void)
-{
-    // If this is the HACX IWAD, we need to load the DEHACKED lump.
-
-    if (gameversion == exe_hacx)
-    {
-        if (!M_ParmExists("-noiwaddeh")
-         && !DEH_LoadLumpByName("DEHACKED", true, false))
-        {
-            I_Error("DEHACKED lump not found.  Please check that this is the "
-                    "Hacx v1.2 IWAD.");
-        }
-    }
-}
-
 // [crispy] support loading NERVE.WAD alongside DOOM2.WAD
 static void LoadNerveWad(void)
 {
@@ -1295,8 +1257,6 @@
     }
 }
 
-=======
->>>>>>> a8a5d289
 //
 // D_DoomMain
 //
@@ -1643,18 +1603,10 @@
 
     // Generate the WAD hash table.  Speed things up a bit.
     W_GenerateHashTable();
-<<<<<<< HEAD
-    
-    D_IdentifyVersion();
-    InitGameVersion();
+
     // [crispy] allow overriding of special-casing
     if (!M_ParmExists("-nodeh"))
-    {
-    LoadChexDeh();
-    LoadHacxDeh();
-    LoadNerveWad();
-    }
-=======
+	LoadNerveWad();
 
     // Load DEHACKED lumps from WAD files - but only if we give the right
     // command line parameter.
@@ -1665,7 +1617,8 @@
     // Load Dehacked patches from DEHACKED lumps contained in one of the
     // loaded PWAD files.
     //
-    if (M_ParmExists("-dehlump"))
+    // [crispy] load DEHACKED lumps by default, but allow overriding
+    if (!M_ParmExists("-nodehlump") && !M_ParmExists("-nodeh"))
     {
         int i, loaded = 0;
 
@@ -1673,7 +1626,7 @@
         {
             if (!strncmp(lumpinfo[i].name, "DEHACKED", 8))
             {
-                DEH_LoadLump(i, false, false);
+                DEH_LoadLump(i, true, true); // [crispy] allow long, allow error
                 loaded++;
             }
         }
@@ -1683,7 +1636,6 @@
 
     // Set the gamedescription string. This is only possible now that
     // we've finished loading Dehacked patches.
->>>>>>> a8a5d289
     D_SetGameDescription();
     savegamedir = M_GetSaveGameDir(D_SaveGameIWADName(gamemission));
 
@@ -1736,35 +1688,6 @@
         I_PrintDivider();
     }
 
-<<<<<<< HEAD
-    // Load DEHACKED lumps from WAD files - but only if we give the right
-    // command line parameter.
-
-    //!
-    // @category mod
-    //
-    // Load Dehacked patches from DEHACKED lumps contained in one of the
-    // loaded PWAD files.
-    //
-    // [crispy] load DEHACKED lumps by default, but allow overriding
-    if (!M_ParmExists("-nodehlump") && !M_ParmExists("-nodeh"))
-    {
-        int i, loaded = 0;
-
-        for (i = 0; i < numlumps; ++i)
-        {
-            if (!strncmp(lumpinfo[i].name, "DEHACKED", 8))
-            {
-                DEH_LoadLump(i, true, true); // [crispy] allow long, allow error
-                loaded++;
-            }
-        }
-
-        printf("Loaded %i DEHACKED lumps from WAD files.\n", loaded);
-    }
-
-=======
->>>>>>> a8a5d289
     DEH_printf("I_Init: Setting up machine state.\n");
     I_CheckIsScreensaver();
     I_InitTimer();
