--- conflicted
+++ resolved
@@ -318,11 +318,7 @@
 	    y = 4;
 	else
 	    y = (viewwindowy >> crispy->hires)+4;
-<<<<<<< HEAD
-	V_DrawPatchShadow2((viewwindowx >> crispy->hires) + ((scaledviewwidth >> crispy->hires) - 68) / 2, y,
-=======
 	V_DrawPatchDirect((viewwindowx >> crispy->hires) + ((scaledviewwidth >> crispy->hires) - 68) / 2, y,
->>>>>>> 26d83671
                           W_CacheLumpName (DEH_String("M_PAUSE"), PU_CACHE));
     }
 
