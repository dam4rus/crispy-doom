--- conflicted
+++ resolved
@@ -125,8 +125,8 @@
 char		wadfile[1024];		// primary wad file
 char		mapdir[1024];           // directory of development maps
 
-<<<<<<< HEAD
 int             show_endoom = 0; // [crispy] disable
+int             show_diskicon = 1;
 
 // [crispy] "crispness" config variables
 int             crispy_automapstats = 0;
@@ -156,11 +156,6 @@
 
 int             crispy_demowarp = 0;
 char            *nervewadfile = NULL;
-=======
-int             show_endoom = 1;
-int             show_diskicon = 1;
-
->>>>>>> 010e52f9
 
 void D_ConnectNetGame(void);
 void D_CheckNetGame(void);
@@ -253,12 +248,8 @@
 	    // [crispy] update automap while playing
 	    R_RenderPlayerView (&players[displayplayer]);
 	    AM_Drawer ();
-<<<<<<< HEAD
 	}
-	if (wipe || (scaledviewheight != SCREENHEIGHT && fullscreen) || disk_indicator == disk_dirty)
-=======
-	if (wipe || (viewheight != SCREENHEIGHT && fullscreen))
->>>>>>> 010e52f9
+	if (wipe || (scaledviewheight != SCREENHEIGHT && fullscreen))
 	    redrawsbar = true;
 	if (inhelpscreensstate && !inhelpscreens)
 	    redrawsbar = true;              // just put away the help screen
@@ -574,11 +565,7 @@
     I_GraphicsCheckCommandLine();
     I_SetGrabMouseCallback(D_GrabMouseCallback);
     I_InitGraphics();
-<<<<<<< HEAD
-    V_EnableLoadingDisk(ORIGWIDTH - LOADING_DISK_W, ORIGHEIGHT - LOADING_DISK_H);
-=======
     EnableLoadingDisk();
->>>>>>> 010e52f9
 
     V_RestoreBuffer();
     R_ExecuteSetViewSize();
