//
// Copyright(C) 1993-1996 Id Software, Inc.
// Copyright(C) 2005-2014 Simon Howard
//
// This program is free software; you can redistribute it and/or
// modify it under the terms of the GNU General Public License
// as published by the Free Software Foundation; either version 2
// of the License, or (at your option) any later version.
//
// This program is distributed in the hope that it will be useful,
// but WITHOUT ANY WARRANTY; without even the implied warranty of
// MERCHANTABILITY or FITNESS FOR A PARTICULAR PURPOSE.  See the
// GNU General Public License for more details.
//
// DESCRIPTION:
//	DOOM main program (D_DoomMain) and game loop (D_DoomLoop),
//	plus functions to determine game mode (shareware, registered),
//	parse command line parameters, configure game parameters (turbo),
//	and call the startup functions.
//


#include <ctype.h>
#include <stdio.h>
#include <stdlib.h>
#include <string.h>
#include <time.h> // [crispy] time_t, time(), struct tm, localtime()

#include "config.h"
#include "deh_main.h"
#include "doomdef.h"
#include "doomstat.h"

#include "dstrings.h"
#include "doomfeatures.h"
#include "sounds.h"

#include "d_iwad.h"

#include "z_zone.h"
#include "w_main.h"
#include "w_wad.h"
#include "s_sound.h"
#include "v_video.h"

#include "f_finale.h"
#include "f_wipe.h"

#include "m_argv.h"
#include "m_config.h"
#include "m_controls.h"
#include "m_misc.h"
#include "m_menu.h"
#include "p_saveg.h"

#include "i_endoom.h"
#include "i_joystick.h"
#include "i_system.h"
#include "i_timer.h"
#include "i_video.h"

#include "g_game.h"

#include "hu_stuff.h"
#include "wi_stuff.h"
#include "st_stuff.h"
#include "am_map.h"
#include "net_client.h"
#include "net_dedicated.h"
#include "net_query.h"

#include "p_setup.h"
#include "r_local.h"
#include "statdump.h"


#include "d_main.h"

//
// D-DoomLoop()
// Not a globally visible function,
//  just included for source reference,
//  called by D_DoomMain, never exits.
// Manages timing and IO,
//  calls all ?_Responder, ?_Ticker, and ?_Drawer,
//  calls I_GetTime, I_StartFrame, and I_StartTic
//
void D_DoomLoop (void);

// Location where savegames are stored

char *          savegamedir;

// location of IWAD and WAD files

char *          iwadfile;


boolean		devparm;	// started game with -devparm
boolean         nomonsters;	// checkparm of -nomonsters
boolean         respawnparm;	// checkparm of -respawn
boolean         fastparm;	// checkparm of -fast

//extern int soundVolume;
//extern  int	sfxVolume;
//extern  int	musicVolume;

extern  boolean	inhelpscreens;

skill_t		startskill;
int             startepisode;
int		startmap;
boolean		autostart;
int             startloadgame;

boolean		advancedemo;

// Store demo, do not accept any inputs
boolean         storedemo;

// "BFG Edition" version of doom2.wad does not include TITLEPIC.
boolean         bfgedition;
char            *nervewadfile = NULL;

// If true, the main game loop has started.
boolean         main_loop_started = false;

char		wadfile[1024];		// primary wad file
char		mapdir[1024];           // directory of development maps

int             show_endoom = 0; // [crispy] disable

// [crispy] "crispness" config variables
int             crispy_automapstats = 0;
int             crispy_centerweapon = 0;
int             crispy_coloredblood = 0;
int             crispy_coloredblood2 = 0;
int             crispy_coloredhud = 0;
int             crispy_crosshair = 0;
int             crispy_crosshair2 = 0;
int             crispy_flipcorpses = 0;
int             crispy_freeaim = 0;
int             crispy_freelook = 0;
int             crispy_jump = 0;
int             crispy_mouselook = 0;
int             crispy_overunder = 0;
int             crispy_pitch = 0;
int             crispy_recoil = 0;
int             crispy_secretmessage = 0;
int             crispy_translucency = 0;

// [crispy] in-game switches
boolean         crispy_automapoverlay = false;
boolean         crispy_flashinghom = false;
boolean         crispy_fliplevels = false;
boolean         crispy_havee1m10 = false;
boolean         crispy_havemap33 = false;
boolean         crispy_havessg = false;
boolean         crispy_nwtmerge = false;

void D_ConnectNetGame(void);
void D_CheckNetGame(void);


//
// D_ProcessEvents
// Send all the events of the given timestamp down the responder chain
//
void D_ProcessEvents (void)
{
    event_t*	ev;
	
    // IF STORE DEMO, DO NOT ACCEPT INPUT
    if (storedemo)
        return;
	
    while ((ev = D_PopEvent()) != NULL)
    {
	if (M_Responder (ev))
	    continue;               // menu ate the event
	G_Responder (ev);
    }
}




//
// D_Display
//  draw current display, possibly wiping it from the previous
//

// wipegamestate can be set to -1 to force a wipe on the next draw
gamestate_t     wipegamestate = GS_DEMOSCREEN;
extern  boolean setsizeneeded;
extern  int             showMessages;
void R_ExecuteSetViewSize (void);

void D_Display (void)
{
    static  boolean		viewactivestate = false;
    static  boolean		menuactivestate = false;
    static  boolean		inhelpscreensstate = false;
    static  boolean		fullscreen = false;
    static  gamestate_t		oldgamestate = -1;
    static  int			borderdrawcount;
    static  char		menushade; // [crispy] shade menu background
    int				nowtime;
    int				tics;
    int				wipestart;
    int				y;
    boolean			done;
    boolean			wipe;
    boolean			redrawsbar;

    if (nodrawers)
	return;                    // for comparative timing / profiling
		
    redrawsbar = false;
    
    // change the view size if needed
    if (setsizeneeded)
    {
	R_ExecuteSetViewSize ();
	oldgamestate = -1;                      // force background redraw
	borderdrawcount = 3;
    }

    // save the current screen if about to wipe
    if (gamestate != wipegamestate)
    {
	wipe = true;
	wipe_StartScreen(0, 0, SCREENWIDTH, SCREENHEIGHT);
    }
    else
	wipe = false;

    if (gamestate == GS_LEVEL && gametic)
	HU_Erase();
    
    // do buffered drawing
    switch (gamestate)
    {
      case GS_LEVEL:
	if (!gametic)
	    break;
	if (automapactive && !crispy_automapoverlay)
	{
	    // [crispy] update automap while playing
	    R_RenderPlayerView (&players[displayplayer]);
	    AM_Drawer ();
	}
	if (wipe || (scaledviewheight != (200 << hires) && fullscreen) )
	    redrawsbar = true;
	if (inhelpscreensstate && !inhelpscreens)
	    redrawsbar = true;              // just put away the help screen
	ST_Drawer (scaledviewheight == (200 << hires), redrawsbar );
	fullscreen = scaledviewheight == (200 << hires);
	break;

      case GS_INTERMISSION:
	WI_Drawer ();
	break;

      case GS_FINALE:
	F_Drawer ();
	break;

      case GS_DEMOSCREEN:
	D_PageDrawer ();
	break;
    }
    
    // draw buffered stuff to screen
    I_UpdateNoBlit ();
    
    // draw the view directly
    if (gamestate == GS_LEVEL && (!automapactive || (automapactive && crispy_automapoverlay)) && gametic)
    {
	R_RenderPlayerView (&players[displayplayer]);

        // [crispy] Crispy HUD
        if (screenblocks >= CRISPY_HUD)
            ST_Drawer(false, false);
    }

    // [crispy] in automap overlay mode,
    // the HUD is drawn on top of everything else
    if (gamestate == GS_LEVEL && gametic && !(automapactive && crispy_automapoverlay))
	HU_Drawer ();
    
    // clean up border stuff
    if (gamestate != oldgamestate && gamestate != GS_LEVEL)
	I_SetPalette (W_CacheLumpName (DEH_String("PLAYPAL"),PU_CACHE));

    // see if the border needs to be initially drawn
    if (gamestate == GS_LEVEL && oldgamestate != GS_LEVEL)
    {
	viewactivestate = false;        // view was not active
	R_FillBackScreen ();    // draw the pattern into the back screen
    }

    // see if the border needs to be updated to the screen
    if (gamestate == GS_LEVEL && (!automapactive || (automapactive && crispy_automapoverlay)) && scaledviewwidth != (320 << hires))
    {
	if (menuactive || menuactivestate || !viewactivestate)
	    borderdrawcount = 3;
	if (borderdrawcount)
	{
	    R_DrawViewBorder ();    // erase old menu stuff
	    borderdrawcount--;
	}

    }

    if (testcontrols)
    {
        // Box showing current mouse speed

        V_DrawMouseSpeedBox(testcontrols_mousespeed);
    }

    menuactivestate = menuactive;
    viewactivestate = viewactive;
    inhelpscreensstate = inhelpscreens;
    oldgamestate = wipegamestate = gamestate;
    
    // [crispy] in automap overlay mode,
    // draw the automap and HUD on top of everything else
    if (automapactive && crispy_automapoverlay)
    {
	AM_Drawer ();
	HU_Drawer ();

	// [crispy] force redraw of status bar and border
	viewactivestate = false;
	inhelpscreensstate = true;
    }

    // [crispy] shade background when a menu is active or the game is paused
    if (paused || menuactive)
    {
	for (y = 0; y < SCREENWIDTH * SCREENHEIGHT; y++)
	    I_VideoBuffer[y] = colormaps[menushade * 256 + I_VideoBuffer[y]];

	if (menushade < 16)
	    menushade++;

	// [crispy] force redraw of status bar and border
	viewactivestate = false;
	inhelpscreensstate = true;
    }
    else
    if (menushade)
	menushade = 0;

    // draw pause pic
    if (paused)
    {
	if (automapactive && !crispy_automapoverlay)
	    y = 4;
	else
	    y = (viewwindowy >> hires)+4;
	V_DrawPatchDirect((viewwindowx >> hires) + ((scaledviewwidth >> hires) - 68) / 2, y,
                          W_CacheLumpName (DEH_String("M_PAUSE"), PU_CACHE));
    }


    // menus go directly to the screen
    M_Drawer ();          // menu is drawn even on top of everything
    NetUpdate ();         // send out any new accumulation


    // normal update
    if (!wipe)
    {
	I_FinishUpdate ();              // page flip or blit buffer
	return;
    }
    
    // wipe update
    wipe_EndScreen(0, 0, SCREENWIDTH, SCREENHEIGHT);

    wipestart = I_GetTime () - 1;

    do
    {
	do
	{
	    nowtime = I_GetTime ();
	    tics = nowtime - wipestart;
            I_Sleep(1);
	} while (tics <= 0);
        
	wipestart = nowtime;
	done = wipe_ScreenWipe(wipe_Melt
			       , 0, 0, SCREENWIDTH, SCREENHEIGHT, tics);
	I_UpdateNoBlit ();
	M_Drawer ();                            // menu is drawn even on top of wipes
	I_FinishUpdate ();                      // page flip or blit buffer
    } while (!done);
}

//
// Add configuration file variable bindings.
//

void D_BindVariables(void)
{
    int i;

    M_ApplyPlatformDefaults();

    I_BindVideoVariables();
    I_BindJoystickVariables();
    I_BindSoundVariables();

    M_BindBaseControls();
    M_BindWeaponControls();
    M_BindMapControls();
    M_BindMenuControls();
    M_BindChatControls(MAXPLAYERS);

    key_multi_msgplayer[0] = HUSTR_KEYGREEN;
    key_multi_msgplayer[1] = HUSTR_KEYINDIGO;
    key_multi_msgplayer[2] = HUSTR_KEYBROWN;
    key_multi_msgplayer[3] = HUSTR_KEYRED;

#ifdef FEATURE_MULTIPLAYER
    NET_BindVariables();
#endif

<<<<<<< HEAD
    M_BindVariable("mouse_sensitivity",      &mouseSensitivity);
    M_BindVariable("mouse_sensitivity_y",    &mouseSensitivity_y);
    M_BindVariable("sfx_volume",             &sfxVolume);
    M_BindVariable("music_volume",           &musicVolume);
    M_BindVariable("show_messages",          &showMessages);
    M_BindVariable("screenblocks",           &screenblocks);
    M_BindVariable("detaillevel",            &detailLevel);
    M_BindVariable("snd_channels",           &snd_channels);
    M_BindVariable("vanilla_savegame_limit", &vanilla_savegame_limit);
    M_BindVariable("vanilla_demo_limit",     &vanilla_demo_limit);
    M_BindVariable("show_endoom",            &show_endoom);
=======
    M_BindIntVariable("mouse_sensitivity",      &mouseSensitivity);
    M_BindIntVariable("sfx_volume",             &sfxVolume);
    M_BindIntVariable("music_volume",           &musicVolume);
    M_BindIntVariable("show_messages",          &showMessages);
    M_BindIntVariable("screenblocks",           &screenblocks);
    M_BindIntVariable("detaillevel",            &detailLevel);
    M_BindIntVariable("snd_channels",           &snd_channels);
    M_BindIntVariable("vanilla_savegame_limit", &vanilla_savegame_limit);
    M_BindIntVariable("vanilla_demo_limit",     &vanilla_demo_limit);
    M_BindIntVariable("show_endoom",            &show_endoom);
>>>>>>> b39121c6

    // Multiplayer chat macros

    for (i=0; i<10; ++i)
    {
        char buf[12];

        M_snprintf(buf, sizeof(buf), "chatmacro%i", i);
        M_BindStringVariable(buf, &chat_macros[i]);
    }

    // [crispy] bind "crispness" config variables
    M_BindVariable("crispy_automapstats",    &crispy_automapstats);
    M_BindVariable("crispy_centerweapon",    &crispy_centerweapon);
    M_BindVariable("crispy_coloredblood",    &crispy_coloredblood);
    M_BindVariable("crispy_coloredblood2",   &crispy_coloredblood2);
    M_BindVariable("crispy_coloredhud",      &crispy_coloredhud);
    M_BindVariable("crispy_crosshair",       &crispy_crosshair);
    M_BindVariable("crispy_crosshair2",      &crispy_crosshair2);
    M_BindVariable("crispy_flipcorpses",     &crispy_flipcorpses);
    M_BindVariable("crispy_freeaim",         &crispy_freeaim);
    M_BindVariable("crispy_freelook",        &crispy_freelook);
    M_BindVariable("crispy_jump",            &crispy_jump);
    M_BindVariable("crispy_mouselook",       &crispy_mouselook);
    M_BindVariable("crispy_overunder",       &crispy_overunder);
    M_BindVariable("crispy_pitch",           &crispy_pitch);
    M_BindVariable("crispy_recoil",          &crispy_recoil);
    M_BindVariable("crispy_secretmessage",   &crispy_secretmessage);
    M_BindVariable("crispy_translucency",    &crispy_translucency);
}

//
// D_GrabMouseCallback
//
// Called to determine whether to grab the mouse pointer
//

boolean D_GrabMouseCallback(void)
{
    // Drone players don't need mouse focus

    if (drone)
        return false;

    // when menu is active or game is paused, release the mouse 
 
    if (menuactive || paused)
        return false;

    // only grab mouse when playing levels (but not demos)

    return (gamestate == GS_LEVEL) && !demoplayback && !advancedemo;
}

//
//  D_DoomLoop
//
void D_DoomLoop (void)
{
    if (bfgedition &&
        (demorecording || (gameaction == ga_playdemo) || netgame))
    {
        printf(" WARNING: You are playing using one of the Doom Classic\n"
               " IWAD files shipped with the Doom 3: BFG Edition. These are\n"
               " known to be incompatible with the regular IWAD files and\n"
               " may cause demos and network games to get out of sync.\n");
    }

    if (demorecording)
	G_BeginRecording ();

    main_loop_started = true;

    TryRunTics();

    I_SetWindowTitle(gamedescription);
    I_GraphicsCheckCommandLine();
    I_SetGrabMouseCallback(D_GrabMouseCallback);
    I_InitGraphics();
    I_EnableLoadingDisk();

    V_RestoreBuffer();
    R_ExecuteSetViewSize();

    D_StartGameLoop();

    if (testcontrols)
    {
        wipegamestate = gamestate;
    }

    while (1)
    {
	// frame syncronous IO operations
	I_StartFrame ();

        TryRunTics (); // will run at least one tic

	S_UpdateSounds (players[consoleplayer].mo);// move positional sounds

	// Update display, next frame, with current state.
        if (screenvisible)
            D_Display ();
    }
}



//
//  DEMO LOOP
//
int             demosequence;
int             pagetic;
char                    *pagename;


//
// D_PageTicker
// Handles timing for warped projection
//
void D_PageTicker (void)
{
    if (--pagetic < 0)
	D_AdvanceDemo ();
}



//
// D_PageDrawer
//
void D_PageDrawer (void)
{
    if (crispy_fliplevels)
    V_DrawPatchFlipped (0, 0, W_CacheLumpName(pagename, PU_CACHE));
    else
    V_DrawPatch (0, 0, W_CacheLumpName(pagename, PU_CACHE));
}


//
// D_AdvanceDemo
// Called after each demo or intro demosequence finishes
//
void D_AdvanceDemo (void)
{
    advancedemo = true;
}


//
// This cycles through the demo sequences.
// FIXME - version dependend demo numbers?
//
void D_DoAdvanceDemo (void)
{
    players[consoleplayer].playerstate = PST_LIVE;  // not reborn
    advancedemo = false;
    usergame = false;               // no save / end game here
    paused = false;
    gameaction = ga_nothing;

    // The Ultimate Doom executable changed the demo sequence to add
    // a DEMO4 demo.  Final Doom was based on Ultimate, so also
    // includes this change; however, the Final Doom IWADs do not
    // include a DEMO4 lump, so the game bombs out with an error
    // when it reaches this point in the demo sequence.

    // However! There is an alternate version of Final Doom that
    // includes a fixed executable.

    if (gameversion == exe_ultimate || gameversion == exe_final)
      demosequence = (demosequence+1)%7;
    else
      demosequence = (demosequence+1)%6;
    
    switch (demosequence)
    {
      case 0:
	if ( gamemode == commercial )
	    pagetic = TICRATE * 11;
	else
	    pagetic = 170;
	gamestate = GS_DEMOSCREEN;
	pagename = DEH_String("TITLEPIC");
	if ( gamemode == commercial )
	  S_StartMusic(mus_dm2ttl);
	else
	  S_StartMusic (mus_intro);
	break;
      case 1:
	G_DeferedPlayDemo(DEH_String("demo1"));
	break;
      case 2:
	pagetic = 200;
	gamestate = GS_DEMOSCREEN;
	pagename = DEH_String("CREDIT");
	break;
      case 3:
	G_DeferedPlayDemo(DEH_String("demo2"));
	break;
      case 4:
	gamestate = GS_DEMOSCREEN;
	if ( gamemode == commercial)
	{
	    pagetic = TICRATE * 11;
	    pagename = DEH_String("TITLEPIC");
	    S_StartMusic(mus_dm2ttl);
	}
	else
	{
	    pagetic = 200;

	    if ( gamemode == retail )
	      pagename = DEH_String("CREDIT");
	    else
	      pagename = DEH_String("HELP2");
	}
	break;
      case 5:
	G_DeferedPlayDemo(DEH_String("demo3"));
	break;
        // THE DEFINITIVE DOOM Special Edition demo
      case 6:
	G_DeferedPlayDemo(DEH_String("demo4"));
	break;
    }

    // The Doom 3: BFG Edition version of doom2.wad does not have a
    // TITLETPIC lump. Use INTERPIC instead as a workaround.
    if (bfgedition && !strcasecmp(pagename, "TITLEPIC")
        && W_CheckNumForName("titlepic") < 0)
    {
        pagename = DEH_String("INTERPIC");
    }
}



//
// D_StartTitle
//
void D_StartTitle (void)
{
    gameaction = ga_nothing;
    demosequence = -1;
    D_AdvanceDemo ();
}

// Strings for dehacked replacements of the startup banner
//
// These are from the original source: some of them are perhaps
// not used in any dehacked patches

static char *banners[] =
{
    // doom2.wad
    "                         "
    "DOOM 2: Hell on Earth v%i.%i"
    "                           ",
    // doom1.wad
    "                            "
    "DOOM Shareware Startup v%i.%i"
    "                           ",
    // doom.wad
    "                            "
    "DOOM Registered Startup v%i.%i"
    "                           ",
    // Registered DOOM uses this
    "                          "
    "DOOM System Startup v%i.%i"
    "                          ",
    // doom.wad (Ultimate DOOM)
    "                         "
    "The Ultimate DOOM Startup v%i.%i"
    "                        ",
    // tnt.wad
    "                     "
    "DOOM 2: TNT - Evilution v%i.%i"
    "                           ",
    // plutonia.wad
    "                   "
    "DOOM 2: Plutonia Experiment v%i.%i"
    "                           ",
};

//
// Get game name: if the startup banner has been replaced, use that.
// Otherwise, use the name given
// 

static char *GetGameName(char *gamename)
{
    size_t i;
    char *deh_sub;
    
    for (i=0; i<arrlen(banners); ++i)
    {
        // Has the banner been replaced?

        deh_sub = DEH_String(banners[i]);
        
        if (deh_sub != banners[i])
        {
            size_t gamename_size;
            int version;

            // Has been replaced.
            // We need to expand via printf to include the Doom version number
            // We also need to cut off spaces to get the basic name

            gamename_size = strlen(deh_sub) + 10;
            gamename = Z_Malloc(gamename_size, PU_STATIC, 0);
            version = G_VanillaVersionCode();
            M_snprintf(gamename, gamename_size, deh_sub,
                       version / 100, version % 100);

            while (gamename[0] != '\0' && isspace(gamename[0]))
            {
                memmove(gamename, gamename + 1, gamename_size - 1);
            }

            while (gamename[0] != '\0' && isspace(gamename[strlen(gamename)-1]))
            {
                gamename[strlen(gamename) - 1] = '\0';
            }

            return gamename;
        }
    }

    return gamename;
}

static void SetMissionForPackName(char *pack_name)
{
    int i;
    static const struct
    {
        char *name;
        int mission;
    } packs[] = {
        { "doom2",    doom2 },
        { "tnt",      pack_tnt },
        { "plutonia", pack_plut },
    };

    for (i = 0; i < arrlen(packs); ++i)
    {
        if (!strcasecmp(pack_name, packs[i].name))
        {
            gamemission = packs[i].mission;
            return;
        }
    }

    printf("Valid mission packs are:\n");

    for (i = 0; i < arrlen(packs); ++i)
    {
        printf("\t%s\n", packs[i].name);
    }

    I_Error("Unknown mission pack name: %s", pack_name);
}

//
// Find out what version of Doom is playing.
//

void D_IdentifyVersion(void)
{
    // gamemission is set up by the D_FindIWAD function.  But if 
    // we specify '-iwad', we have to identify using 
    // IdentifyIWADByName.  However, if the iwad does not match
    // any known IWAD name, we may have a dilemma.  Try to 
    // identify by its contents.

    if (gamemission == none)
    {
        unsigned int i;

        for (i=0; i<numlumps; ++i)
        {
            if (!strncasecmp(lumpinfo[i].name, "MAP01", 8))
            {
                gamemission = doom2;
                break;
            } 
            else if (!strncasecmp(lumpinfo[i].name, "E1M1", 8))
            {
                gamemission = doom;
                break;
            }
        }

        if (gamemission == none)
        {
            // Still no idea.  I don't think this is going to work.

            I_Error("Unknown or invalid IWAD file.");
        }
    }

    // Make sure gamemode is set up correctly

    if (logical_gamemission == doom)
    {
        // Doom 1.  But which version?

        if (W_CheckNumForName("E4M1") > 0)
        {
            // Ultimate Doom

            gamemode = retail;
        } 
        else if (W_CheckNumForName("E3M1") > 0)
        {
            gamemode = registered;
        }
        else
        {
            gamemode = shareware;
        }
    }
    else
    {
        int p;

        // Doom 2 of some kind.
        gamemode = commercial;

        // We can manually override the gamemission that we got from the
        // IWAD detection code. This allows us to eg. play Plutonia 2
        // with Freedoom and get the right level names.

        //!
        // @arg <pack>
        //
        // Explicitly specify a Doom II "mission pack" to run as, instead of
        // detecting it based on the filename. Valid values are: "doom2",
        // "tnt" and "plutonia".
        //
        p = M_CheckParmWithArgs("-pack", 1);
        if (p > 0)
        {
            SetMissionForPackName(myargv[p + 1]);
        }
    }
}

// Set the gamedescription string

void D_SetGameDescription(void)
{
    boolean is_freedoom = W_CheckNumForName("FREEDOOM") >= 0,
            is_freedm = W_CheckNumForName("FREEDM") >= 0;

    gamedescription = "Unknown";

    if (logical_gamemission == doom)
    {
        // Doom 1.  But which version?

        if (is_freedoom)
        {
            gamedescription = GetGameName("Freedoom: Phase 1");
        }
        else if (gamemode == retail)
        {
            // Ultimate Doom

            gamedescription = GetGameName("The Ultimate DOOM");
        }
        else if (gamemode == registered)
        {
            gamedescription = GetGameName("DOOM Registered");
        }
        else if (gamemode == shareware)
        {
            gamedescription = GetGameName("DOOM Shareware");
        }
    }
    else
    {
        // Doom 2 of some kind.  But which mission?

        if (is_freedoom)
        {
            if (is_freedm)
            {
                gamedescription = GetGameName("FreeDM");
            }
            else
            {
                gamedescription = GetGameName("Freedoom: Phase 2");
            }
        }
        else if (logical_gamemission == doom2)
        {
            gamedescription = GetGameName("DOOM 2: Hell on Earth");
        }
        else if (logical_gamemission == pack_plut)
        {
            gamedescription = GetGameName("DOOM 2: Plutonia Experiment"); 
        }
        else if (logical_gamemission == pack_tnt)
        {
            gamedescription = GetGameName("DOOM 2: TNT - Evilution");
        }
        else if (logical_gamemission == pack_nerve)
        {
            gamedescription = GetGameName("DOOM 2: No Rest For The Living");
        }
    }
}

//      print title for every printed line
char            title[128];

static boolean D_AddFile(char *filename)
{
    wad_file_t *handle;

    printf(" adding %s\n", filename);
    handle = W_AddFile(filename);

    return handle != NULL;
}

// Copyright message banners
// Some dehacked mods replace these.  These are only displayed if they are 
// replaced by dehacked.

static char *copyright_banners[] =
{
    "===========================================================================\n"
    "ATTENTION:  This version of DOOM has been modified.  If you would like to\n"
    "get a copy of the original game, call 1-800-IDGAMES or see the readme file.\n"
    "        You will not receive technical support for modified games.\n"
    "                      press enter to continue\n"
    "===========================================================================\n",

    "===========================================================================\n"
    "                 Commercial product - do not distribute!\n"
    "         Please report software piracy to the SPA: 1-800-388-PIR8\n"
    "===========================================================================\n",

    "===========================================================================\n"
    "                                Shareware!\n"
    "===========================================================================\n"
};

// Prints a message only if it has been modified by dehacked.

void PrintDehackedBanners(void)
{
    size_t i;

    for (i=0; i<arrlen(copyright_banners); ++i)
    {
        char *deh_s;

        deh_s = DEH_String(copyright_banners[i]);

        if (deh_s != copyright_banners[i])
        {
            printf("%s", deh_s);

            // Make sure the modified banner always ends in a newline character.
            // If it doesn't, add a newline.  This fixes av.wad.

            if (deh_s[strlen(deh_s) - 1] != '\n')
            {
                printf("\n");
            }
        }
    }
}

static struct 
{
    char *description;
    char *cmdline;
    GameVersion_t version;
} gameversions[] = {
    {"Doom 1.666",           "1.666",      exe_doom_1_666},
    {"Doom 1.7/1.7a",        "1.7",        exe_doom_1_7},
    {"Doom 1.8",             "1.8",        exe_doom_1_8},
    {"Doom 1.9",             "1.9",        exe_doom_1_9},
    {"Hacx",                 "hacx",       exe_hacx},
    {"Ultimate Doom",        "ultimate",   exe_ultimate},
    {"Final Doom",           "final",      exe_final},
    {"Final Doom (alt)",     "final2",     exe_final2},
    {"Chex Quest",           "chex",       exe_chex},
    { NULL,                  NULL,         0},
};

// Initialize the game version

static void InitGameVersion(void)
{
    int p;
    int i;

    //! 
    // @arg <version>
    // @category compat
    //
    // Emulate a specific version of Doom.  Valid values are "1.9",
    // "ultimate", "final", "final2", "hacx" and "chex".
    //

    p = M_CheckParmWithArgs("-gameversion", 1);

    if (p)
    {
        for (i=0; gameversions[i].description != NULL; ++i)
        {
            if (!strcmp(myargv[p+1], gameversions[i].cmdline))
            {
                gameversion = gameversions[i].version;
                break;
            }
        }
        
        if (gameversions[i].description == NULL) 
        {
            printf("Supported game versions:\n");

            for (i=0; gameversions[i].description != NULL; ++i)
            {
                printf("\t%s (%s)\n", gameversions[i].cmdline,
                        gameversions[i].description);
            }
            
            I_Error("Unknown game version '%s'", myargv[p+1]);
        }
    }
    else
    {
        // Determine automatically

        if (gamemission == pack_chex)
        {
            // chex.exe - identified by iwad filename

            gameversion = exe_chex;
        }
        else if (gamemission == pack_hacx)
        {
            // hacx.exe: identified by iwad filename

            gameversion = exe_hacx;
        }
        else if (gamemode == shareware || gamemode == registered)
        {
            // original

            gameversion = exe_doom_1_9;

            // TODO: Detect IWADs earlier than Doom v1.9.
        }
        else if (gamemode == retail)
        {
            gameversion = exe_ultimate;
        }
        else if (gamemode == commercial)
        {
            if (gamemission == doom2)
            {
                gameversion = exe_doom_1_9;
            }
            else
            {
                // Final Doom: tnt or plutonia
                // Defaults to emulating the first Final Doom executable,
                // which has the crash in the demo loop; however, having
                // this as the default should mean that it plays back
                // most demos correctly.

                gameversion = exe_final;
            }
        }
    }
    
    // The original exe does not support retail - 4th episode not supported

    if (gameversion < exe_ultimate && gamemode == retail)
    {
        gamemode = registered;
    }

    // EXEs prior to the Final Doom exes do not support Final Doom.

    if (gameversion < exe_final && gamemode == commercial
     && (gamemission == pack_tnt || gamemission == pack_plut))
    {
        gamemission = doom2;
    }
}

void PrintGameVersion(void)
{
    int i;

    for (i=0; gameversions[i].description != NULL; ++i)
    {
        if (gameversions[i].version == gameversion)
        {
            printf("Emulating the behavior of the "
                   "'%s' executable.\n", gameversions[i].description);
            break;
        }
    }
}

// Function called at exit to display the ENDOOM screen

static void D_Endoom(void)
{
    byte *endoom;

    // Don't show ENDOOM if we have it disabled, or we're running
    // in screensaver or control test mode. Only show it once the
    // game has actually started.

    if (!show_endoom || !main_loop_started
     || screensaver_mode || M_CheckParm("-testcontrols") > 0)
    {
        return;
    }

    endoom = W_CacheLumpName(DEH_String("ENDOOM"), PU_STATIC);

    I_Endoom(endoom);
}

// Load dehacked patches needed for certain IWADs.
static void LoadIwadDeh(void)
{
    // The Freedoom IWADs have DEHACKED lumps that must be loaded.
    if (W_CheckNumForName("FREEDOOM") >= 0)
    {
        // Old versions of Freedoom (before 2014-09) did not have technically
        // valid DEHACKED lumps, so ignore errors and just continue if this
        // is an old IWAD.
        DEH_LoadLumpByName("DEHACKED", false, true);
    }

    // If this is the HACX IWAD, we need to load the DEHACKED lump.
    if (gameversion == exe_hacx)
    {
        if (!DEH_LoadLumpByName("DEHACKED", true, false))
        {
            I_Error("DEHACKED lump not found.  Please check that this is the "
                    "Hacx v1.2 IWAD.");
        }
    }

    // Chex Quest needs a separate Dehacked patch which must be downloaded
    // and installed next to the IWAD.
    if (gameversion == exe_chex)
    {
        char *chex_deh = NULL;
        char *sep;

        // Look for chex.deh in the same directory as the IWAD file.
        sep = strrchr(iwadfile, DIR_SEPARATOR);

        if (sep != NULL)
        {
            size_t chex_deh_len = strlen(iwadfile) + 9;
            chex_deh = malloc(chex_deh_len);
            M_StringCopy(chex_deh, iwadfile, chex_deh_len);
            chex_deh[sep - iwadfile + 1] = '\0';
            M_StringConcat(chex_deh, "chex.deh", chex_deh_len);
        }
        else
        {
            chex_deh = M_StringDuplicate("chex.deh");
        }

        // If the dehacked patch isn't found, try searching the WAD
        // search path instead.  We might find it...
        if (!M_FileExists(chex_deh))
        {
            free(chex_deh);
            chex_deh = D_FindWADByName("chex.deh");
        }

        // Still not found?
        if (chex_deh == NULL)
        {
            I_Error("Unable to find Chex Quest dehacked file (chex.deh).\n"
                    "The dehacked file is required in order to emulate\n"
                    "chex.exe correctly.  It can be found in your nearest\n"
                    "/idgames repository mirror at:\n\n"
                    "   utils/exe_edit/patches/chexdeh.zip");
        }

        if (!DEH_LoadFile(chex_deh))
        {
            I_Error("Failed to load chex.deh needed for emulating chex.exe.");
        }
    }
}

// [crispy] support loading NERVE.WAD alongside DOOM2.WAD
static void LoadNerveWad(void)
{
    int i;
    char lumpname[9];

    if (gamemission != doom2)
        return;

    if (bfgedition && !modifiedgame)
    {

        if (strrchr(iwadfile, DIR_SEPARATOR) != NULL)
        {
            char *dir;
            dir = M_DirName(iwadfile);
            nervewadfile = M_StringJoin(dir, DIR_SEPARATOR_S, "nerve.wad", NULL);
            free(dir);
        }
        else
        {
            nervewadfile = M_StringDuplicate("nerve.wad");
        }

        if (!M_FileExists(nervewadfile))
        {
            free(nervewadfile);
            nervewadfile = D_FindWADByName("nerve.wad");
        }

        if (nervewadfile == NULL)
        {
            return;
        }

        D_AddFile(nervewadfile);

        // [crispy] rename level name patch lumps out of the way
        for (i = 0; i < 9; i++)
        {
            M_snprintf (lumpname, 9, "CWILV%2.2d", i);
            lumpinfo[W_GetNumForName(lumpname)].name[0] = 'N';
        }
    }
    else
    {
	i = W_GetNumForName("map01");
	if (!strcmp(lumpinfo[i].wad_file->path, "nerve.wad"))
	{
	    gamemission = pack_nerve;
	    DEH_AddStringReplacement ("TITLEPIC", "INTERPIC");
	}
    }
}

//
// D_DoomMain
//
void D_DoomMain (void)
{
    int p;
    char file[256];
    char demolumpname[9];
    int numiwadlumps;

    I_AtExit(D_Endoom, false);

    // print banner

    I_PrintBanner(PACKAGE_STRING);

    DEH_printf("Z_Init: Init zone memory allocation daemon. \n");
    Z_Init ();

#ifdef FEATURE_MULTIPLAYER
    //!
    // @category net
    //
    // Start a dedicated server, routing packets but not participating
    // in the game itself.
    //

    if (M_CheckParm("-dedicated") > 0)
    {
        printf("Dedicated server mode.\n");
        NET_DedicatedServer();

        // Never returns
    }

    //!
    // @category net
    //
    // Query the Internet master server for a global list of active
    // servers.
    //

    if (M_CheckParm("-search"))
    {
        NET_MasterQuery();
        exit(0);
    }

    //!
    // @arg <address>
    // @category net
    //
    // Query the status of the server running on the given IP
    // address.
    //

    p = M_CheckParmWithArgs("-query", 1);

    if (p)
    {
        NET_QueryAddress(myargv[p+1]);
        exit(0);
    }

    //!
    // @category net
    //
    // Search the local LAN for running servers.
    //

    if (M_CheckParm("-localsearch"))
    {
        NET_LANQuery();
        exit(0);
    }

#endif

    //!
    // @vanilla
    //
    // Disable monsters.
    //
	
    nomonsters = M_CheckParm ("-nomonsters");

    //!
    // @vanilla
    //
    // Monsters respawn after being killed.
    //

    respawnparm = M_CheckParm ("-respawn");

    //!
    // @vanilla
    //
    // Monsters move faster.
    //

    fastparm = M_CheckParm ("-fast");

    //! 
    // @vanilla
    //
    // Developer mode.  F1 saves a screenshot in the current working
    // directory.
    //

    devparm = M_CheckParm ("-devparm");

    I_DisplayFPSDots(devparm);

    //!
    // @category net
    // @vanilla
    //
    // Start a deathmatch game.
    //

    if (M_CheckParm ("-deathmatch"))
	deathmatch = 1;

    //!
    // @category net
    // @vanilla
    //
    // Start a deathmatch 2.0 game.  Weapons do not stay in place and
    // all items respawn after 30 seconds.
    //

    if (M_CheckParm ("-altdeath"))
	deathmatch = 2;

    if (devparm)
	DEH_printf(D_DEVSTR);
    
    // find which dir to use for config files

#ifdef _WIN32

    //!
    // @platform windows
    // @vanilla
    //
    // Save configuration data and savegames in c:\doomdata,
    // allowing play from CD.
    //

    if (M_ParmExists("-cdrom"))
    {
        printf(D_CDROM);

        M_SetConfigDir("c:\\doomdata\\");
    }
    else
#endif
    {
        // Auto-detect the configuration dir.

        M_SetConfigDir(NULL);
    }

    //!
    // @arg <x>
    // @vanilla
    //
    // Turbo mode.  The player's speed is multiplied by x%.  If unspecified,
    // x defaults to 200.  Values are rounded up to 10 and down to 400.
    //

    if ( (p=M_CheckParm ("-turbo")) )
    {
	int     scale = 200;
	extern int forwardmove[2];
	extern int sidemove[2];
	
	if (p<myargc-1)
	    scale = atoi (myargv[p+1]);
	if (scale < 10)
	    scale = 10;
	if (scale > 400)
	    scale = 400;
        DEH_printf("turbo scale: %i%%\n", scale);
	forwardmove[0] = forwardmove[0]*scale/100;
	forwardmove[1] = forwardmove[1]*scale/100;
	sidemove[0] = sidemove[0]*scale/100;
	sidemove[1] = sidemove[1]*scale/100;
    }
    
    // init subsystems
    DEH_printf("V_Init: allocate screens.\n");
    V_Init ();

    // Load configuration files before initialising other subsystems.
    DEH_printf("M_LoadDefaults: Load system defaults.\n");
    M_SetConfigFilenames("default.cfg", PROGRAM_PREFIX "doom.cfg");
    D_BindVariables();
    M_LoadDefaults();

    // [crispy] unconditionally disable savegame and demo limits
    vanilla_savegame_limit = 0;
    vanilla_demo_limit = 0;

    // [crispy] normalize screenblocks
    if (screenblocks > CRISPY_HUD)
	screenblocks = CRISPY_HUD + (crispy_translucency ? 1 : 0);

    // Save configuration at exit.
    I_AtExit(M_SaveDefaults, false);

    // Find main IWAD file and load it.
    iwadfile = D_FindIWAD(IWAD_MASK_DOOM, &gamemission);

    // None found?

    if (iwadfile == NULL)
    {
        I_Error("Game mode indeterminate.  No IWAD file was found.  Try\n"
                "specifying one with the '-iwad' command line parameter.\n");
    }

    modifiedgame = false;

    DEH_printf("W_Init: Init WADfiles.\n");
    D_AddFile(iwadfile);
    numiwadlumps = numlumps;

    W_CheckCorrectIWAD(doom);

    // Now that we've loaded the IWAD, we can figure out what gamemission
    // we're playing and which version of Vanilla Doom we need to emulate.
    D_IdentifyVersion();
    InitGameVersion();

    //!
    // @category mod
    //
    // Disable automatic loading of Dehacked patches for certain
    // IWAD files.
    //
    if (!M_ParmExists("-nodeh"))
    {
        // Some IWADs have dehacked patches that need to be loaded for
        // them to be played properly.
        LoadIwadDeh();
    }

    // Doom 3: BFG Edition includes modified versions of the classic
    // IWADs which can be identified by an additional DMENUPIC lump.
    // Furthermore, the M_GDHIGH lumps have been modified in a way that
    // makes them incompatible to Vanilla Doom and the modified version
    // of doom2.wad is missing the TITLEPIC lump.
    // We specifically check for DMENUPIC here, before PWADs have been
    // loaded which could probably include a lump of that name.

    if (W_CheckNumForName("dmenupic") >= 0)
    {
        printf("BFG Edition: Using workarounds as needed.\n");
        bfgedition = true;

        // BFG Edition changes the names of the secret levels to
        // censor the Wolfenstein references. It also has an extra
        // secret level (MAP33). In Vanilla Doom (meaning the DOS
        // version), MAP33 overflows into the Plutonia level names
        // array, so HUSTR_33 is actually PHUSTR_1.

        DEH_AddStringReplacement(HUSTR_31, "level 31: idkfa");
        DEH_AddStringReplacement(HUSTR_32, "level 32: keen");
        DEH_AddStringReplacement(PHUSTR_1, "level 33: betray");

        // The BFG edition doesn't have the "low detail" menu option (fair
        // enough). But bizarrely, it reuses the M_GDHIGH patch as a label
        // for the options menu (says "Fullscreen:"). Why the perpetrators
        // couldn't just add a new graphic lump and had to reuse this one,
        // I don't know.
        //
        // The end result is that M_GDHIGH is too wide and causes the game
        // to crash. As a workaround to get a minimum level of support for
        // the BFG edition IWADs, use the "ON"/"OFF" graphics instead.

        DEH_AddStringReplacement("M_GDHIGH", "M_MSGON");
        DEH_AddStringReplacement("M_GDLOW", "M_MSGOFF");
    }

#ifdef FEATURE_DEHACKED
    // Load Dehacked patches specified on the command line with -deh.
    // Note that there's a very careful and deliberate ordering to how
    // Dehacked patches are loaded. The order we use is:
    //  1. IWAD dehacked patches.
    // [crispy] 1.a. dehacked patches in the config directory following
    // the preload?.deh/.bex naming scheme are preloaded at game startup
    if (!M_ParmExists("-nodeh") && !M_ParmExists("-noload"))
    {
	int i;
	char file[16], *path;

	for (i = 0; i < 10; i++)
	{
	    M_snprintf(file, sizeof(file), "preload%d.deh", i);
	    path = M_StringJoin(configdir, file, NULL);

	    if (M_FileExists(path))
		DEH_LoadFile(path);
	    else
	    {
		free(path);
		M_snprintf(file, sizeof(file), "preload%d.bex", i);
		path = M_StringJoin(configdir, file, NULL);

		if (M_FileExists(path))
		    DEH_LoadFile(path);
	    }
	    free(path);
	}
    }
    //  2. Command line dehacked patches specified with -deh.
    //  3. PWAD dehacked patches in DEHACKED lumps.
    DEH_ParseCommandLine();
#endif

    // [crispy] PWAD files in the config directory following
    // the preload?.wad naming scheme are preloaded at game startup
    if (!M_ParmExists("-noload"))
    {
	int i;
	char file[16], *path;
	extern void W_MergeFile(char *filename);

	for (i = 0; i < 10; i++)
	{
	    M_snprintf(file, sizeof(file), "preload%d.wad", i);
	    path = M_StringJoin(configdir, file, NULL);

	    if (M_FileExists(path))
	    {
		modifiedgame = true;
		printf(" auto-merging %s !\n", path);
		W_MergeFile(path);
	    }
	    free(path);
	}
    }

    // Load PWAD files.
    modifiedgame |= W_ParseCommandLine(); // [crispy] OR'ed

    //!
    // @arg <file>
    // @category mod
    //
    // [crispy] experimental feature: in conjunction with -merge <files>
    // merges PWADs into the main IWAD and writes the merged data into <file>
    //

    p = M_CheckParmWithArgs ("-mergeout", 1);

    if (p)
    {
	if (M_StringEndsWith(myargv[p + 1], ".wad"))
	{
	    M_StringCopy(file, myargv[p + 1], sizeof(file));
	}
	else
	{
	    DEH_snprintf(file, sizeof(file), "%s.wad", myargv[p+1]);
	}

	if (W_MergeOut(file))
	{
	    printf("Merging into file %s.\n", file);
	    I_Quit();
	}
    }

    // Debug:
//    W_PrintDirectory();

    //!
    // @arg <demo>
    // @category demo
    // @vanilla
    //
    // Play back the demo named demo.lmp.
    //

    p = M_CheckParmWithArgs ("-playdemo", 1);

    if (!p)
    {
        //!
        // @arg <demo>
        // @category demo
        // @vanilla
        //
        // Play back the demo named demo.lmp, determining the framerate
        // of the screen.
        //
	p = M_CheckParmWithArgs("-timedemo", 1);

    }

    if (p)
    {
        // With Vanilla you have to specify the file without extension,
        // but make that optional.
        if (M_StringEndsWith(myargv[p + 1], ".lmp"))
        {
            M_StringCopy(file, myargv[p + 1], sizeof(file));
        }
        else
        {
            DEH_snprintf(file, sizeof(file), "%s.lmp", myargv[p+1]);
        }

        if (D_AddFile(file))
        {
            M_StringCopy(demolumpname, lumpinfo[numlumps - 1].name,
                         sizeof(demolumpname));
        }
        else
        {
            // If file failed to load, still continue trying to play
            // the demo in the same way as Vanilla Doom.  This makes
            // tricks like "-playdemo demo1" possible.

            M_StringCopy(demolumpname, myargv[p + 1], sizeof(demolumpname));
        }

        printf("Playing demo %s.\n", file);
    }

    I_AtExit((atexit_func_t) G_CheckDemoStatus, true);

    // Generate the WAD hash table.  Speed things up a bit.
    W_GenerateHashTable();

    // [crispy] allow overriding of special-casing
    if (!M_ParmExists("-nodeh"))
	LoadNerveWad();

    // Load DEHACKED lumps from WAD files - but only if we give the right
    // command line parameter.

    //!
    // @category mod
    //
    // Load Dehacked patches from DEHACKED lumps contained in one of the
    // loaded PWAD files.
    //
    // [crispy] load DEHACKED lumps by default, but allow overriding
    if (!M_ParmExists("-nodehlump") && !M_ParmExists("-nodeh"))
    {
        int i, loaded = 0;

        for (i = numiwadlumps; i < numlumps; ++i)
        {
            if (!strncmp(lumpinfo[i].name, "DEHACKED", 8))
            {
                DEH_LoadLump(i, true, true); // [crispy] allow long, allow error
                loaded++;
            }
        }

        printf("  loaded %i DEHACKED lumps from PWAD files.\n", loaded);
    }

    // Set the gamedescription string. This is only possible now that
    // we've finished loading Dehacked patches.
    D_SetGameDescription();

#ifdef _WIN32
    // In -cdrom mode, we write savegames to c:\doomdata as well as configs.
    if (M_ParmExists("-cdrom"))
    {
        savegamedir = configdir;
    }
    else
#endif
    {
        savegamedir = M_GetSaveGameDir(D_SaveGameIWADName(gamemission));
    }

    // Check for -file in shareware
    if (modifiedgame)
    {
	// These are the lumps that will be checked in IWAD,
	// if any one is not present, execution will be aborted.
	char name[23][8]=
	{
	    "e2m1","e2m2","e2m3","e2m4","e2m5","e2m6","e2m7","e2m8","e2m9",
	    "e3m1","e3m3","e3m3","e3m4","e3m5","e3m6","e3m7","e3m8","e3m9",
	    "dphoof","bfgga0","heada1","cybra1","spida1d1"
	};
	int i;
	
	if ( gamemode == shareware)
	    I_Error(DEH_String("\nYou cannot -file with the shareware "
			       "version. Register!"));

	// Check for fake IWAD with right name,
	// but w/o all the lumps of the registered version. 
	if (gamemode == registered)
	    for (i = 0;i < 23; i++)
		if (W_CheckNumForName(name[i])<0)
		    I_Error(DEH_String("\nThis is not the registered version."));
    }

// [crispy] disable meaningless warning, we always use "-merge" anyway
#if 0
    if (W_CheckNumForName("SS_START") >= 0
     || W_CheckNumForName("FF_END") >= 0)
    {
        I_PrintDivider();
        printf(" WARNING: The loaded WAD file contains modified sprites or\n"
               " floor textures.  You may want to use the '-merge' command\n"
               " line option instead of '-file'.\n");
    }
#endif

    I_PrintStartupBanner(gamedescription);
    PrintDehackedBanners();

    // Freedoom's IWADs are Boom-compatible, which means they usually
    // don't work in Vanilla (though FreeDM is okay). Show a warning
    // message and give a link to the website.
    if (W_CheckNumForName("FREEDOOM") >= 0 && W_CheckNumForName("FREEDM") < 0)
    {
        printf(" WARNING: You are playing using one of the Freedoom IWAD\n"
               " files, which might not work in this port. See this page\n"
               " for more information on how to play using Freedoom:\n"
               "   http://www.chocolate-doom.org/wiki/index.php/Freedoom\n");
        I_PrintDivider();
    }

    DEH_printf("I_Init: Setting up machine state.\n");
    I_CheckIsScreensaver();
    I_InitTimer();
    I_InitJoystick();
    I_InitSound(true);
    I_InitMusic();

    // [crispy] check for SSG resources
    crispy_havessg =
    (
        gamemode == commercial ||
        (
            W_CheckNumForName("sht2a0")   != -1 && // [crispy] wielding/firing sprite sequence
            W_CheckNumForName("dsdshtgn") != -1 && // [crispy] firing sound
            W_CheckNumForName("dsdbopn")  != -1 && // [crispy] opening sound
            W_CheckNumForName("dsdbload") != -1 && // [crispy] reloading sound
            W_CheckNumForName("dsdbcls")  != -1    // [crispy] closing sound
        )
    );

    // [crispy] check for presence of E1M10
    crispy_havee1m10 = (W_CheckNumForName("e1m10") != -1) &&
                       (W_CheckNumForName("sewers") != -1);

    // [crispy] check for presence of MAP33
    crispy_havemap33 = (W_CheckNumForName("map33") != -1) &&
                       (W_CheckNumForName("cwilv32") != -1);

    // [crispy] check for NWT-style merging
    crispy_nwtmerge =
	M_CheckParmWithArgs("-nwtmerge", 1) ||
	M_CheckParmWithArgs("-af", 1) ||
	M_CheckParmWithArgs("-aa", 1);

#ifdef FEATURE_MULTIPLAYER
    printf ("NET_Init: Init network subsystem.\n");
    NET_Init ();
#endif

    // Initial netgame startup. Connect to server etc.
    D_ConnectNetGame();

    // get skill / episode / map from parms
    startskill = sk_medium;
    startepisode = 1;
    startmap = 1;
    autostart = false;

    //!
    // @arg <skill>
    // @vanilla
    //
    // Set the game skill, 1-5 (1: easiest, 5: hardest).  A skill of
    // 0 disables all monsters.
    //

    p = M_CheckParmWithArgs("-skill", 1);

    if (p)
    {
	startskill = myargv[p+1][0]-'1';
	autostart = true;
    }

    //!
    // @arg <n>
    // @vanilla
    //
    // Start playing on episode n (1-4)
    //

    p = M_CheckParmWithArgs("-episode", 1);

    if (p)
    {
	startepisode = myargv[p+1][0]-'0';
	startmap = 1;
	autostart = true;
    }
	
    timelimit = 0;

    //! 
    // @arg <n>
    // @category net
    // @vanilla
    //
    // For multiplayer games: exit each level after n minutes.
    //

    p = M_CheckParmWithArgs("-timer", 1);

    if (p)
    {
	timelimit = atoi(myargv[p+1]);
    }

    //!
    // @category net
    // @vanilla
    //
    // Austin Virtual Gaming: end levels after 20 minutes.
    //

    p = M_CheckParm ("-avg");

    if (p)
    {
	timelimit = 20;
    }

    //!
    // @arg [<x> <y> | <xy>]
    // @vanilla
    //
    // Start a game immediately, warping to ExMy (Doom 1) or MAPxy
    // (Doom 2)
    //

    p = M_CheckParmWithArgs("-warp", 1);

    if (p)
    {
        if (gamemode == commercial)
            startmap = atoi (myargv[p+1]);
        else
        {
            startepisode = myargv[p+1][0]-'0';

            if (p + 2 < myargc)
            {
                startmap = myargv[p+2][0]-'0';
            }
            else
            {
                // [crispy] allow second digit without space in between for Doom 1
                startmap = myargv[p+1][1]-'0';
            }
        }
        autostart = true;
    }

    // Undocumented:
    // Invoked by setup to test the controls.

    p = M_CheckParm("-testcontrols");

    if (p > 0)
    {
        startepisode = 1;
        startmap = 1;
        autostart = true;
        testcontrols = true;
    }

    // [crispy] enable flashing HOM indicator
    p = M_CheckParm("-flashinghom");

    if (p > 0)
    {
        crispy_flashinghom = true;
    }

    // [crispy] port level flipping feature over from Strawberry Doom
    {
        time_t curtime = time(NULL);
        struct tm *tm;

        if ((tm = localtime(&curtime)) != NULL &&
            tm->tm_mon == 3 && tm->tm_mday == 1)
            crispy_fliplevels = true;
    }

    p = M_CheckParm("-fliplevels");

    if (p > 0)
    {
        crispy_fliplevels = !crispy_fliplevels;
    }

    // Check for load game parameter
    // We do this here and save the slot number, so that the network code
    // can override it or send the load slot to other players.

    //!
    // @arg <s>
    // @vanilla
    //
    // Load the game in slot s.
    //

    p = M_CheckParmWithArgs("-loadgame", 1);
    
    if (p)
    {
        startloadgame = atoi(myargv[p+1]);
    }
    else
    {
        // Not loading a game
        startloadgame = -1;
    }

    DEH_printf("M_Init: Init miscellaneous info.\n");
    M_Init ();

    DEH_printf("R_Init: Init DOOM refresh daemon - ");
    R_Init ();

    DEH_printf("\nP_Init: Init Playloop state.\n");
    P_Init ();

    DEH_printf("S_Init: Setting up sound.\n");
    S_Init (sfxVolume * 8, musicVolume * 8);

    DEH_printf("D_CheckNetGame: Checking network game status.\n");
    D_CheckNetGame ();

    PrintGameVersion();

    DEH_printf("HU_Init: Setting up heads up display.\n");
    HU_Init ();

    DEH_printf("ST_Init: Init status bar.\n");
    ST_Init ();

    // If Doom II without a MAP01 lump, this is a store demo.
    // Moved this here so that MAP01 isn't constantly looked up
    // in the main loop.

    if (gamemode == commercial && W_CheckNumForName("map01") < 0)
        storedemo = true;

    if (M_CheckParmWithArgs("-statdump", 1))
    {
        I_AtExit(StatDump, true);
        DEH_printf("External statistics registered.\n");
    }

    //!
    // @arg <x>
    // @category demo
    // @vanilla
    //
    // Record a demo named x.lmp.
    //

    p = M_CheckParmWithArgs("-record", 1);

    if (p)
    {
	G_RecordDemo (myargv[p+1]);
	autostart = true;
    }

    p = M_CheckParmWithArgs("-playdemo", 1);
    if (p)
    {
	singledemo = true;              // quit after one demo
	G_DeferedPlayDemo (demolumpname);
	D_DoomLoop ();  // never returns
    }
	
    p = M_CheckParmWithArgs("-timedemo", 1);
    if (p)
    {
	G_TimeDemo (demolumpname);
	D_DoomLoop ();  // never returns
    }
	
    if (startloadgame >= 0)
    {
        M_StringCopy(file, P_SaveGameFile(startloadgame), sizeof(file));
	G_LoadGame(file);
    }
	
    if (gameaction != ga_loadgame )
    {
	if (autostart || netgame)
	    G_InitNew (startskill, startepisode, startmap);
	else
	    D_StartTitle ();                // start up intro loop
    }

    D_DoomLoop ();  // never returns
}
<|MERGE_RESOLUTION|>--- conflicted
+++ resolved
@@ -430,20 +430,8 @@
     NET_BindVariables();
 #endif
 
-<<<<<<< HEAD
-    M_BindVariable("mouse_sensitivity",      &mouseSensitivity);
-    M_BindVariable("mouse_sensitivity_y",    &mouseSensitivity_y);
-    M_BindVariable("sfx_volume",             &sfxVolume);
-    M_BindVariable("music_volume",           &musicVolume);
-    M_BindVariable("show_messages",          &showMessages);
-    M_BindVariable("screenblocks",           &screenblocks);
-    M_BindVariable("detaillevel",            &detailLevel);
-    M_BindVariable("snd_channels",           &snd_channels);
-    M_BindVariable("vanilla_savegame_limit", &vanilla_savegame_limit);
-    M_BindVariable("vanilla_demo_limit",     &vanilla_demo_limit);
-    M_BindVariable("show_endoom",            &show_endoom);
-=======
     M_BindIntVariable("mouse_sensitivity",      &mouseSensitivity);
+    M_BindIntVariable("mouse_sensitivity_y",    &mouseSensitivity_y); // [crispy]
     M_BindIntVariable("sfx_volume",             &sfxVolume);
     M_BindIntVariable("music_volume",           &musicVolume);
     M_BindIntVariable("show_messages",          &showMessages);
@@ -453,7 +441,6 @@
     M_BindIntVariable("vanilla_savegame_limit", &vanilla_savegame_limit);
     M_BindIntVariable("vanilla_demo_limit",     &vanilla_demo_limit);
     M_BindIntVariable("show_endoom",            &show_endoom);
->>>>>>> b39121c6
 
     // Multiplayer chat macros
 
@@ -466,23 +453,23 @@
     }
 
     // [crispy] bind "crispness" config variables
-    M_BindVariable("crispy_automapstats",    &crispy_automapstats);
-    M_BindVariable("crispy_centerweapon",    &crispy_centerweapon);
-    M_BindVariable("crispy_coloredblood",    &crispy_coloredblood);
-    M_BindVariable("crispy_coloredblood2",   &crispy_coloredblood2);
-    M_BindVariable("crispy_coloredhud",      &crispy_coloredhud);
-    M_BindVariable("crispy_crosshair",       &crispy_crosshair);
-    M_BindVariable("crispy_crosshair2",      &crispy_crosshair2);
-    M_BindVariable("crispy_flipcorpses",     &crispy_flipcorpses);
-    M_BindVariable("crispy_freeaim",         &crispy_freeaim);
-    M_BindVariable("crispy_freelook",        &crispy_freelook);
-    M_BindVariable("crispy_jump",            &crispy_jump);
-    M_BindVariable("crispy_mouselook",       &crispy_mouselook);
-    M_BindVariable("crispy_overunder",       &crispy_overunder);
-    M_BindVariable("crispy_pitch",           &crispy_pitch);
-    M_BindVariable("crispy_recoil",          &crispy_recoil);
-    M_BindVariable("crispy_secretmessage",   &crispy_secretmessage);
-    M_BindVariable("crispy_translucency",    &crispy_translucency);
+    M_BindIntVariable("crispy_automapstats",    &crispy_automapstats);
+    M_BindIntVariable("crispy_centerweapon",    &crispy_centerweapon);
+    M_BindIntVariable("crispy_coloredblood",    &crispy_coloredblood);
+    M_BindIntVariable("crispy_coloredblood2",   &crispy_coloredblood2);
+    M_BindIntVariable("crispy_coloredhud",      &crispy_coloredhud);
+    M_BindIntVariable("crispy_crosshair",       &crispy_crosshair);
+    M_BindIntVariable("crispy_crosshair2",      &crispy_crosshair2);
+    M_BindIntVariable("crispy_flipcorpses",     &crispy_flipcorpses);
+    M_BindIntVariable("crispy_freeaim",         &crispy_freeaim);
+    M_BindIntVariable("crispy_freelook",        &crispy_freelook);
+    M_BindIntVariable("crispy_jump",            &crispy_jump);
+    M_BindIntVariable("crispy_mouselook",       &crispy_mouselook);
+    M_BindIntVariable("crispy_overunder",       &crispy_overunder);
+    M_BindIntVariable("crispy_pitch",           &crispy_pitch);
+    M_BindIntVariable("crispy_recoil",          &crispy_recoil);
+    M_BindIntVariable("crispy_secretmessage",   &crispy_secretmessage);
+    M_BindIntVariable("crispy_translucency",    &crispy_translucency);
 }
 
 //
