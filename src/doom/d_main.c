--- conflicted
+++ resolved
@@ -319,7 +319,7 @@
     if (crispy->cleanscreenshot)
     {
 	I_FinishUpdate ();              // page flip or blit buffer
-	return;
+	return false;
     }
 
     // draw pause pic
@@ -524,58 +524,6 @@
             I_FinishUpdate ();              // page flip or blit buffer
         }
     }
-}
-
-//
-//  D_DoomLoop
-//
-void D_DoomLoop (void)
-{
-    if (gamevariant == bfgedition &&
-        (demorecording || (gameaction == ga_playdemo) || netgame))
-    {
-        printf(" WARNING: You are playing using one of the Doom Classic\n"
-               " IWAD files shipped with the Doom 3: BFG Edition. These are\n"
-               " known to be incompatible with the regular IWAD files and\n"
-               " may cause demos and network games to get out of sync.\n");
-    }
-
-    if (demorecording)
-	G_BeginRecording ();
-
-    main_loop_started = true;
-
-    I_SetWindowTitle(gamedescription);
-    I_GraphicsCheckCommandLine();
-    I_SetGrabMouseCallback(D_GrabMouseCallback);
-    I_InitGraphics();
-    EnableLoadingDisk();
-
-    TryRunTics();
-
-    V_RestoreBuffer();
-    R_ExecuteSetViewSize();
-
-    D_StartGameLoop();
-
-    if (testcontrols)
-    {
-        wipegamestate = gamestate;
-    }
-
-    while (1)
-    {
-<<<<<<< HEAD
-	// frame syncronous IO operations
-	I_StartFrame ();
-
-        TryRunTics (); // will run at least one tic
-
-	S_UpdateSounds (players[consoleplayer].mo);// move positional sounds
-
-	// Update display, next frame, with current state.
-        if (screenvisible)
-            D_Display ();
 
 	// [crispy] post-rendering function pointer to apply config changes
 	// that affect rendering and that are better applied after the current
@@ -585,9 +533,48 @@
 		crispy->post_rendering_hook();
 		crispy->post_rendering_hook = NULL;
 	}
-=======
+}
+
+//
+//  D_DoomLoop
+//
+void D_DoomLoop (void)
+{
+    if (gamevariant == bfgedition &&
+        (demorecording || (gameaction == ga_playdemo) || netgame))
+    {
+        printf(" WARNING: You are playing using one of the Doom Classic\n"
+               " IWAD files shipped with the Doom 3: BFG Edition. These are\n"
+               " known to be incompatible with the regular IWAD files and\n"
+               " may cause demos and network games to get out of sync.\n");
+    }
+
+    if (demorecording)
+	G_BeginRecording ();
+
+    main_loop_started = true;
+
+    I_SetWindowTitle(gamedescription);
+    I_GraphicsCheckCommandLine();
+    I_SetGrabMouseCallback(D_GrabMouseCallback);
+    I_InitGraphics();
+    EnableLoadingDisk();
+
+    TryRunTics();
+
+    V_RestoreBuffer();
+    R_ExecuteSetViewSize();
+
+    D_StartGameLoop();
+
+    if (testcontrols)
+    {
+        wipegamestate = gamestate;
+    }
+
+    while (1)
+    {
         D_RunFrame();
->>>>>>> 560cdc3e
     }
 }
 
