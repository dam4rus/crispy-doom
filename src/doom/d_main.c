--- conflicted
+++ resolved
@@ -150,11 +150,8 @@
 boolean         crispy_fliplevels = false;
 boolean         crispy_havemap33 = false;
 boolean         crispy_havessg = false;
-<<<<<<< HEAD
+boolean         crispy_nwtmerge = false;
 uint8_t         crispy_pretrans = 0;
-=======
-boolean         crispy_nwtmerge = false;
->>>>>>> d0068a0e
 
 void D_ConnectNetGame(void);
 void D_CheckNetGame(void);
@@ -1707,26 +1704,20 @@
 	    i = W_CheckNumForName("bspij0");  // [crispy] Ararchnotron (Thorn Thing)
 	    crispy_coloredblood = 0 | ((i >= 0 && !strcmp(basename(lumpinfo[i].wad_file->path), iwadbasename)) << 5);
 	}
-    }
-
-<<<<<<< HEAD
-    // [crispy] check for modified status bar numbers and HU font
-    {
-	int i;
-
+
+	// [crispy] check for modified status bar numbers and HU font
 	i = W_CheckNumForName("sttnum0"); // [crispy] status bar '0'
-	crispy_pretrans |= (!!strcmp(basename(lumpinfo[i].wad_file->path), basename(iwadfile)));
+	crispy_pretrans |= (!!strcmp(basename(lumpinfo[i].wad_file->path), iwadbasename));
 
 	i = W_CheckNumForName("stcfn065"); // [crispy] HU font 'A'
-	crispy_pretrans |= (!!strcmp(basename(lumpinfo[i].wad_file->path), basename(iwadfile))) << 1;
-    }
-=======
+	crispy_pretrans |= (!!strcmp(basename(lumpinfo[i].wad_file->path), iwadbasename)) << 1;
+    }
+
     // [crispy] check for NWT-style merging
     crispy_nwtmerge =
 	M_CheckParmWithArgs("-nwtmerge", 1) ||
 	M_CheckParmWithArgs("-af", 1) ||
 	M_CheckParmWithArgs("-aa", 1);
->>>>>>> d0068a0e
 
 #ifdef FEATURE_MULTIPLAYER
     printf ("NET_Init: Init network subsystem.\n");
