--- conflicted
+++ resolved
@@ -434,7 +434,7 @@
 
         V_DrawPatch((ORIGWIDTH - SHORT(finished->width)) / 2, y, finished);
     }
-    else if (wbs->last >= NUMCMAPS) // [crispy] prevent crashes with maps > 33
+    else if (wbs->last == NUMCMAPS)
     {
         // MAP33 - draw "Finished!" only
         V_DrawPatch((SCREENWIDTH - SHORT(finished->width)) / 2, y, finished);
@@ -1567,18 +1567,13 @@
     // [crispy] conditionally draw par times on intermission screen
     if (WI_drawParTime())
     {
-<<<<<<< HEAD
-	V_DrawPatch(ORIGWIDTH/2 + SP_TIMEX, SP_TIMEY, par);
-	WI_drawTime(ORIGWIDTH - SP_TIMEX, SP_TIMEY, cnt_par, true);
-=======
-        V_DrawPatch(SCREENWIDTH/2 + SP_TIMEX, SP_TIMEY, par);
+        V_DrawPatch(ORIGWIDTH/2 + SP_TIMEX, SP_TIMEY, par);
 
         // Emulation: don't draw partime value if map33
-        if (gamemode != commercial || wbs->last != NUMCMAPS)
+        if (true || gamemode != commercial || wbs->last != NUMCMAPS) // [crispy] always show
         {
-            WI_drawTime(SCREENWIDTH - SP_TIMEX, SP_TIMEY, cnt_par);
+            WI_drawTime(ORIGWIDTH - SP_TIMEX, SP_TIMEY, cnt_par, true);
         }
->>>>>>> 1332c5aa
     }
 
     // [crispy] draw total time after level time and par time
