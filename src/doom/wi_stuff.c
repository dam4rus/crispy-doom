//
// Copyright(C) 1993-1996 Id Software, Inc.
// Copyright(C) 2005-2014 Simon Howard
//
// This program is free software; you can redistribute it and/or
// modify it under the terms of the GNU General Public License
// as published by the Free Software Foundation; either version 2
// of the License, or (at your option) any later version.
//
// This program is distributed in the hope that it will be useful,
// but WITHOUT ANY WARRANTY; without even the implied warranty of
// MERCHANTABILITY or FITNESS FOR A PARTICULAR PURPOSE.  See the
// GNU General Public License for more details.
//
// DESCRIPTION:
//	Intermission screens.
//


#include <stdio.h>

#include "z_zone.h"

#include "m_misc.h"
#include "m_random.h"

#include "deh_main.h"
#include "deh_bexpars.h" // [crispy] bex_pars[]
#include "i_swap.h"
#include "i_system.h"

#include "w_wad.h"

#include "g_game.h"

#include "r_local.h"
#include "s_sound.h"

#include "doomstat.h"

// Data.
#include "sounds.h"

// Needs access to LFB.
#include "v_video.h"

#include "st_stuff.h" // [crispy] ST_DrawDemoTimer()
#include "wi_stuff.h"

//
// Data needed to add patches to full screen intermission pics.
// Patches are statistics messages, and animations.
// Loads of by-pixel layout and placement, offsets etc.
//


//
// Different vetween registered DOOM (1994) and
//  Ultimate DOOM - Final edition (retail, 1995?).
// This is supposedly ignored for commercial
//  release (aka DOOM II), which had 34 maps
//  in one episode. So there.
#define NUMEPISODES	4
#define NUMMAPS		9


// in tics
//U #define PAUSELEN		(TICRATE*2) 
//U #define SCORESTEP		100
//U #define ANIMPERIOD		32
// pixel distance from "(YOU)" to "PLAYER N"
//U #define STARDIST		10 
//U #define WK 1


// GLOBAL LOCATIONS
#define WI_TITLEY		2
#define WI_SPACINGY    		33

// SINGPLE-PLAYER STUFF
#define SP_STATSX		50
#define SP_STATSY		50

#define SP_TIMEX		16
#define SP_TIMEY		(ORIGHEIGHT-32)


// NET GAME STUFF
#define NG_STATSY		50
#define NG_STATSX		(32 + SHORT(star->width)/2 + 32*!dofrags)

#define NG_SPACINGX    		64


// DEATHMATCH STUFF
#define DM_MATRIXX		42
#define DM_MATRIXY		68

#define DM_SPACINGX		40

#define DM_TOTALSX		269

#define DM_KILLERSX		10
#define DM_KILLERSY		100
#define DM_VICTIMSX    		5
#define DM_VICTIMSY		50




typedef enum
{
    ANIM_ALWAYS,
    ANIM_RANDOM,
    ANIM_LEVEL

} animenum_t;

typedef struct
{
    int		x;
    int		y;
    
} point_t;


//
// Animation.
// There is another anim_t used in p_spec.
//
typedef struct
{
    animenum_t	type;

    // period in tics between animations
    int		period;

    // number of animation frames
    int		nanims;

    // location of animation
    point_t	loc;

    // ALWAYS: n/a,
    // RANDOM: period deviation (<256),
    // LEVEL: level
    int		data1;

    // ALWAYS: n/a,
    // RANDOM: random base period,
    // LEVEL: n/a
    int		data2; 

    // actual graphics for frames of animations
    patch_t*	p[3]; 

    // following must be initialized to zero before use!

    // next value of bcnt (used in conjunction with period)
    int		nexttic;

    // last drawn animation frame
    int		lastdrawn;

    // next frame number to animate
    int		ctr;
    
    // used by RANDOM and LEVEL when animating
    int		state;  

} anim_t;


static point_t lnodes[NUMEPISODES][NUMMAPS] =
{
    // Episode 0 World Map
    {
	{ 185, 164 },	// location of level 0 (CJ)
	{ 148, 143 },	// location of level 1 (CJ)
	{ 69, 122 },	// location of level 2 (CJ)
	{ 209, 102 },	// location of level 3 (CJ)
	{ 116, 89 },	// location of level 4 (CJ)
	{ 166, 55 },	// location of level 5 (CJ)
	{ 71, 56 },	// location of level 6 (CJ)
	{ 135, 29 },	// location of level 7 (CJ)
	{ 71, 24 }	// location of level 8 (CJ)
    },

    // Episode 1 World Map should go here
    {
	{ 254, 25 },	// location of level 0 (CJ)
	{ 97, 50 },	// location of level 1 (CJ)
	{ 188, 64 },	// location of level 2 (CJ)
	{ 128, 78 },	// location of level 3 (CJ)
	{ 214, 92 },	// location of level 4 (CJ)
	{ 133, 130 },	// location of level 5 (CJ)
	{ 208, 136 },	// location of level 6 (CJ)
	{ 148, 140 },	// location of level 7 (CJ)
	{ 235, 158 }	// location of level 8 (CJ)
    },

    // Episode 2 World Map should go here
    {
	{ 156, 168 },	// location of level 0 (CJ)
	{ 48, 154 },	// location of level 1 (CJ)
	{ 174, 95 },	// location of level 2 (CJ)
	{ 265, 75 },	// location of level 3 (CJ)
	{ 130, 48 },	// location of level 4 (CJ)
	{ 279, 23 },	// location of level 5 (CJ)
	{ 198, 48 },	// location of level 6 (CJ)
	{ 140, 25 },	// location of level 7 (CJ)
	{ 281, 136 }	// location of level 8 (CJ)
    }

};


//
// Animation locations for episode 0 (1).
// Using patches saves a lot of space,
//  as they replace 320x200 full screen frames.
//

#define ANIM(type, period, nanims, x, y, nexttic)            \
   { (type), (period), (nanims), { (x), (y) }, (nexttic),    \
     0, { NULL, NULL, NULL }, 0, 0, 0, 0 }


static anim_t epsd0animinfo[] =
{
    ANIM(ANIM_ALWAYS, TICRATE/3, 3, 224, 104, 0),
    ANIM(ANIM_ALWAYS, TICRATE/3, 3, 184, 160, 0),
    ANIM(ANIM_ALWAYS, TICRATE/3, 3, 112, 136, 0),
    ANIM(ANIM_ALWAYS, TICRATE/3, 3, 72, 112, 0),
    ANIM(ANIM_ALWAYS, TICRATE/3, 3, 88, 96, 0),
    ANIM(ANIM_ALWAYS, TICRATE/3, 3, 64, 48, 0),
    ANIM(ANIM_ALWAYS, TICRATE/3, 3, 192, 40, 0),
    ANIM(ANIM_ALWAYS, TICRATE/3, 3, 136, 16, 0),
    ANIM(ANIM_ALWAYS, TICRATE/3, 3, 80, 16, 0),
    ANIM(ANIM_ALWAYS, TICRATE/3, 3, 64, 24, 0),
};

static anim_t epsd1animinfo[] =
{
    ANIM(ANIM_LEVEL, TICRATE/3, 1, 128, 136, 1),
    ANIM(ANIM_LEVEL, TICRATE/3, 1, 128, 136, 2),
    ANIM(ANIM_LEVEL, TICRATE/3, 1, 128, 136, 3),
    ANIM(ANIM_LEVEL, TICRATE/3, 1, 128, 136, 4),
    ANIM(ANIM_LEVEL, TICRATE/3, 1, 128, 136, 5),
    ANIM(ANIM_LEVEL, TICRATE/3, 1, 128, 136, 6),
    ANIM(ANIM_LEVEL, TICRATE/3, 1, 128, 136, 7),
    ANIM(ANIM_LEVEL, TICRATE/3, 3, 192, 144, 8),
    ANIM(ANIM_LEVEL, TICRATE/3, 1, 128, 136, 8),
};

static anim_t epsd2animinfo[] =
{
    ANIM(ANIM_ALWAYS, TICRATE/3, 3, 104, 168, 0),
    ANIM(ANIM_ALWAYS, TICRATE/3, 3, 40, 136, 0),
    ANIM(ANIM_ALWAYS, TICRATE/3, 3, 160, 96, 0),
    ANIM(ANIM_ALWAYS, TICRATE/3, 3, 104, 80, 0),
    ANIM(ANIM_ALWAYS, TICRATE/3, 3, 120, 32, 0),
    ANIM(ANIM_ALWAYS, TICRATE/4, 3, 40, 0, 0),
};

static int NUMANIMS[NUMEPISODES] =
{
    arrlen(epsd0animinfo),
    arrlen(epsd1animinfo),
    arrlen(epsd2animinfo),
};

static anim_t *anims[NUMEPISODES] =
{
    epsd0animinfo,
    epsd1animinfo,
    epsd2animinfo
};


//
// GENERAL DATA
//

//
// Locally used stuff.
//

// States for single-player
#define SP_KILLS		0
#define SP_ITEMS		2
#define SP_SECRET		4
#define SP_FRAGS		6 
#define SP_TIME			8 
#define SP_PAR			ST_TIME

#define SP_PAUSE		1

// in seconds
#define SHOWNEXTLOCDELAY	4
//#define SHOWLASTLOCDELAY	SHOWNEXTLOCDELAY


// used to accelerate or skip a stage
static int		acceleratestage;

// wbs->pnum
static int		me;

 // specifies current state
static stateenum_t	state;

// contains information passed into intermission
static wbstartstruct_t*	wbs;

static wbplayerstruct_t* plrs;  // wbs->plyr[]

// used for general timing
static int 		cnt;  

// used for timing of background animation
static int 		bcnt;

// signals to refresh everything for one frame
static int 		firstrefresh; 

static int		cnt_kills[MAXPLAYERS];
static int		cnt_items[MAXPLAYERS];
static int		cnt_secret[MAXPLAYERS];
static int		cnt_time;
static int		cnt_par;
static int		cnt_pause;

// # of commercial levels
static int		NUMCMAPS = 32;


//
//	GRAPHICS
//

// You Are Here graphic
static patch_t*		yah[3] = { NULL, NULL, NULL }; 

// splat
static patch_t*		splat[2] = { NULL, NULL };

// %, : graphics
static patch_t*		percent;
static patch_t*		colon;

// 0-9 graphic
static patch_t*		num[10];

// minus sign
static patch_t*		wiminus;

// "Finished!" graphics
static patch_t*		finished;

// "Entering" graphic
static patch_t*		entering; 

// "secret"
static patch_t*		sp_secret;

 // "Kills", "Scrt", "Items", "Frags"
static patch_t*		kills;
static patch_t*		secret;
static patch_t*		items;
static patch_t*		frags;

// Time sucks.
static patch_t*		timepatch;
static patch_t*		par;
static patch_t*		sucks;

// "killers", "victims"
static patch_t*		killers;
static patch_t*		victims; 

// "Total", your face, your dead face
static patch_t*		total;
static patch_t*		star;
static patch_t*		bstar;

// "red P[1..MAXPLAYERS]"
static patch_t*		p[MAXPLAYERS];

// "gray P[1..MAXPLAYERS]"
static patch_t*		bp[MAXPLAYERS];

 // Name graphics of each level (centered)
static patch_t**	lnames;
// [crispy] prevent crashes with maps without map title graphics lump
static unsigned int	num_lnames;

// Buffer storing the backdrop
static patch_t *background;

//
// CODE
//

// slam background
void WI_slamBackground(void)
{
    V_DrawPatchFullScreen(background, false);
}

// The ticker is used to detect keys
//  because of timing issues in netgames.
boolean WI_Responder(event_t* ev)
{
    return false;
}


// Draws "<Levelname> Finished!"
void WI_drawLF(void)
{
    int y = WI_TITLEY;

    // [crispy] prevent crashes with maps without map title graphics lump
    if (wbs->last >= num_lnames || lnames[wbs->last] == NULL)
    {
        V_DrawPatch((ORIGWIDTH - SHORT(finished->width)) / 2, y, finished);
        return;
    }

    if (gamemode != commercial || wbs->last < NUMCMAPS)
    {
        // draw <LevelName> 
        V_DrawPatch((ORIGWIDTH - SHORT(lnames[wbs->last]->width))/2,
                    y, lnames[wbs->last]);

        // draw "Finished!"
        y += (5*SHORT(lnames[wbs->last]->height))/4;

        V_DrawPatch((ORIGWIDTH - SHORT(finished->width)) / 2, y, finished);
    }
    else if (wbs->last == NUMCMAPS)
    {
        // MAP33 - draw "Finished!" only
        V_DrawPatch((ORIGWIDTH - SHORT(finished->width)) / 2, y, finished);
    }
    else if (wbs->last > NUMCMAPS)
    {
        // > MAP33.  Doom bombs out here with a Bad V_DrawPatch error.
        // I'm pretty sure that doom2.exe is just reading into random
        // bits of memory at this point, but let's try to be accurate
        // anyway.  This deliberately triggers a V_DrawPatch error.

        patch_t tmp = { ORIGWIDTH, ORIGHEIGHT, 1, 1,
                        { 0, 0, 0, 0, 0, 0, 0, 0 } };

        V_DrawPatch(0, y, &tmp);
    }
}



// Draws "Entering <LevelName>"
void WI_drawEL(void)
{
    int y = WI_TITLEY;

    // [crispy] prevent crashes with maps without map title graphics lump
    if (wbs->next >= num_lnames || lnames[wbs->next] == NULL)
    {
        return;
    }

    // draw "Entering"
    V_DrawPatch((ORIGWIDTH - SHORT(entering->width))/2,
		y,
                entering);

    // draw level
    y += (5*SHORT(lnames[wbs->next]->height))/4;

    V_DrawPatch((ORIGWIDTH - SHORT(lnames[wbs->next]->width))/2,
		y, 
                lnames[wbs->next]);

}

void
WI_drawOnLnode
( int		n,
  patch_t*	c[] )
{

    int		i;
    int		left;
    int		top;
    int		right;
    int		bottom;
    boolean	fits = false;

    i = 0;
    do
    {
	left = lnodes[wbs->epsd][n].x - SHORT(c[i]->leftoffset);
	top = lnodes[wbs->epsd][n].y - SHORT(c[i]->topoffset);
	right = left + SHORT(c[i]->width);
	bottom = top + SHORT(c[i]->height);

	if (left >= 0
	    && right < ORIGWIDTH
	    && top >= 0
	    && bottom < ORIGHEIGHT)
	{
	    fits = true;
	}
	else
	{
	    i++;
	}
    } while (!fits && i!=2 && c[i] != NULL);

    if (fits && i<2)
    {
	V_DrawPatch(lnodes[wbs->epsd][n].x,
                    lnodes[wbs->epsd][n].y,
		    c[i]);
    }
    else
    {
	// DEBUG
	printf("Could not place patch on level %d", n+1); 
    }
}



void WI_initAnimatedBack(void)
{
    int		i;
    anim_t*	a;

    if (gamemode == commercial)
	return;

    if (wbs->epsd > 2)
	return;

    for (i=0;i<NUMANIMS[wbs->epsd];i++)
    {
	a = &anims[wbs->epsd][i];

	// init variables
	a->ctr = -1;

	// specify the next time to draw it
	if (a->type == ANIM_ALWAYS)
	    a->nexttic = bcnt + 1 + (M_Random()%a->period);
	else if (a->type == ANIM_RANDOM)
	    a->nexttic = bcnt + 1 + a->data2+(M_Random()%a->data1);
	else if (a->type == ANIM_LEVEL)
	    a->nexttic = bcnt + 1;
    }

}

void WI_updateAnimatedBack(void)
{
    int		i;
    anim_t*	a;

    if (gamemode == commercial)
	return;

    if (wbs->epsd > 2)
	return;

    for (i=0;i<NUMANIMS[wbs->epsd];i++)
    {
	a = &anims[wbs->epsd][i];

	if (bcnt == a->nexttic)
	{
	    switch (a->type)
	    {
	      case ANIM_ALWAYS:
		if (++a->ctr >= a->nanims) a->ctr = 0;
		a->nexttic = bcnt + a->period;
		break;

	      case ANIM_RANDOM:
		a->ctr++;
		if (a->ctr == a->nanims)
		{
		    a->ctr = -1;
		    a->nexttic = bcnt+a->data2+(M_Random()%a->data1);
		}
		else a->nexttic = bcnt + a->period;
		break;
		
	      case ANIM_LEVEL:
		// gawd-awful hack for level anims
		if (!(state == StatCount && i == 7)
		    && wbs->next == a->data1)
		{
		    a->ctr++;
		    if (a->ctr == a->nanims) a->ctr--;
		    a->nexttic = bcnt + a->period;
		}
		break;
	    }
	}

    }

}

void WI_drawAnimatedBack(void)
{
    int			i;
    anim_t*		a;

    if (gamemode == commercial)
	return;

    if (wbs->epsd > 2)
	return;

    for (i=0 ; i<NUMANIMS[wbs->epsd] ; i++)
    {
	a = &anims[wbs->epsd][i];

	if (a->ctr >= 0)
	    V_DrawPatch(a->loc.x, a->loc.y, a->p[a->ctr]);
    }

    // [crispy] show Fortress of Mystery if it has been completed
    if (wbs->epsd == 1 && wbs->didsecret)
    {
	a = &anims[wbs->epsd][7];

	V_DrawPatch(a->loc.x, a->loc.y, a->p[a->nanims - 1]);
    }
}

//
// Draws a number.
// If digits > 0, then use that many digits minimum,
//  otherwise only use as many as necessary.
// Returns new x position.
//

int
WI_drawNum
( int		x,
  int		y,
  int		n,
  int		digits )
{

    int		fontwidth = SHORT(num[0]->width);
    int		neg;
    int		temp;

    if (digits < 0)
    {
	if (!n)
	{
	    // make variable-length zeros 1 digit long
	    digits = 1;
	}
	else
	{
	    // figure out # of digits in #
	    digits = 0;
	    temp = n;

	    while (temp)
	    {
		temp /= 10;
		digits++;
	    }
	}
    }

    neg = n < 0;
    if (neg)
	n = -n;

    // if non-number, do not draw it
    if (n == 1994)
	return 0;

    // draw the new number
    while (digits--)
    {
	x -= fontwidth;
	V_DrawPatch(x, y, num[ n % 10 ]);
	n /= 10;
    }

    // draw a minus sign if necessary
    if (neg && wiminus)
	V_DrawPatch(x-=8, y, wiminus);

    return x;

}

void
WI_drawPercent
( int		x,
  int		y,
  int		p )
{
    if (p < 0)
	return;

    V_DrawPatch(x, y, percent);
    WI_drawNum(x, y, p, -1);
}



//
// Display level completion time and par,
//  or "sucks" message if overflow.
//
void
WI_drawTime
( int		x,
  int		y,
  int		t,
  boolean	suck )
{

    int		div;
    int		n;

    if (t<0)
	return;

    if (t <= 61*59 || !suck)
    {
	div = 1;

	do
	{
	    n = (t / div) % 60;
	    x = WI_drawNum(x, y, n, 2) - SHORT(colon->width);
	    div *= 60;

	    // draw
	    if (div==60 || t / div)
		V_DrawPatch(x, y, colon);
	    
	} while (t / div && div < 3600);

	// [crispy] print at most in hhhh:mm:ss format
	if ((n = (t / div)))
	{
	    x = WI_drawNum(x, y, n, -1);
	}
    }
    else
    {
	// "sucks"
	V_DrawPatch(x - SHORT(sucks->width), y, sucks); 
    }
}


void WI_End(void)
{
    void WI_unloadData(void);
    WI_unloadData();
}

void WI_initNoState(void)
{
    state = NoState;
    acceleratestage = 0;
    cnt = 10;
}

void WI_updateNoState(void) {

    WI_updateAnimatedBack();

    if (!--cnt)
    {
        // Don't call WI_End yet.  G_WorldDone doesnt immediately 
        // change gamestate, so WI_Drawer is still going to get
        // run until that happens.  If we do that after WI_End
        // (which unloads all the graphics), we're in trouble.
	//WI_End();
	G_WorldDone();
    }

}

static boolean		snl_pointeron = false;


void WI_initShowNextLoc(void)
{
    // [crispy] display tally screen after ExM8
    if ((gamemode != commercial) && (gamemap == 8))
    {
	G_WorldDone();
	return;
    }

    state = ShowNextLoc;
    acceleratestage = 0;
    cnt = SHOWNEXTLOCDELAY * TICRATE;

    WI_initAnimatedBack();
}

void WI_updateShowNextLoc(void)
{
    WI_updateAnimatedBack();

    if (!--cnt || acceleratestage)
	WI_initNoState();
    else
	snl_pointeron = (cnt & 31) < 20;
}

void WI_drawShowNextLoc(void)
{

    int		i;
    int		last;
    extern boolean secretexit; // [crispy] Master Level support

    WI_slamBackground();

    // draw animated background
    WI_drawAnimatedBack(); 

    if ( gamemode != commercial)
    {
  	if (wbs->epsd > 2)
	{
	    WI_drawEL();
	    return;
	}
	
	last = (wbs->last == 8 || wbs->last == 9) ? wbs->next - 1 : wbs->last; // [crispy] support E1M10 "Sewers"

	// draw a splat on taken cities.
	for (i=0 ; i<=last ; i++)
	    WI_drawOnLnode(i, splat);

	// splat the secret level?
	if (wbs->didsecret)
	    WI_drawOnLnode(8, splat);

	// [crispy] the splat for E1M10 "Sewers" is drawn only once,
	// i.e. now, when returning from the level
	// (and this is not going to change)
	if (crispy->havee1m10 && wbs->epsd == 0 && wbs->last == 9)
	    WI_drawOnLnode(9, splat);

	// draw flashing ptr
	if (snl_pointeron)
	    WI_drawOnLnode(wbs->next, yah); 
    }

    if (crispy->singleplayer && (
        (gamemission == pack_nerve && wbs->last == 7) ||
        (gamemission == pack_master && wbs->last == 19 && !secretexit) ||
        (gamemission == pack_master && wbs->last == 20)))
        return;

    // draws which level you are entering..
    if ( (gamemode != commercial)
	 || wbs->next != 30)
	WI_drawEL();  

}

void WI_drawNoState(void)
{
    snl_pointeron = true;
    WI_drawShowNextLoc();
}

int WI_fragSum(int playernum)
{
    int		i;
    int		frags = 0;
    
    for (i=0 ; i<MAXPLAYERS ; i++)
    {
	if (playeringame[i]
	    && i!=playernum)
	{
	    frags += plrs[playernum].frags[i];
	}
    }

	
    // JDC hack - negative frags.
    frags -= plrs[playernum].frags[playernum];
    // UNUSED if (frags < 0)
    // 	frags = 0;

    return frags;
}



static int		dm_state;
static int		dm_frags[MAXPLAYERS][MAXPLAYERS];
static int		dm_totals[MAXPLAYERS];



void WI_initDeathmatchStats(void)
{

    int		i;
    int		j;

    state = StatCount;
    acceleratestage = 0;
    dm_state = 1;

    cnt_pause = TICRATE;

    for (i=0 ; i<MAXPLAYERS ; i++)
    {
	if (playeringame[i])
	{
	    for (j=0 ; j<MAXPLAYERS ; j++)
		if (playeringame[j])
		    dm_frags[i][j] = 0;

	    dm_totals[i] = 0;
	}
    }
    
    WI_initAnimatedBack();
}



void WI_updateDeathmatchStats(void)
{

    int		i;
    int		j;
    
    boolean	stillticking;

    WI_updateAnimatedBack();

    if (acceleratestage && dm_state != 4)
    {
	acceleratestage = 0;

	for (i=0 ; i<MAXPLAYERS ; i++)
	{
	    if (playeringame[i])
	    {
		for (j=0 ; j<MAXPLAYERS ; j++)
		    if (playeringame[j])
			dm_frags[i][j] = plrs[i].frags[j];

		dm_totals[i] = WI_fragSum(i);
	    }
	}
	

	S_StartSound(0, sfx_barexp);
	dm_state = 4;
    }

    
    if (dm_state == 2)
    {
	if (!(bcnt&3))
	    S_StartSound(0, sfx_pistol);
	
	stillticking = false;

	for (i=0 ; i<MAXPLAYERS ; i++)
	{
	    if (playeringame[i])
	    {
		for (j=0 ; j<MAXPLAYERS ; j++)
		{
		    if (playeringame[j]
			&& dm_frags[i][j] != plrs[i].frags[j])
		    {
			if (plrs[i].frags[j] < 0)
			    dm_frags[i][j]--;
			else
			    dm_frags[i][j]++;

			if (dm_frags[i][j] > 99)
			    dm_frags[i][j] = 99;

			if (dm_frags[i][j] < -99)
			    dm_frags[i][j] = -99;
			
			stillticking = true;
		    }
		}
		dm_totals[i] = WI_fragSum(i);

		if (dm_totals[i] > 99)
		    dm_totals[i] = 99;
		
		if (dm_totals[i] < -99)
		    dm_totals[i] = -99;
	    }
	    
	}
	if (!stillticking)
	{
	    S_StartSound(0, sfx_barexp);
	    dm_state++;
	}

    }
    else if (dm_state == 4)
    {
	if (acceleratestage)
	{
	    S_StartSound(0, sfx_slop);

	    if ( gamemode == commercial)
		WI_initNoState();
	    else
		WI_initShowNextLoc();
	}
    }
    else if (dm_state & 1)
    {
	if (!--cnt_pause)
	{
	    dm_state++;
	    cnt_pause = TICRATE;
	}
    }
}



void WI_drawDeathmatchStats(void)
{

    int		i;
    int		j;
    int		x;
    int		y;
    int		w;

    WI_slamBackground();
    
    // draw animated background
    WI_drawAnimatedBack(); 
    WI_drawLF();

    // draw stat titles (top line)
    V_DrawPatch(DM_TOTALSX-SHORT(total->width)/2,
		DM_MATRIXY-WI_SPACINGY+10,
		total);
    
    V_DrawPatch(DM_KILLERSX, DM_KILLERSY, killers);
    V_DrawPatch(DM_VICTIMSX, DM_VICTIMSY, victims);

    // draw P?
    x = DM_MATRIXX + DM_SPACINGX;
    y = DM_MATRIXY;

    for (i=0 ; i<MAXPLAYERS ; i++)
    {
	if (playeringame[i])
	{
	    V_DrawPatch(x-SHORT(p[i]->width)/2,
			DM_MATRIXY - WI_SPACINGY,
			p[i]);
	    
	    V_DrawPatch(DM_MATRIXX-SHORT(p[i]->width)/2,
			y,
			p[i]);

	    if (i == me)
	    {
		V_DrawPatch(x-SHORT(p[i]->width)/2,
			    DM_MATRIXY - WI_SPACINGY,
			    bstar);

		V_DrawPatch(DM_MATRIXX-SHORT(p[i]->width)/2,
			    y,
			    star);
	    }
	}
	else
	{
	    // V_DrawPatch(x-SHORT(bp[i]->width)/2,
	    //   DM_MATRIXY - WI_SPACINGY, bp[i]);
	    // V_DrawPatch(DM_MATRIXX-SHORT(bp[i]->width)/2,
	    //   y, bp[i]);
	}
	x += DM_SPACINGX;
	y += WI_SPACINGY;
    }

    // draw stats
    y = DM_MATRIXY+10;
    w = SHORT(num[0]->width);

    for (i=0 ; i<MAXPLAYERS ; i++)
    {
	x = DM_MATRIXX + DM_SPACINGX;

	if (playeringame[i])
	{
	    for (j=0 ; j<MAXPLAYERS ; j++)
	    {
		if (playeringame[j])
		    WI_drawNum(x+w, y, dm_frags[i][j], 2);

		x += DM_SPACINGX;
	    }
	    WI_drawNum(DM_TOTALSX+w, y, dm_totals[i], 2);
	}
	y += WI_SPACINGY;
    }
}

static int	cnt_frags[MAXPLAYERS];
static int	dofrags;
static int	ng_state;

void WI_initNetgameStats(void)
{

    int i;

    state = StatCount;
    acceleratestage = 0;
    ng_state = 1;

    cnt_pause = TICRATE;

    for (i=0 ; i<MAXPLAYERS ; i++)
    {
	if (!playeringame[i])
	    continue;

	cnt_kills[i] = cnt_items[i] = cnt_secret[i] = cnt_frags[i] = 0;

	dofrags += WI_fragSum(i);
    }

    dofrags = !!dofrags;

    WI_initAnimatedBack();
}



void WI_updateNetgameStats(void)
{

    int		i;
    int		fsum;
    
    boolean	stillticking;

    WI_updateAnimatedBack();

    if (acceleratestage && ng_state != 10)
    {
	acceleratestage = 0;

	for (i=0 ; i<MAXPLAYERS ; i++)
	{
	    if (!playeringame[i])
		continue;

	    cnt_kills[i] = (plrs[i].skills * 100) / wbs->maxkills;
	    cnt_items[i] = (plrs[i].sitems * 100) / wbs->maxitems;
	    cnt_secret[i] = (plrs[i].ssecret * 100) / wbs->maxsecret;

	    if (dofrags)
		cnt_frags[i] = WI_fragSum(i);
	}
	S_StartSound(0, sfx_barexp);
	ng_state = 10;
    }

    if (ng_state == 2)
    {
	if (!(bcnt&3))
	    S_StartSound(0, sfx_pistol);

	stillticking = false;

	for (i=0 ; i<MAXPLAYERS ; i++)
	{
	    if (!playeringame[i])
		continue;

	    cnt_kills[i] += 2;

	    if (cnt_kills[i] >= (plrs[i].skills * 100) / wbs->maxkills)
		cnt_kills[i] = (plrs[i].skills * 100) / wbs->maxkills;
	    else
		stillticking = true;
	}
	
	if (!stillticking)
	{
	    S_StartSound(0, sfx_barexp);
	    ng_state++;
	}
    }
    else if (ng_state == 4)
    {
	if (!(bcnt&3))
	    S_StartSound(0, sfx_pistol);

	stillticking = false;

	for (i=0 ; i<MAXPLAYERS ; i++)
	{
	    if (!playeringame[i])
		continue;

	    cnt_items[i] += 2;
	    if (cnt_items[i] >= (plrs[i].sitems * 100) / wbs->maxitems)
		cnt_items[i] = (plrs[i].sitems * 100) / wbs->maxitems;
	    else
		stillticking = true;
	}
	if (!stillticking)
	{
	    S_StartSound(0, sfx_barexp);
	    ng_state++;
	}
    }
    else if (ng_state == 6)
    {
	if (!(bcnt&3))
	    S_StartSound(0, sfx_pistol);

	stillticking = false;

	for (i=0 ; i<MAXPLAYERS ; i++)
	{
	    if (!playeringame[i])
		continue;

	    cnt_secret[i] += 2;

	    if (cnt_secret[i] >= (plrs[i].ssecret * 100) / wbs->maxsecret)
		cnt_secret[i] = (plrs[i].ssecret * 100) / wbs->maxsecret;
	    else
		stillticking = true;
	}
	
	if (!stillticking)
	{
	    S_StartSound(0, sfx_barexp);
	    ng_state += 1 + 2*!dofrags;
	}
    }
    else if (ng_state == 8)
    {
	if (!(bcnt&3))
	    S_StartSound(0, sfx_pistol);

	stillticking = false;

	for (i=0 ; i<MAXPLAYERS ; i++)
	{
	    if (!playeringame[i])
		continue;

	    cnt_frags[i] += 1;

	    if (cnt_frags[i] >= (fsum = WI_fragSum(i)))
		cnt_frags[i] = fsum;
	    else
		stillticking = true;
	}
	
	if (!stillticking)
	{
	    S_StartSound(0, sfx_pldeth);
	    ng_state++;
	}
    }
    else if (ng_state == 10)
    {
	if (acceleratestage)
	{
	    S_StartSound(0, sfx_sgcock);
	    if ( gamemode == commercial )
		WI_initNoState();
	    else
		WI_initShowNextLoc();
	}
    }
    else if (ng_state & 1)
    {
	if (!--cnt_pause)
	{
	    ng_state++;
	    cnt_pause = TICRATE;
	}
    }
}



void WI_drawNetgameStats(void)
{
    int		i;
    int		x;
    int		y;
    int		pwidth = SHORT(percent->width);

    WI_slamBackground();
    
    // draw animated background
    WI_drawAnimatedBack(); 

    WI_drawLF();

    // draw stat titles (top line)
    V_DrawPatch(NG_STATSX+NG_SPACINGX-SHORT(kills->width),
		NG_STATSY, kills);

    V_DrawPatch(NG_STATSX+2*NG_SPACINGX-SHORT(items->width),
		NG_STATSY, items);

    V_DrawPatch(NG_STATSX+3*NG_SPACINGX-SHORT(secret->width),
		NG_STATSY, secret);
    
    if (dofrags)
	V_DrawPatch(NG_STATSX+4*NG_SPACINGX-SHORT(frags->width),
		    NG_STATSY, frags);

    // draw stats
    y = NG_STATSY + SHORT(kills->height);

    for (i=0 ; i<MAXPLAYERS ; i++)
    {
	if (!playeringame[i])
	    continue;

	x = NG_STATSX;
	V_DrawPatch(x-SHORT(p[i]->width), y, p[i]);

	if (i == me)
	    V_DrawPatch(x-SHORT(p[i]->width), y, star);

	x += NG_SPACINGX;
	WI_drawPercent(x-pwidth, y+10, cnt_kills[i]);	x += NG_SPACINGX;
	WI_drawPercent(x-pwidth, y+10, cnt_items[i]);	x += NG_SPACINGX;
	WI_drawPercent(x-pwidth, y+10, cnt_secret[i]);	x += NG_SPACINGX;

	if (dofrags)
	    WI_drawNum(x, y+10, cnt_frags[i], -1);

	y += WI_SPACINGY;
    }

}

static int	sp_state;

void WI_initStats(void)
{
    state = StatCount;
    acceleratestage = 0;
    sp_state = 1;
    cnt_kills[0] = cnt_items[0] = cnt_secret[0] = -1;
    cnt_time = cnt_par = -1;
    cnt_pause = TICRATE;

    WI_initAnimatedBack();
}

void WI_updateStats(void)
{

    WI_updateAnimatedBack();

    if (acceleratestage && sp_state != 10)
    {
	acceleratestage = 0;
	cnt_kills[0] = (plrs[me].skills * 100) / wbs->maxkills;
	cnt_items[0] = (plrs[me].sitems * 100) / wbs->maxitems;
	cnt_secret[0] = (plrs[me].ssecret * 100) / wbs->maxsecret;
	cnt_time = plrs[me].stime / TICRATE;
	cnt_par = wbs->partime / TICRATE;
	S_StartSound(0, sfx_barexp);
	sp_state = 10;
    }

    if (sp_state == 2)
    {
	cnt_kills[0] += 2;

	if (!(bcnt&3))
	    S_StartSound(0, sfx_pistol);

	if (cnt_kills[0] >= (plrs[me].skills * 100) / wbs->maxkills)
	{
	    cnt_kills[0] = (plrs[me].skills * 100) / wbs->maxkills;
	    S_StartSound(0, sfx_barexp);
	    sp_state++;
	}
    }
    else if (sp_state == 4)
    {
	cnt_items[0] += 2;

	if (!(bcnt&3))
	    S_StartSound(0, sfx_pistol);

	if (cnt_items[0] >= (plrs[me].sitems * 100) / wbs->maxitems)
	{
	    cnt_items[0] = (plrs[me].sitems * 100) / wbs->maxitems;
	    S_StartSound(0, sfx_barexp);
	    sp_state++;
	}
    }
    else if (sp_state == 6)
    {
	cnt_secret[0] += 2;

	if (!(bcnt&3))
	    S_StartSound(0, sfx_pistol);

	if (cnt_secret[0] >= (plrs[me].ssecret * 100) / wbs->maxsecret)
	{
	    cnt_secret[0] = (plrs[me].ssecret * 100) / wbs->maxsecret;
	    S_StartSound(0, sfx_barexp);
	    sp_state++;
	}
    }

    else if (sp_state == 8)
    {
	if (!(bcnt&3))
	    S_StartSound(0, sfx_pistol);

	cnt_time += 3;

	if (cnt_time >= plrs[me].stime / TICRATE)
	    cnt_time = plrs[me].stime / TICRATE;

	cnt_par += 3;

	if (cnt_par >= wbs->partime / TICRATE)
	{
	    cnt_par = wbs->partime / TICRATE;

	    if (cnt_time >= plrs[me].stime / TICRATE)
	    {
		S_StartSound(0, sfx_barexp);
		sp_state++;
	    }
	}
    }
    else if (sp_state == 10)
    {
	if (acceleratestage)
	{
	    S_StartSound(0, sfx_sgcock);

	    if (gamemode == commercial)
		WI_initNoState();
	    else
		WI_initShowNextLoc();
	}
    }
    else if (sp_state & 1)
    {
	if (!--cnt_pause)
	{
	    sp_state++;
	    cnt_pause = TICRATE;
	}
    }

}

// [crispy] conditionally draw par times on intermission screen
static boolean WI_drawParTime (void)
{
	extern lumpinfo_t *maplumpinfo;

	boolean result = true;

	// [crispy] PWADs have no par times (including The Master Levels)
	if (!W_IsIWADLump(maplumpinfo))
	{
		result = false;
	}

	if (gamemode == commercial)
	{
		// [crispy] IWAD: Final Doom has no par times
		if (gamemission == pack_tnt || gamemission == pack_plut)
		{
			result = false;
		}

		// [crispy] PWAD: NRFTL has par times (for singleplayer games)
		if (gamemission == pack_nerve && crispy->singleplayer)
		{
			result = true;
		}

		// [crispy] IWAD/PWAD: BEX patch provided par times
		if (bex_cpars[wbs->last])
		{
			result = true;
		}
	}
	else
	{
		// [crispy] IWAD: Episode 4 has no par times
		// (but we have for singleplayer games)
		if (wbs->epsd == 3 && !crispy->singleplayer)
		{
			result = false;
		}

		// [crispy] IWAD/PWAD: BEX patch provided par times for Episode 4
		// (disguised as par times for Doom II MAP02 to MAP10)
		if (wbs->epsd == 3 && bex_cpars[wbs->last + 1])
		{
			result = true;
		}

		// [crispy] IWAD/PWAD: BEX patch provided par times for Episodes 1-4
		if (wbs->epsd <= 3 && bex_pars[wbs->epsd + 1][wbs->last + 1])
		{
			result = true;
		}

		// [crispy] PWAD: par times for Sigil
		if (wbs->epsd == 4)
		{
			result = true;
		}
	}

	return result;
}

void WI_drawStats(void)
{
    // line height
    int lh;	

    lh = (3*SHORT(num[0]->height))/2;

    WI_slamBackground();

    // draw animated background
    WI_drawAnimatedBack();
    
    WI_drawLF();

    V_DrawPatch(SP_STATSX, SP_STATSY, kills);
    WI_drawPercent(ORIGWIDTH - SP_STATSX, SP_STATSY, cnt_kills[0]);

    V_DrawPatch(SP_STATSX, SP_STATSY+lh, items);
    WI_drawPercent(ORIGWIDTH - SP_STATSX, SP_STATSY+lh, cnt_items[0]);

    V_DrawPatch(SP_STATSX, SP_STATSY+2*lh, sp_secret);
    WI_drawPercent(ORIGWIDTH - SP_STATSX, SP_STATSY+2*lh, cnt_secret[0]);

    V_DrawPatch(SP_TIMEX, SP_TIMEY, timepatch);
    WI_drawTime(ORIGWIDTH/2 - SP_TIMEX, SP_TIMEY, cnt_time, true);

    // [crispy] conditionally draw par times on intermission screen
    if (WI_drawParTime())
    {
<<<<<<< HEAD
        V_DrawPatch(ORIGWIDTH/2 + SP_TIMEX, SP_TIMEY, par);

        // Emulation: don't draw partime value if map33
        if (gamemode != commercial || wbs->last != NUMCMAPS)
        {
            WI_drawTime(ORIGWIDTH - SP_TIMEX, SP_TIMEY, cnt_par, true);
        }
=======
        V_DrawPatch(SCREENWIDTH/2 + SP_TIMEX, SP_TIMEY, par);
        WI_drawTime(SCREENWIDTH - SP_TIMEX, SP_TIMEY, cnt_par);
>>>>>>> 2fe30c8e
    }

    // [crispy] draw total time after level time and par time
    if (sp_state > 8)
    {
	const int ttime = wbs->totaltimes / TICRATE;
	const boolean wide = (ttime > 61*59) || (SP_TIMEX + SHORT(total->width) >= ORIGWIDTH/4);

	V_DrawPatch(SP_TIMEX, SP_TIMEY + 16, total);
	// [crispy] choose x-position depending on width of time string
	WI_drawTime((wide ? ORIGWIDTH : ORIGWIDTH/2) - SP_TIMEX, SP_TIMEY + 16, ttime, false);
    }

    // [crispy] exit early from the tally screen after ExM8
    if (sp_state == 10 && gamemode != commercial && gamemap == 8)
    {
	acceleratestage = 1;
    }

    // [crispy] demo timer widget
    if ((demoplayback && (crispy->demotimer & DEMOTIMER_PLAYBACK)) ||
        (demorecording && (crispy->demotimer & DEMOTIMER_RECORD)))
    {
	ST_DrawDemoTimer(leveltime);
    }

    // [crispy] demo progress bar
    if (demoplayback && crispy->demobar)
    {
	extern void HU_DemoProgressBar (void);

	HU_DemoProgressBar();
    }
}

void WI_checkForAccelerate(void)
{
    int   i;
    player_t  *player;

    // check for button presses to skip delays
    for (i=0, player = players ; i<MAXPLAYERS ; i++, player++)
    {
	if (playeringame[i])
	{
	    if (player->cmd.buttons & BT_ATTACK)
	    {
		if (!player->attackdown)
		    acceleratestage = 1;
		player->attackdown = true;
	    }
	    else
		player->attackdown = false;
	    if (player->cmd.buttons & BT_USE)
	    {
		if (!player->usedown)
		    acceleratestage = 1;
		player->usedown = true;
	    }
	    else
		player->usedown = false;
	}
    }
}



// Updates stuff each tick
void WI_Ticker(void)
{
    // counter for general background animation
    bcnt++;  

    if (bcnt == 1)
    {
	// intermission music
  	if ( gamemode == commercial )
	  S_ChangeMusic(mus_dm2int, true);
	// [crispy] Sigil
	else if (crispy->haved1e5 && wbs->epsd == 4 && W_CheckNumForName(DEH_String("D_SIGINT")) != -1)
	  S_ChangeMusic(mus_sigint, true);
	else
	  S_ChangeMusic(mus_inter, true); 
    }

    WI_checkForAccelerate();

    switch (state)
    {
      case StatCount:
	if (deathmatch) WI_updateDeathmatchStats();
	else if (netgame) WI_updateNetgameStats();
	else WI_updateStats();
	break;
	
      case ShowNextLoc:
	WI_updateShowNextLoc();
	break;
	
      case NoState:
	WI_updateNoState();
	break;
    }

}

typedef void (*load_callback_t)(const char *lumpname, patch_t **variable);

// Common load/unload function.  Iterates over all the graphics
// lumps to be loaded/unloaded into memory.

static void WI_loadUnloadData(load_callback_t callback)
{
    int i, j;
    char name[9];
    anim_t *a;

    if (nervewadfile && gamemission == pack_nerve)
    {
	for (i=0 ; i<9 ; i++)
	{
	    DEH_snprintf(name, 9, "NWILV%2.2d", i);
            callback(name, &lnames[i]);
	}
	for ( ; i<NUMCMAPS ; i++)
	{
	    DEH_snprintf(name, 9, "CWILV%2.2d", i);
            callback(name, &lnames[i]);
	}
    }
    else
    if (gamemode == commercial)
    {
	for (i=0 ; i<NUMCMAPS ; i++)
	{
	    DEH_snprintf(name, 9, "CWILV%2.2d", i);
            callback(name, &lnames[i]);
	}
    }
    else
    {
	for (i=0 ; i<NUMMAPS ; i++)
	{
	    DEH_snprintf(name, 9, "WILV%d%d", wbs->epsd, i);
            callback(name, &lnames[i]);
	}
	// [crispy] special-casing for E1M10 "Sewers" support
	if (crispy->havee1m10)
	{
	    DEH_snprintf(name, 9, "SEWERS");
	    callback(name, &lnames[i]);
	}

	// you are here
        callback(DEH_String("WIURH0"), &yah[0]);

	// you are here (alt.)
        callback(DEH_String("WIURH1"), &yah[1]);

	// splat
        callback(DEH_String("WISPLAT"), &splat[0]);

	if (wbs->epsd < 3)
	{
	    for (j=0;j<NUMANIMS[wbs->epsd];j++)
	    {
		a = &anims[wbs->epsd][j];
		for (i=0;i<a->nanims;i++)
		{
		    // MONDO HACK!
		    if (wbs->epsd != 1 || j != 8)
		    {
			// animations
			DEH_snprintf(name, 9, "WIA%d%.2d%.2d", wbs->epsd, j, i);
                        callback(name, &a->p[i]);
		    }
		    else
		    {
			// HACK ALERT!
			a->p[i] = anims[1][4].p[i];
		    }
		}
	    }
	}
    }

    // More hacks on minus sign.
    if (W_CheckNumForName(DEH_String("WIMINUS")) > 0)
        callback(DEH_String("WIMINUS"), &wiminus);
    else
        wiminus = NULL;

    for (i=0;i<10;i++)
    {
	 // numbers 0-9
	DEH_snprintf(name, 9, "WINUM%d", i);
        callback(name, &num[i]);
    }

    // percent sign
    callback(DEH_String("WIPCNT"), &percent);

    // "finished"
    callback(DEH_String("WIF"), &finished);

    // "entering"
    callback(DEH_String("WIENTER"), &entering);

    // "kills"
    callback(DEH_String("WIOSTK"), &kills);

    // "scrt"
    callback(DEH_String("WIOSTS"), &secret);

     // "secret"
    callback(DEH_String("WISCRT2"), &sp_secret);

    // french wad uses WIOBJ (?)
    if (W_CheckNumForName(DEH_String("WIOBJ")) >= 0)
    {
    	// "items"
    	if (netgame && !deathmatch)
            callback(DEH_String("WIOBJ"), &items);
    	else
            callback(DEH_String("WIOSTI"), &items);
    } else {
        callback(DEH_String("WIOSTI"), &items);
    }

    // "frgs"
    callback(DEH_String("WIFRGS"), &frags);

    // ":"
    callback(DEH_String("WICOLON"), &colon);

    // "time"
    callback(DEH_String("WITIME"), &timepatch);

    // "sucks"
    callback(DEH_String("WISUCKS"), &sucks);

    // "par"
    callback(DEH_String("WIPAR"), &par);

    // "killers" (vertical)
    callback(DEH_String("WIKILRS"), &killers);

    // "victims" (horiz)
    callback(DEH_String("WIVCTMS"), &victims);

    // "total"
    callback(DEH_String("WIMSTT"), &total);

    for (i=0 ; i<MAXPLAYERS ; i++)
    {
	// "1,2,3,4"
	DEH_snprintf(name, 9, "STPB%d", i);
        callback(name, &p[i]);

	// "1,2,3,4"
	DEH_snprintf(name, 9, "WIBP%d", i+1);
        callback(name, &bp[i]);
    }

    // Background image

    if (gamemode == commercial)
    {
        M_StringCopy(name, DEH_String("INTERPIC"), sizeof(name));
    }
    else if (gameversion >= exe_ultimate && wbs->epsd == 3)
    {
        M_StringCopy(name, DEH_String("INTERPIC"), sizeof(name));
    }
    else if (crispy->haved1e5 && wbs->epsd == 4 && W_CheckNumForName(DEH_String("SIGILINT")) != -1) // [crispy] Sigil
    {
        M_StringCopy(name, DEH_String("SIGILINT"), sizeof(name));
    }
    else
    {
	DEH_snprintf(name, sizeof(name), "WIMAP%d", wbs->epsd);
    }

    // [crispy] if still in doubt, use INTERPIC
    if (W_CheckNumForName(name) == -1)
    {
        M_StringCopy(name, DEH_String("INTERPIC"), sizeof(name));
    }

    // Draw backdrop and save to a temporary buffer

    callback(name, &background);
}

static void WI_loadCallback(const char *name, patch_t **variable)
{
  // [crispy] prevent crashes with maps without map title graphics lump
  if (W_CheckNumForName(name) != -1)
    *variable = W_CacheLumpName(name, PU_STATIC);
  else
    *variable = NULL;
}

void WI_loadData(void)
{
    if (gamemode == commercial)
    {
	NUMCMAPS = (crispy->havemap33) ? 33 : 32;
	lnames = (patch_t **) Z_Malloc(sizeof(patch_t*) * NUMCMAPS,
				       PU_STATIC, NULL);
	num_lnames = NUMCMAPS;
    }
    else
    {
	// [crispy] support E1M10 "Sewers"
	int nummaps = crispy->havee1m10 ? NUMMAPS + 1 : NUMMAPS;
	lnames = (patch_t **) Z_Malloc(sizeof(patch_t*) * nummaps,
				       PU_STATIC, NULL);
	num_lnames = nummaps;
    }

    WI_loadUnloadData(WI_loadCallback);

    // These two graphics are special cased because we're sharing
    // them with the status bar code

    // your face
    star = W_CacheLumpName(DEH_String("STFST01"), PU_STATIC);

    // dead face
    bstar = W_CacheLumpName(DEH_String("STFDEAD0"), PU_STATIC);
}

static void WI_unloadCallback(const char *name, patch_t **variable)
{
    W_ReleaseLumpName(name);
    *variable = NULL;
}

void WI_unloadData(void)
{
    WI_loadUnloadData(WI_unloadCallback);

    // We do not free these lumps as they are shared with the status
    // bar code.
   
    // W_ReleaseLumpName("STFST01");
    // W_ReleaseLumpName("STFDEAD0");
}

void WI_Drawer (void)
{
    switch (state)
    {
      case StatCount:
	if (deathmatch)
	    WI_drawDeathmatchStats();
	else if (netgame)
	    WI_drawNetgameStats();
	else
	    WI_drawStats();
	break;
	
      case ShowNextLoc:
	WI_drawShowNextLoc();
	break;
	
      case NoState:
	WI_drawNoState();
	break;
    }
}


void WI_initVariables(wbstartstruct_t* wbstartstruct)
{

    wbs = wbstartstruct;

#ifdef RANGECHECKING
    if (gamemode != commercial)
    {
      if (gameversion >= exe_ultimate)
	RNGCHECK(wbs->epsd, 0, 3);
      else
	RNGCHECK(wbs->epsd, 0, 2);
    }
    else
    {
	RNGCHECK(wbs->last, 0, 8);
	RNGCHECK(wbs->next, 0, 8);
    }
    RNGCHECK(wbs->pnum, 0, MAXPLAYERS);
    RNGCHECK(wbs->pnum, 0, MAXPLAYERS);
#endif

    acceleratestage = 0;
    cnt = bcnt = 0;
    firstrefresh = 1;
    me = wbs->pnum;
    plrs = wbs->plyr;

    if (!wbs->maxkills)
	wbs->maxkills = 1;

    if (!wbs->maxitems)
	wbs->maxitems = 1;

    if (!wbs->maxsecret)
	wbs->maxsecret = 1;

    if ( gameversion < exe_ultimate )
      if (wbs->epsd > 2)
	wbs->epsd -= 3;
}

void WI_Start(wbstartstruct_t* wbstartstruct)
{
    WI_initVariables(wbstartstruct);
    WI_loadData();

    if (deathmatch)
	WI_initDeathmatchStats();
    else if (netgame)
	WI_initNetgameStats();
    else
	WI_initStats();
}<|MERGE_RESOLUTION|>--- conflicted
+++ resolved
@@ -1590,18 +1590,8 @@
     // [crispy] conditionally draw par times on intermission screen
     if (WI_drawParTime())
     {
-<<<<<<< HEAD
         V_DrawPatch(ORIGWIDTH/2 + SP_TIMEX, SP_TIMEY, par);
-
-        // Emulation: don't draw partime value if map33
-        if (gamemode != commercial || wbs->last != NUMCMAPS)
-        {
-            WI_drawTime(ORIGWIDTH - SP_TIMEX, SP_TIMEY, cnt_par, true);
-        }
-=======
-        V_DrawPatch(SCREENWIDTH/2 + SP_TIMEX, SP_TIMEY, par);
-        WI_drawTime(SCREENWIDTH - SP_TIMEX, SP_TIMEY, cnt_par);
->>>>>>> 2fe30c8e
+        WI_drawTime(ORIGWIDTH - SP_TIMEX, SP_TIMEY, cnt_par, true);
     }
 
     // [crispy] draw total time after level time and par time
