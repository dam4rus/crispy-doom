--- conflicted
+++ resolved
@@ -214,11 +214,7 @@
 
 boolean    	automapactive = false;
 //static int 	finit_width = SCREENWIDTH;
-<<<<<<< HEAD
-//static int 	finit_height = SCREENHEIGHT - (ST_HEIGHT << hires);
-=======
 //static int 	finit_height = SCREENHEIGHT - (ST_HEIGHT << crispy->hires);
->>>>>>> 80c5186f
 
 // location of window on screen
 static int 	f_x;
@@ -568,11 +564,7 @@
 
     f_x = f_y = 0;
     f_w = SCREENWIDTH;
-<<<<<<< HEAD
-    f_h = SCREENHEIGHT - (ST_HEIGHT << hires);
-=======
     f_h = SCREENHEIGHT - (ST_HEIGHT << crispy->hires);
->>>>>>> 80c5186f
 
     AM_clearMarks();
 
@@ -1677,15 +1669,9 @@
 	    {
 		AM_rotatePoint(&pt);
 	    }
-<<<<<<< HEAD
-	    fx = (CXMTOF(pt.x) >> hires) - 1;
-	    fy = (CYMTOF(pt.y) >> hires) - 2;
-	    if (fx >= f_x && fx <= (f_w >> hires) - w && fy >= f_y && fy <= (f_h >> hires) - h)
-=======
 	    fx = (CXMTOF(pt.x) >> crispy->hires) - 1;
 	    fy = (CYMTOF(pt.y) >> crispy->hires) - 2;
 	    if (fx >= f_x && fx <= (f_w >> crispy->hires) - w && fy >= f_y && fy <= (f_h >> crispy->hires) - h)
->>>>>>> 80c5186f
 		V_DrawPatch(fx, fy, marknums[i]);
 	}
     }
