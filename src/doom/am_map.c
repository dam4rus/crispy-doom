--- conflicted
+++ resolved
@@ -99,14 +99,9 @@
 #define M_ZOOMOUT       ((int) (FRACUNIT/1.02))
 
 // translates between frame-buffer and map distances
-<<<<<<< HEAD
 // [crispy] fix int overflow that causes map and grid lines to disappear
-#define FTOM(x) (((int64_t)((x)<<16) * scale_ftom) >> FRACBITS)
-#define MTOF(x) ((((int64_t)(x) * scale_mtof) >> FRACBITS)>>16)
-=======
-#define FTOM(x) FixedMul(((x)<<FRACBITS),scale_ftom)
-#define MTOF(x) (FixedMul((x),scale_mtof)>>FRACBITS)
->>>>>>> d3688018
+#define FTOM(x) (((int64_t)((x)<<FRACBITS) * scale_ftom) >> FRACBITS)
+#define MTOF(x) ((((int64_t)(x) * scale_mtof) >> FRACBITS)>>FRACBITS)
 // translates between frame-buffer and map coordinates
 #define CXMTOF(x)  (f_x + MTOF((x)-m_x))
 #define CYMTOF(y)  (f_y + (f_h - MTOF((y)-m_y)))
@@ -217,11 +212,7 @@
 
 boolean    	automapactive = false;
 static int 	finit_width = SCREENWIDTH;
-<<<<<<< HEAD
-static int 	finit_height = SCREENHEIGHT - (32 << hires);
-=======
-static int 	finit_height = SCREENHEIGHT - ST_HEIGHT;
->>>>>>> d3688018
+static int 	finit_height = SCREENHEIGHT - (ST_HEIGHT << hires);
 
 // location of window on screen
 static int 	f_x;
