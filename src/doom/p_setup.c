--- conflicted
+++ resolved
@@ -1087,7 +1087,6 @@
     }
 }
 
-<<<<<<< HEAD
 // [crispy] log game skill in plain text
 const char *skilltable[] =
 {
@@ -1099,9 +1098,6 @@
     "NM"
 };
 
-// [crispy] pointer to the current map lump info struct
-lumpinfo_t *maplumpinfo;
-
 // [crispy] factor out map lump name and number finding into a separate function
 int P_GetNumForMap (int episode, int map, boolean critical)
 {
@@ -1139,11 +1135,9 @@
     return lumpnum;
 }
 
-=======
 // pointer to the current map lump info struct
 lumpinfo_t *maplumpinfo;
 
->>>>>>> 7f7a72d6
 //
 // P_SetupLevel
 //
@@ -1241,13 +1235,8 @@
 */
     lumpnum = P_GetNumForMap (episode, map, true);
 	
-<<<<<<< HEAD
-    // [crispy] pointer to the current map lump info struct
     maplumpinfo = lumpinfo[lumpnum];
     strncpy(lumpname, maplumpinfo->name, 8);
-=======
-    maplumpinfo = lumpinfo[lumpnum];
->>>>>>> 7f7a72d6
 
     leveltime = 0;
     oldleveltime = 0;
