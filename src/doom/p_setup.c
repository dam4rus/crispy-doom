--- conflicted
+++ resolved
@@ -237,19 +237,13 @@
             li->v2 = tmp;
 	}
 
-<<<<<<< HEAD
-	li->angle = (SHORT(ml->angle))<<16;
+	li->angle = (SHORT(ml->angle))<<FRACBITS;
 
 	if (crispy_fliplevels)
             li->angle = -li->angle;
 
-//	li->offset = (SHORT(ml->offset))<<16; // [crispy] recalculated below
+//	li->offset = (SHORT(ml->offset))<<FRACBITS; // [crispy] recalculated below
 	linedef = (unsigned short)SHORT(ml->linedef); // [crispy] extended nodes
-=======
-	li->angle = (SHORT(ml->angle))<<FRACBITS;
-	li->offset = (SHORT(ml->offset))<<FRACBITS;
-	linedef = SHORT(ml->linedef);
->>>>>>> d3688018
 	ldef = &lines[linedef];
 	li->linedef = ldef;
 	side = SHORT(ml->side);
@@ -331,12 +325,12 @@
 	    li->v2 = tmp;
 	}
 
-	li->angle = (SHORT(ml->angle))<<16;
+	li->angle = (SHORT(ml->angle))<<FRACBITS;
 
 	if (crispy_fliplevels)
 	    li->angle = -li->angle;
 
-//	li->offset = (SHORT(ml->offset))<<16; // [crispy] recalculated below
+//	li->offset = (SHORT(ml->offset))<<FRACBITS; // [crispy] recalculated below
 	linedef = (unsigned short)SHORT(ml->linedef);
 	ldef = &lines[linedef];
 	li->linedef = ldef;
