--- conflicted
+++ resolved
@@ -58,11 +58,7 @@
 extern GameMission_t	gamemission;
 extern GameVersion_t    gameversion;
 extern GameVariant_t    gamevariant;
-<<<<<<< HEAD
-extern const char       *gamedescription;
 extern char            *nervewadfile;
-=======
->>>>>>> 5a29738f
 
 // Convenience macro.
 // 'gamemission' can be equal to pack_chex or pack_hacx, but these are
