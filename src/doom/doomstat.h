--- conflicted
+++ resolved
@@ -58,12 +58,8 @@
 extern GameMission_t	gamemission;
 extern GameVersion_t    gameversion;
 extern GameVariant_t    gamevariant;
-<<<<<<< HEAD
-extern char            *gamedescription;
+extern const char       *gamedescription;
 extern char            *nervewadfile;
-=======
-extern const char       *gamedescription;
->>>>>>> 82ff0b70
 
 // Convenience macro.
 // 'gamemission' can be equal to pack_chex or pack_hacx, but these are
