--- conflicted
+++ resolved
@@ -1012,7 +1012,6 @@
 enum {
     r, g, b
 } rgb_t;
-<<<<<<< HEAD
 
 static const int tran_filter_pct = 66;
 
@@ -1121,116 +1120,6 @@
 	if (cachefp)
 	    fclose(cachefp);
 
-=======
-
-static const int tran_filter_pct = 66;
-
-static void R_InitTranMap()
-{
-    int lump = W_CheckNumForName("TRANMAP");
-
-    // If a tranlucency filter map lump is present, use it
-    if (lump != -1)
-    {
-	// Set a pointer to the translucency filter maps.
-	tranmap = W_CacheLumpNum(lump, PU_STATIC);
-	// [crispy] loaded from a lump
-	printf(":");
-    }
-    else
-    {
-	// Compose a default transparent filter map based on PLAYPAL.
-	unsigned char *playpal = W_CacheLumpName("PLAYPAL", PU_STATIC);
-	FILE *cachefp;
-	char *fname = NULL;
-	extern char *configdir;
-
-	struct {
-	    unsigned char pct;
-	    unsigned char playpal[256*3]; // [crispy] a palette has 768 bytes!
-	} cache;
-
-	tranmap = Z_Malloc(256*256, PU_STATIC, 0);
-	fname = M_StringJoin(configdir, "tranmap.dat", NULL);
-
-	// [crispy] open file readable
-	if ((cachefp = fopen(fname, "rb")) &&
-	    // [crispy] could read struct cache from file
-	    fread(&cache, 1, sizeof(cache), cachefp) == sizeof(cache) &&
-	    // [crispy] same filter percents
-	    cache.pct == tran_filter_pct &&
-	    // [crispy] same base palettes
-	    memcmp(cache.playpal, playpal, sizeof(cache.playpal)) == 0 &&
-	    // [crispy] could read entire translucency map
-	    fread(tranmap, 256, 256, cachefp) == 256 )
-	{
-		// [crispy] loaded from a file
-		printf(".");
-	}
-	// [crispy] file not readable
-	else
-	{
-	    byte *fg, *bg, blend[3], *tp = tranmap;
-	    int i, j, btmp;
-
-	    I_SetPalette(playpal);
-	    // [crispy] background color
-	    for (i = 0; i < 256; i++)
-	    {
-		// [crispy] foreground color
-		for (j = 0; j < 256; j++)
-		{
-		    // [crispy] shortcut: identical foreground and background
-		    if (i == j)
-		    {
-			*tp++ = i;
-			continue;
-		    }
-
-		    bg = playpal + 3*i;
-		    fg = playpal + 3*j;
-
-		    // [crispy] blended color - emphasize blues
-		    // Colour matching in RGB space doesn't work very well with the blues
-		    // in Doom's palette. Rather than do any colour conversions, just
-		    // emphasize the blues when building the translucency table.
-		    btmp = fg[b] * 1.666 < (fg[r] + fg[g]) ? 0 : 50;
-		    blend[r] = (tran_filter_pct * fg[r] + (100 - tran_filter_pct) * bg[r]) / (100 + btmp);
-		    blend[g] = (tran_filter_pct * fg[g] + (100 - tran_filter_pct) * bg[g]) / (100 + btmp);
-		    blend[b] = (tran_filter_pct * fg[b] + (100 - tran_filter_pct) * bg[b]) / 100;
-
-		    *tp++ = I_GetPaletteIndex(blend[r], blend[g], blend[b]);
-		}
-	    }
-
-	    // [crispy] file not readable, open writable
-	    if ((cachefp = fopen(fname, "wb")))
-	    {
-		// [crispy] set filter percents
-		cache.pct = tran_filter_pct;
-		// [crispy] set base palette
-		memcpy(cache.playpal, playpal, sizeof(cache.playpal));
-		// [crispy] go to start of file
-		fseek(cachefp, 0, SEEK_SET);
-		// [crispy] write struct cache
-		fwrite(&cache, 1, sizeof(cache), cachefp);
-		// [crispy] write translucency map
-		fwrite(tranmap, 256, 256, cachefp);
-
-		// [crispy] generated and saved
-		printf("!");
-	    }
-	    else
-	    {
-		// [crispy] generated, but not saved
-		printf("?");
-	    }
-	}
-
-	if (cachefp)
-	    fclose(cachefp);
-
->>>>>>> 26d83671
 	free(fname);
 
 	W_ReleaseLumpName("PLAYPAL");
@@ -1347,17 +1236,6 @@
 
 	W_ReleaseLumpName("PLAYPAL");
     }
-<<<<<<< HEAD
-
-#ifndef CRISPY_TRUECOLOR
-    // [crispy] initialize tinttable for V_DrawPatchShadow2
-    {
-	extern byte *tinttable;
-	tinttable = cr[CR_DARK];
-    }
-#endif
-=======
->>>>>>> 26d83671
 }
 
 
