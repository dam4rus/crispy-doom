//
// Copyright(C) 1993-1996 Id Software, Inc.
// Copyright(C) 2005-2014 Simon Howard
//
// This program is free software; you can redistribute it and/or
// modify it under the terms of the GNU General Public License
// as published by the Free Software Foundation; either version 2
// of the License, or (at your option) any later version.
//
// This program is distributed in the hope that it will be useful,
// but WITHOUT ANY WARRANTY; without even the implied warranty of
// MERCHANTABILITY or FITNESS FOR A PARTICULAR PURPOSE.  See the
// GNU General Public License for more details.
//
// DESCRIPTION:
//	Preparation of data for rendering,
//	generation of lookups, caching, retrieval by name.
//

#include <stdio.h>
#include <stdlib.h> // [crispy] calloc()

#include "deh_main.h"
#include "i_swap.h"
#include "i_system.h"
#include "z_zone.h"


#include "w_wad.h"

#include "doomdef.h"
#include "m_misc.h"
#include "r_local.h"
#include "p_local.h"

#include "doomstat.h"
#include "r_sky.h"


#include "r_data.h"
#include "v_trans.h" // [crispy] tranmap, CRMAX
#include "r_bmaps.h" // [crispy] R_BrightmapForTexName()

//
// Graphics.
// DOOM graphics for walls and sprites
// is stored in vertical runs of opaque pixels (posts).
// A column is composed of zero or more posts,
// a patch or sprite is composed of zero or more columns.
// 



//
// Texture definition.
// Each texture is composed of one or more patches,
// with patches being lumps stored in the WAD.
// The lumps are referenced by number, and patched
// into the rectangular texture space using origin
// and possibly other attributes.
//
typedef PACKED_STRUCT (
{
    short	originx;
    short	originy;
    short	patch;
    short	stepdir;
    short	colormap;
}) mappatch_t;


//
// Texture definition.
// A DOOM wall texture is a list of patches
// which are to be combined in a predefined order.
//
typedef PACKED_STRUCT (
{
    char		name[8];
    int			masked;	
    short		width;
    short		height;
    int                 obsolete;
    short		patchcount;
    mappatch_t	patches[1];
}) maptexture_t;


// A single patch from a texture definition,
//  basically a rectangular area within
//  the texture rectangle.
typedef struct
{
    // Block origin (allways UL),
    // which has allready accounted
    // for the internal origin of the patch.
    short	originx;	
    short	originy;
    int		patch;
} texpatch_t;


// A maptexturedef_t describes a rectangular texture,
//  which is composed of one or more mappatch_t structures
//  that arrange graphic patches.

typedef struct texture_s texture_t;

struct texture_s
{
    // Keep name for switch changing, etc.
    char	name[8];		
    short	width;
    short	height;

    // Index in textures list

    int         index;

    // Next in hash table chain

    texture_t  *next;
    
    // All the patches[patchcount]
    //  are drawn back to front into the cached texture.
    short	patchcount;
    texpatch_t	patches[1];		
};



int		firstflat;
int		lastflat;
int		numflats;

int		firstpatch;
int		lastpatch;
int		numpatches;

int		firstspritelump;
int		lastspritelump;
int		numspritelumps;

int		numtextures;
texture_t**	textures;
texture_t**     textures_hashtable;


int*			texturewidthmask;
// needed for texture pegging
fixed_t*		textureheight;		
int*			texturecompositesize;
short**			texturecolumnlump;
unsigned**		texturecolumnofs; // killough 4/9/98: make 32-bit
unsigned**		texturecolumnofs2; // [crispy] original column offsets for single-patched textures
byte**			texturecomposite;
byte**			texturebrightmap; // [crispy] brightmaps

// for global animation
int*		flattranslation;
int*		texturetranslation;

// needed for pre rendering
fixed_t*	spritewidth;	
fixed_t*	spriteoffset;
fixed_t*	spritetopoffset;

lighttable_t	*colormaps;


//
// MAPTEXTURE_T CACHING
// When a texture is first needed,
//  it counts the number of composite columns
//  required in the texture and allocates space
//  for a column directory and any new columns.
// The directory will simply point inside other patches
//  if there is only one patch in a given column,
//  but any columns with multiple patches
//  will have new column_ts generated.
//



// [crispy] replace R_DrawColumnInCache(), R_GenerateComposite() and R_GenerateLookup()
// with Lee Killough's implementations found in MBF to fix Medusa bug
// taken from mbfsrc/R_DATA.C:136-425
//
// R_DrawColumnInCache
// Clip and draw a column
//  from a patch into a cached post.
//
// Rewritten by Lee Killough for performance and to fix Medusa bug
//

void
R_DrawColumnInCache
( column_t*	patch,
  byte*		cache,
  int		originy,
  int		cacheheight,
  byte*		marks )
{
    int		count;
    int		position;
    byte*	source;
    int		top = -1;

    while (patch->topdelta != 0xff)
    {
	// [crispy] support for DeePsea tall patches
	if (patch->topdelta <= top)
	{
		top += patch->topdelta;
	}
	else
	{
		top = patch->topdelta;
	}
	source = (byte *)patch + 3;
	count = patch->length;
	position = originy + top;

	if (position < 0)
	{
	    count += position;
	    position = 0;
	}

	if (position + count > cacheheight)
	    count = cacheheight - position;

	if (count > 0)
	{
	    memcpy (cache + position, source, count);

	    // killough 4/9/98: remember which cells in column have been drawn,
	    // so that column can later be converted into a series of posts, to
	    // fix the Medusa bug.

	    memset (marks + position, 0xff, count);
	}
		
	patch = (column_t *)(  (byte *)patch + patch->length + 4); 
    }
}



//
// R_GenerateComposite
// Using the texture definition,
//  the composite texture is created from the patches,
//  and each column is cached.
//
// Rewritten by Lee Killough for performance and to fix Medusa bug

void R_GenerateComposite (int texnum)
{
    byte*		block;
    texture_t*		texture;
    texpatch_t*		patch;	
    patch_t*		realpatch;
    int			x;
    int			x1;
    int			x2;
    int			i;
    column_t*		patchcol;
    short*		collump;
    unsigned*		colofs; // killough 4/9/98: make 32-bit
    byte*		marks; // killough 4/9/98: transparency marks
    byte*		source; // killough 4/9/98: temporary column
	
    texture = textures[texnum];

    block = Z_Malloc (texturecompositesize[texnum],
		      PU_STATIC, 
		      &texturecomposite[texnum]);	

    collump = texturecolumnlump[texnum];
    colofs = texturecolumnofs[texnum];
    
    // Composite the columns together.
<<<<<<< HEAD
    patch = texture->patches;
		
    // killough 4/9/98: marks to identify transparent regions in merged textures
    marks = calloc(texture->width, texture->height);

    // [crispy] initialize composite background to black (index 0)
    memset(block, 0, texturecompositesize[texnum]);

=======
>>>>>>> 6a14787a
    for (i=0 , patch = texture->patches;
	 i<texture->patchcount;
	 i++, patch++)
    {
	realpatch = W_CacheLumpNum (patch->patch, PU_CACHE);
	x1 = patch->originx;
	x2 = x1 + SHORT(realpatch->width);

	if (x1<0)
	    x = 0;
	else
	    x = x1;
	
	if (x2 > texture->width)
	    x2 = texture->width;

	for ( ; x<x2 ; x++)
	{
	    // Column does not have multiple patches?
	    // [crispy] generate composites for single-patched columns as well
	    /*
	    if (collump[x] >= 0)
		continue;
	    */
	    
	    patchcol = (column_t *)((byte *)realpatch
				    + LONG(realpatch->columnofs[x-x1]));
	    R_DrawColumnInCache (patchcol,
				 block + colofs[x],
				 // [crispy] single-patched columns are normally not composited
				 // but directly read from the patch lump ignoring their originy
				 collump[x] >= 0 ? 0 : patch->originy,
				 texture->height,
				 marks + x * texture->height);
	}
						
    }

    // killough 4/9/98: Next, convert multipatched columns into true columns,
    // to fix Medusa bug while still allowing for transparent regions.

    source = I_Realloc(NULL, texture->height); // temporary column
    for (i = 0; i < texture->width; i++)
    {
	if (collump[i] == -1) // process only multipatched columns
	{
	    column_t *col = (column_t *)(block + colofs[i] - 3); // cached column
	    const byte *mark = marks + i * texture->height;
	    int j = 0;

	    // save column in temporary so we can shuffle it around
	    memcpy(source, (byte *) col + 3, texture->height);

	    for ( ; ; ) // reconstruct the column by scanning transparency marks
	    {
		unsigned len; // killough 12/98

		while (j < texture->height && !mark[j]) // skip transparent cells
		    j++;

		if (j >= texture->height) // if at end of column
		{
		    col->topdelta = -1; // end-of-column marker
		    break;
		}

		col->topdelta = j; // starting offset of post

		// killough 12/98:
		// Use 32-bit len counter, to support tall 1s multipatched textures

		for (len = 0; j < texture->height && mark[j]; j++)
		    len++; // count opaque cells

		col->length = len; // killough 12/98: intentionally truncate length

		// copy opaque cells from the temporary back into the column
		memcpy((byte *) col + 3, source + col->topdelta, len);
		col = (column_t *)((byte *) col + len + 4); // next post
	    }
	}
    }

    free(source); // free temporary column
    free(marks); // free transparency marks

    // Now that the texture has been built in column cache,
    //  it is purgable from zone memory.
    Z_ChangeTag (block, PU_CACHE);
}



//
// R_GenerateLookup
//
// Rewritten by Lee Killough for performance and to fix Medusa bug
//

void R_GenerateLookup (int texnum)
{
    texture_t*		texture;
    byte*		patchcount;	// patchcount[texture->width]
    byte*		postcount; // killough 4/9/98: keep count of posts in addition to patches.
    texpatch_t*		patch;	
    patch_t*		realpatch;
    int			x;
    int			x1;
    int			x2;
    int			i;
    short*		collump;
    unsigned*		colofs; // killough 4/9/98: make 32-bit
    unsigned*		colofs2; // [crispy] original column offsets
    int			csize = 0; // killough 10/98
    int			err = 0; // killough 10/98
	
    texture = textures[texnum];

    // Composited texture not created yet.
    texturecomposite[texnum] = 0;
    
    texturecompositesize[texnum] = 0;
    collump = texturecolumnlump[texnum];
    colofs = texturecolumnofs[texnum];
    colofs2 = texturecolumnofs2[texnum]; // [crispy] original column offsets
    
    // Now count the number of columns
    //  that are covered by more than one patch.
    // Fill in the lump / offset, so columns
    //  with only a single patch are all done.
    patchcount = (byte *) Z_Malloc(texture->width, PU_STATIC, &patchcount);
    postcount = (byte *) Z_Malloc(texture->width, PU_STATIC, &postcount);
    memset (patchcount, 0, texture->width);
<<<<<<< HEAD
    memset (postcount, 0, texture->width);
    patch = texture->patches;
=======
>>>>>>> 6a14787a

    for (i=0 , patch = texture->patches;
	 i<texture->patchcount;
	 i++, patch++)
    {
	realpatch = W_CacheLumpNum (patch->patch, PU_CACHE);
	x1 = patch->originx;
	x2 = x1 + SHORT(realpatch->width);
	
	if (x1 < 0)
	    x = 0;
	else
	    x = x1;

	if (x2 > texture->width)
	    x2 = texture->width;
	for ( ; x<x2 ; x++)
	{
	    patchcount[x]++;
	    collump[x] = patch->patch;
	    colofs[x] = colofs2[x] = LONG(realpatch->columnofs[x-x1])+3; // [crispy] original column offsets
	}
    }
	
    // killough 4/9/98: keep a count of the number of posts in column,
    // to fix Medusa bug while allowing for transparent multipatches.
    //
    // killough 12/98:
    // Post counts are only necessary if column is multipatched,
    // so skip counting posts if column comes from a single patch.
    // This allows arbitrarily tall textures for 1s walls.
    //
    // If texture is >= 256 tall, assume it's 1s, and hence it has
    // only one post per column. This avoids crashes while allowing
    // for arbitrarily tall multipatched 1s textures.

    if (texture->patchcount > 1 && texture->height < 256)
    {
	// killough 12/98: Warn about a common column construction bug
	unsigned limit = texture->height * 3 + 3; // absolute column size limit

	for (i = texture->patchcount, patch = texture->patches; --i >= 0; )
	{
	    int pat = patch->patch;
	    const patch_t *realpatch = W_CacheLumpNum(pat, PU_CACHE);
	    int x, x1 = patch++->originx, x2 = x1 + SHORT(realpatch->width);
	    const int *cofs = realpatch->columnofs - x1;

	    if (x2 > texture->width)
		x2 = texture->width;
	    if (x1 < 0)
		x1 = 0;

	    for (x = x1 ; x < x2 ; x++)
	    {
		if (patchcount[x] > 1) // Only multipatched columns
		{
		    const column_t *col = (const column_t*)((const byte*) realpatch + LONG(cofs[x]));
		    const byte *base = (const byte *) col;

		    // count posts
		    for ( ; col->topdelta != 0xff; postcount[x]++)
		    {
			if ((unsigned)((const byte *) col - base) <= limit)
			    col = (const column_t *)((const byte *) col + col->length + 4);
			else
			    break;
		    }
		}
	    }
	}
    }

    // Now count the number of columns
    //  that are covered by more than one patch.
    // Fill in the lump / offset, so columns
    //  with only a single patch are all done.

    for (x=0 ; x<texture->width ; x++)
    {
	if (!patchcount[x] && !err++) // killough 10/98: non-verbose output
	{
	    // [crispy] fix absurd texture name in error message
	    char namet[9];
	    namet[8] = 0;
	    memcpy (namet, texture->name, 8);
	    printf ("R_GenerateLookup: column without a patch (%s)\n",
		    namet);
	    // [crispy] do not return yet
	    /*
	    return;
	    */
	}
	// I_Error ("R_GenerateLookup: column without a patch");
	
	// [crispy] treat patch-less columns the same as multi-patched
	if (patchcount[x] > 1 || !patchcount[x])
	{
	    // Use the cached block.
	    // [crispy] moved up here, the rest in this loop
	    // applies to single-patched textures as well
	    collump[x] = -1;	
	}
	    // killough 1/25/98, 4/9/98:
	    //
	    // Fix Medusa bug, by adding room for column header
	    // and trailer bytes for each post in merged column.
	    // For now, just allocate conservatively 4 bytes
	    // per post per patch per column, since we don't
	    // yet know how many posts the merged column will
	    // require, and it's bounded above by this limit.

	    colofs[x] = csize + 3; // three header bytes in a column
	    // killough 12/98: add room for one extra post
	    csize += 4 * postcount[x] + 5; // 1 stop byte plus 4 bytes per post
	    
	    // [crispy] remove limit
	    /*
	    if (texturecompositesize[texnum] > 0x10000-texture->height)
	    {
		I_Error ("R_GenerateLookup: texture %i is >64k",
			 texnum);
	    }
	    */
	csize += texture->height; // height bytes of texture data
    }

    texturecompositesize[texnum] = csize;

    Z_Free(patchcount);
    Z_Free(postcount);
}




//
// R_GetColumn
//
byte*
R_GetColumn
( int		tex,
  int		col,
  boolean	opaque )
{
    int		lump;
    int		ofs;
    int		ofs2;
	
    col &= texturewidthmask[tex];
    lump = texturecolumnlump[tex][col];
    ofs = texturecolumnofs[tex][col];
    ofs2 = texturecolumnofs2[tex][col];
    
    // [crispy] single-patched mid-textures on two-sided walls
    if (lump > 0 && !opaque)
	return (byte *)W_CacheLumpNum(lump,PU_CACHE)+ofs2;

    if (!texturecomposite[tex])
	R_GenerateComposite (tex);

    return texturecomposite[tex] + ofs;
}


static void GenerateTextureHashTable(void)
{
    texture_t **rover;
    int i;
    int key;

    textures_hashtable 
            = Z_Malloc(sizeof(texture_t *) * numtextures, PU_STATIC, 0);

    memset(textures_hashtable, 0, sizeof(texture_t *) * numtextures);

    // Add all textures to hash table

    for (i=0; i<numtextures; ++i)
    {
        // Store index

        textures[i]->index = i;

        // Vanilla Doom does a linear search of the texures array
        // and stops at the first entry it finds.  If there are two
        // entries with the same name, the first one in the array
        // wins. The new entry must therefore be added at the end
        // of the hash chain, so that earlier entries win.

        key = W_LumpNameHash(textures[i]->name) % numtextures;

        rover = &textures_hashtable[key];

        while (*rover != NULL)
        {
            rover = &(*rover)->next;
        }

        // Hook into hash table

        textures[i]->next = NULL;
        *rover = textures[i];
    }
}


//
// R_InitTextures
// Initializes the texture list
//  with the textures from the world map.
//
// [crispy] partly rewritten to merge PNAMES and TEXTURE1/2 lumps
void R_InitTextures (void)
{
    maptexture_t*	mtexture;
    texture_t*		texture;
    mappatch_t*		mpatch;
    texpatch_t*		patch;

    int			i;
    int			j;
    int			k;

    int*		maptex = NULL;
    
    char		name[9];
    
    int*		patchlookup;
    
    int			totalwidth;
    int			nummappatches;
    int			offset;
    int			maxoff = 0;

    int*		directory = NULL;
    
    int			temp1;
    int			temp2;
    int			temp3;

    typedef struct
    {
	int lumpnum;
	void *names;
	short nummappatches;
	short summappatches;
	char *name_p;
    } pnameslump_t;

    typedef struct
    {
	int lumpnum;
	int *maptex;
	int maxoff;
	short numtextures;
	short sumtextures;
	short pnamesoffset;
    } texturelump_t;

    pnameslump_t	*pnameslumps = NULL;
    texturelump_t	*texturelumps = NULL, *texturelump;

    int			maxpnameslumps = 1; // PNAMES
    int			maxtexturelumps = 2; // TEXTURE1, TEXTURE2

    int			numpnameslumps = 0;
    int			numtexturelumps = 0;

    // [crispy] allocate memory for the pnameslumps and texturelumps arrays
    pnameslumps = I_Realloc(pnameslumps, maxpnameslumps * sizeof(*pnameslumps));
    texturelumps = I_Realloc(texturelumps, maxtexturelumps * sizeof(*texturelumps));

    // [crispy] make sure the first available TEXTURE1/2 lumps
    // are always processed first
    texturelumps[numtexturelumps++].lumpnum = W_GetNumForName(DEH_String("TEXTURE1"));
    if ((i = W_CheckNumForName(DEH_String("TEXTURE2"))) != -1)
	texturelumps[numtexturelumps++].lumpnum = i;
    else
	texturelumps[numtexturelumps].lumpnum = -1;

    // [crispy] fill the arrays with all available PNAMES lumps
    // and the remaining available TEXTURE1/2 lumps
    nummappatches = 0;
    for (i = numlumps - 1; i >= 0; i--)
    {
	if (!strncasecmp(lumpinfo[i]->name, DEH_String("PNAMES"), 6))
	{
	    if (numpnameslumps == maxpnameslumps)
	    {
		maxpnameslumps++;
		pnameslumps = I_Realloc(pnameslumps, maxpnameslumps * sizeof(*pnameslumps));
	    }

	    pnameslumps[numpnameslumps].lumpnum = i;
	    pnameslumps[numpnameslumps].names = W_CacheLumpNum(pnameslumps[numpnameslumps].lumpnum, PU_STATIC);
	    pnameslumps[numpnameslumps].nummappatches = LONG(*((int *) pnameslumps[numpnameslumps].names));

	    // [crispy] accumulated number of patches in the lookup tables
	    // excluding the current one
	    pnameslumps[numpnameslumps].summappatches = nummappatches;
	    pnameslumps[numpnameslumps].name_p = (char*)pnameslumps[numpnameslumps].names + 4;

	    // [crispy] calculate total number of patches
	    nummappatches += pnameslumps[numpnameslumps].nummappatches;
	    numpnameslumps++;
	}
	else
	if (!strncasecmp(lumpinfo[i]->name, DEH_String("TEXTURE"), 7))
	{
	    // [crispy] support only TEXTURE1/2 lumps, not TEXTURE3 etc.
	    if (lumpinfo[i]->name[7] != '1' &&
	        lumpinfo[i]->name[7] != '2')
		continue;

	    // [crispy] make sure the first available TEXTURE1/2 lumps
	    // are not processed again
	    if (i == texturelumps[0].lumpnum ||
	        i == texturelumps[1].lumpnum) // [crispy] may still be -1
		continue;

	    if (numtexturelumps == maxtexturelumps)
	    {
		maxtexturelumps++;
		texturelumps = I_Realloc(texturelumps, maxtexturelumps * sizeof(*texturelumps));
	    }

	    // [crispy] do not proceed any further, yet
	    // we first need a complete pnameslumps[] array and need
	    // to process texturelumps[0] (and also texturelumps[1]) as well
	    texturelumps[numtexturelumps].lumpnum = i;
	    numtexturelumps++;
	}
    }

    // [crispy] fill up the patch lookup table
    name[8] = 0;
    patchlookup = Z_Malloc(nummappatches * sizeof(*patchlookup), PU_STATIC, NULL);
    for (i = 0, k = 0; i < numpnameslumps; i++)
    {
	for (j = 0; j < pnameslumps[i].nummappatches; j++)
	{
	    int p, po;

	    M_StringCopy(name, pnameslumps[i].name_p + j * 8, sizeof(name));
	    p = po = W_CheckNumForName(name);
	    // [crispy] prevent flat lumps from being mistaken as patches
	    while (p >= firstflat && p <= lastflat)
	    {
		p = W_CheckNumForNameFromTo (name, p - 1, 0);
	    }
	    // [crispy] if the name is unambiguous, use the lump we found
	    patchlookup[k++] = (p == -1) ? po : p;
	}
    }

    // [crispy] calculate total number of textures
    numtextures = 0;
    for (i = 0; i < numtexturelumps; i++)
    {
	texturelumps[i].maptex = W_CacheLumpNum(texturelumps[i].lumpnum, PU_STATIC);
	texturelumps[i].maxoff = W_LumpLength(texturelumps[i].lumpnum);
	texturelumps[i].numtextures = LONG(*texturelumps[i].maptex);

	// [crispy] accumulated number of textures in the texture files
	// including the current one
	numtextures += texturelumps[i].numtextures;
	texturelumps[i].sumtextures = numtextures;

	// [crispy] link textures to their own WAD's patch lookup table (if any)
	texturelumps[i].pnamesoffset = 0;
	for (j = 0; j < numpnameslumps; j++)
	{
	    // [crispy] both are from the same WAD?
	    if (lumpinfo[texturelumps[i].lumpnum]->wad_file ==
	        lumpinfo[pnameslumps[j].lumpnum]->wad_file)
	    {
		texturelumps[i].pnamesoffset = pnameslumps[j].summappatches;
		break;
	    }
	}
    }

    // [crispy] release memory allocated for patch lookup tables
    for (i = 0; i < numpnameslumps; i++)
    {
	W_ReleaseLumpNum(pnameslumps[i].lumpnum);
    }
    free(pnameslumps);

    // [crispy] pointer to (i.e. actually before) the first texture file
    texturelump = texturelumps - 1; // [crispy] gets immediately increased below

    textures = Z_Malloc (numtextures * sizeof(*textures), PU_STATIC, 0);
    texturecolumnlump = Z_Malloc (numtextures * sizeof(*texturecolumnlump), PU_STATIC, 0);
    texturecolumnofs = Z_Malloc (numtextures * sizeof(*texturecolumnofs), PU_STATIC, 0);
    texturecolumnofs2 = Z_Malloc (numtextures * sizeof(*texturecolumnofs2), PU_STATIC, 0);
    texturecomposite = Z_Malloc (numtextures * sizeof(*texturecomposite), PU_STATIC, 0);
    texturecompositesize = Z_Malloc (numtextures * sizeof(*texturecompositesize), PU_STATIC, 0);
    texturewidthmask = Z_Malloc (numtextures * sizeof(*texturewidthmask), PU_STATIC, 0);
    textureheight = Z_Malloc (numtextures * sizeof(*textureheight), PU_STATIC, 0);
    texturebrightmap = Z_Malloc (numtextures * sizeof(*texturebrightmap), PU_STATIC, 0);

    totalwidth = 0;
    
    //	Really complex printing shit...
    temp1 = W_GetNumForName (DEH_String("S_START"));  // P_???????
    temp2 = W_GetNumForName (DEH_String("S_END")) - 1;
    temp3 = ((temp2-temp1+63)/64) + ((numtextures+63)/64);

    // If stdout is a real console, use the classic vanilla "filling
    // up the box" effect, which uses backspace to "step back" inside
    // the box.  If stdout is a file, don't draw the box.

    if (I_ConsoleStdout())
    {
        printf("[");
#ifndef CRISPY_TRUECOLOR
        for (i = 0; i < temp3 + 9 + 1; i++) // [crispy] one more for R_InitTranMap()
#else
        for (i = 0; i < temp3 + 9; i++)
#endif
            printf(" ");
        printf("]");
#ifndef CRISPY_TRUECOLOR
        for (i = 0; i < temp3 + 10 + 1; i++) // [crispy] one more for R_InitTranMap()
#else
        for (i = 0; i < temp3 + 10; i++)
#endif
            printf("\b");
    }
	
    for (i=0 ; i<numtextures ; i++, directory++)
    {
	if (!(i&63))
	    printf (".");

	// [crispy] initialize for the first texture file lump,
	// skip through empty texture file lumps which do not contain any texture
	while (texturelump == texturelumps - 1 || i == texturelump->sumtextures)
	{
	    // [crispy] start looking in next texture file
	    texturelump++;
	    maptex = texturelump->maptex;
	    maxoff = texturelump->maxoff;
	    directory = maptex+1;
	}
		
	offset = LONG(*directory);

	if (offset > maxoff)
	    I_Error ("R_InitTextures: bad texture directory");
	
	mtexture = (maptexture_t *) ( (byte *)maptex + offset);

	texture = textures[i] =
	    Z_Malloc (sizeof(texture_t)
		      + sizeof(texpatch_t)*(SHORT(mtexture->patchcount)-1),
		      PU_STATIC, 0);
	
	texture->width = SHORT(mtexture->width);
	texture->height = SHORT(mtexture->height);
	texture->patchcount = SHORT(mtexture->patchcount);
	
	memcpy (texture->name, mtexture->name, sizeof(texture->name));
	mpatch = &mtexture->patches[0];
	patch = &texture->patches[0];

	// [crispy] initialize brightmaps
	texturebrightmap[i] = R_BrightmapForTexName(texture->name);

	for (j=0 ; j<texture->patchcount ; j++, mpatch++, patch++)
	{
	    short p;
	    patch->originx = SHORT(mpatch->originx);
	    patch->originy = SHORT(mpatch->originy);
	    // [crispy] apply offset for patches not in the
	    // first available patch offset table
	    p = SHORT(mpatch->patch) + texturelump->pnamesoffset;
	    // [crispy] catch out-of-range patches
	    if (p < nummappatches)
		patch->patch = patchlookup[p];
	    if (patch->patch == -1 || p >= nummappatches)
	    {
		char	texturename[9];
		texturename[8] = '\0';
		memcpy (texturename, texture->name, 8);
		// [crispy] make non-fatal
		fprintf (stderr, "R_InitTextures: Missing patch in texture %s\n",
			 texturename);
		patch->patch = 0;
	    }
	}		
	texturecolumnlump[i] = Z_Malloc (texture->width*sizeof(**texturecolumnlump), PU_STATIC,0);
	texturecolumnofs[i] = Z_Malloc (texture->width*sizeof(**texturecolumnofs), PU_STATIC,0);
	texturecolumnofs2[i] = Z_Malloc (texture->width*sizeof(**texturecolumnofs2), PU_STATIC,0);

	j = 1;
	while (j*2 <= texture->width)
	    j<<=1;

	texturewidthmask[i] = j-1;
	textureheight[i] = texture->height<<FRACBITS;
		
	totalwidth += texture->width;
    }

    Z_Free(patchlookup);

    // [crispy] release memory allocated for texture files
    for (i = 0; i < numtexturelumps; i++)
    {
	W_ReleaseLumpNum(texturelumps[i].lumpnum);
    }
    free(texturelumps);
    
    // Precalculate whatever possible.	

    for (i=0 ; i<numtextures ; i++)
	R_GenerateLookup (i);
    
    // Create translation table for global animation.
    texturetranslation = Z_Malloc ((numtextures+1)*sizeof(*texturetranslation), PU_STATIC, 0);
    
    for (i=0 ; i<numtextures ; i++)
	texturetranslation[i] = i;

    GenerateTextureHashTable();
}



//
// R_InitFlats
//
void R_InitFlats (void)
{
    int		i;
	
    firstflat = W_GetNumForName (DEH_String("F_START")) + 1;
    lastflat = W_GetNumForName (DEH_String("F_END")) - 1;
    numflats = lastflat - firstflat + 1;
	
    // Create translation table for global animation.
    flattranslation = Z_Malloc ((numflats+1)*sizeof(*flattranslation), PU_STATIC, 0);
    
    for (i=0 ; i<numflats ; i++)
	flattranslation[i] = i;
}


//
// R_InitSpriteLumps
// Finds the width and hoffset of all sprites in the wad,
//  so the sprite does not need to be cached completely
//  just for having the header info ready during rendering.
//
void R_InitSpriteLumps (void)
{
    int		i;
    patch_t	*patch;
	
    firstspritelump = W_GetNumForName (DEH_String("S_START")) + 1;
    lastspritelump = W_GetNumForName (DEH_String("S_END")) - 1;
    
    numspritelumps = lastspritelump - firstspritelump + 1;
    spritewidth = Z_Malloc (numspritelumps*sizeof(*spritewidth), PU_STATIC, 0);
    spriteoffset = Z_Malloc (numspritelumps*sizeof(*spriteoffset), PU_STATIC, 0);
    spritetopoffset = Z_Malloc (numspritelumps*sizeof(*spritetopoffset), PU_STATIC, 0);
	
    for (i=0 ; i< numspritelumps ; i++)
    {
	if (!(i&63))
	    printf (".");

	patch = W_CacheLumpNum (firstspritelump+i, PU_CACHE);
	spritewidth[i] = SHORT(patch->width)<<FRACBITS;
	spriteoffset[i] = SHORT(patch->leftoffset)<<FRACBITS;
	spritetopoffset[i] = SHORT(patch->topoffset)<<FRACBITS;
    }
}

#ifndef CRISPY_TRUECOLOR
// [crispy] initialize translucency filter map
// based in parts on the implementation from boom202s/R_DATA.C:676-787

enum {
    r, g, b
} rgb_t;

static const int tran_filter_pct = 66;

static void R_InitTranMap()
{
    int lump = W_CheckNumForName("TRANMAP");

    // If a tranlucency filter map lump is present, use it
    if (lump != -1)
    {
	// Set a pointer to the translucency filter maps.
	tranmap = W_CacheLumpNum(lump, PU_STATIC);
	// [crispy] loaded from a lump
	printf(":");
    }
    else
    {
	// Compose a default transparent filter map based on PLAYPAL.
	unsigned char *playpal = W_CacheLumpName("PLAYPAL", PU_STATIC);
	FILE *cachefp;
	char *fname = NULL;
	extern char *configdir;

	struct {
	    unsigned char pct;
	    unsigned char playpal[256*3]; // [crispy] a palette has 768 bytes!
	} cache;

	tranmap = Z_Malloc(256*256, PU_STATIC, 0);
	fname = M_StringJoin(configdir, "tranmap.dat", NULL);

	// [crispy] open file readable
	if ((cachefp = fopen(fname, "rb")) &&
	    // [crispy] could read struct cache from file
	    fread(&cache, 1, sizeof(cache), cachefp) == sizeof(cache) &&
	    // [crispy] same filter percents
	    cache.pct == tran_filter_pct &&
	    // [crispy] same base palettes
	    memcmp(cache.playpal, playpal, sizeof(cache.playpal)) == 0 &&
	    // [crispy] could read entire translucency map
	    fread(tranmap, 256, 256, cachefp) == 256 )
	{
		// [crispy] loaded from a file
		printf(".");
	}
	// [crispy] file not readable
	else
	{
	    byte *fg, *bg, blend[3], *tp = tranmap;
	    int i, j, btmp;

	    I_SetPalette(playpal);
	    // [crispy] background color
	    for (i = 0; i < 256; i++)
	    {
		// [crispy] foreground color
		for (j = 0; j < 256; j++)
		{
		    // [crispy] shortcut: identical foreground and background
		    if (i == j)
		    {
			*tp++ = i;
			continue;
		    }

		    bg = playpal + 3*i;
		    fg = playpal + 3*j;

		    // [crispy] blended color - emphasize blues
		    // Colour matching in RGB space doesn't work very well with the blues
		    // in Doom's palette. Rather than do any colour conversions, just
		    // emphasize the blues when building the translucency table.
		    btmp = fg[b] * 1.666 < (fg[r] + fg[g]) ? 0 : 50;
		    blend[r] = (tran_filter_pct * fg[r] + (100 - tran_filter_pct) * bg[r]) / (100 + btmp);
		    blend[g] = (tran_filter_pct * fg[g] + (100 - tran_filter_pct) * bg[g]) / (100 + btmp);
		    blend[b] = (tran_filter_pct * fg[b] + (100 - tran_filter_pct) * bg[b]) / 100;

		    *tp++ = I_GetPaletteIndex(blend[r], blend[g], blend[b]);
		}
	    }

	    // [crispy] file not readable, open writable
	    if ((cachefp = fopen(fname, "wb")))
	    {
		// [crispy] set filter percents
		cache.pct = tran_filter_pct;
		// [crispy] set base palette
		memcpy(cache.playpal, playpal, sizeof(cache.playpal));
		// [crispy] go to start of file
		fseek(cachefp, 0, SEEK_SET);
		// [crispy] write struct cache
		fwrite(&cache, 1, sizeof(cache), cachefp);
		// [crispy] write translucency map
		fwrite(tranmap, 256, 256, cachefp);

		// [crispy] generated and saved
		printf("!");
	    }
	    else
	    {
		// [crispy] generated, but not saved
		printf("?");
	    }
	}

	if (cachefp)
	    fclose(cachefp);

	free(fname);

	W_ReleaseLumpName("PLAYPAL");
    }
}
#endif

//
// R_InitColormaps
//
void R_InitColormaps (void)
{
#ifndef CRISPY_TRUECOLOR
    int	lump;

    // Load in the light tables, 
    //  256 byte align tables.
    lump = W_GetNumForName(DEH_String("COLORMAP"));
    colormaps = W_CacheLumpNum(lump, PU_STATIC);
#else
	byte *playpal;
	int c, i, j = 0;
	byte r, g, b;
	extern byte **gamma2table;

	// [crispy] intermediate gamma levels
	if (!gamma2table)
	{
		extern void I_SetGammaTable (void);
		I_SetGammaTable();
	}

	playpal = W_CacheLumpName("PLAYPAL", PU_STATIC);

	if (!colormaps)
	{
		colormaps = (lighttable_t*) Z_Malloc((NUMCOLORMAPS + 1) * 256 * sizeof(lighttable_t), PU_STATIC, 0);
	}

	if (crispy->truecolor)
	{
		for (c = 0; c < NUMCOLORMAPS; c++)
		{
			const float scale = 1. * c / NUMCOLORMAPS;

			for (i = 0; i < 256; i++)
			{
				r = gamma2table[usegamma][playpal[3 * i + 0]] * (1. - scale) + gamma2table[usegamma][0] * scale;
				g = gamma2table[usegamma][playpal[3 * i + 1]] * (1. - scale) + gamma2table[usegamma][0] * scale;
				b = gamma2table[usegamma][playpal[3 * i + 2]] * (1. - scale) + gamma2table[usegamma][0] * scale;

				colormaps[j++] = 0xff000000 | (r << 16) | (g << 8) | b;
			}
		}

		// [crispy] Invulnerability (c == COLORMAPS)
		for (i = 0; i < 256; i++)
		{
			const byte gray = 0xff -
			     (byte) (0.299 * playpal[3 * i + 0] +
			             0.587 * playpal[3 * i + 1] +
			             0.114 * playpal[3 * i + 2]);
			r = g = b = gamma2table[usegamma][gray];

			colormaps[j++] = 0xff000000 | (r << 16) | (g << 8) | b;
		}
	}
	else
	{
		byte *const colormap = W_CacheLumpName("COLORMAP", PU_STATIC);

		for (c = 0; c <= NUMCOLORMAPS; c++)
		{
			for (i = 0; i < 256; i++)
			{
				r = gamma2table[usegamma][playpal[3 * colormap[c * 256 + i] + 0]] & ~3;
				g = gamma2table[usegamma][playpal[3 * colormap[c * 256 + i] + 1]] & ~3;
				b = gamma2table[usegamma][playpal[3 * colormap[c * 256 + i] + 2]] & ~3;

				colormaps[j++] = 0xff000000 | (r << 16) | (g << 8) | b;
			}
		}

		W_ReleaseLumpName("COLORMAP");
	}
#endif

    // [crispy] initialize color translation and color strings tables
    {
	byte *playpal = W_CacheLumpName("PLAYPAL", PU_STATIC);
	char c[3];
	int i, j;
	boolean keepgray = false;
	extern byte V_Colorize (byte *playpal, int cr, byte source, boolean keepgray109);

	if (!crstr)
	    crstr = I_Realloc(NULL, CRMAX * sizeof(*crstr));

	// [crispy] check for status bar graphics replacements
	i = W_CheckNumForName(DEH_String("sttnum0")); // [crispy] Status Bar '0'
	keepgray = (i >= 0 && W_IsIWADLump(lumpinfo[i]));

	// [crispy] CRMAX - 2: don't override the original GREN and BLUE2 Boom tables
	for (i = 0; i < CRMAX - 2; i++)
	{
	    for (j = 0; j < 256; j++)
	    {
		cr[i][j] = V_Colorize(playpal, i, j, keepgray);
	    }

	    M_snprintf(c, sizeof(c), "%c%c", cr_esc, '0' + i);
	    crstr[i] = M_StringDuplicate(c);
	}

	W_ReleaseLumpName("PLAYPAL");
    }
}



//
// R_InitData
// Locates all the lumps
//  that will be used by all views
// Must be called after W_Init.
//
void R_InitData (void)
{
    // [crispy] Moved R_InitFlats() to the top, because it sets firstflat/lastflat
    // which are required by R_InitTextures() to prevent flat lumps from being
    // mistaken as patches and by R_InitBrightmaps() to set brightmaps for flats.
    // R_InitBrightmaps() comes next, because it sets R_BrightmapForTexName()
    // to initialize brightmaps depending on gameversion in R_InitTextures().
    R_InitFlats ();
    R_InitBrightmaps ();
    R_InitTextures ();
    printf (".");
//  R_InitFlats (); [crispy] moved ...
    printf (".");
    R_InitSpriteLumps ();
    printf (".");
    R_InitColormaps ();
#ifndef CRISPY_TRUECOLOR
    R_InitTranMap(); // [crispy] prints a mark itself
#endif
}



//
// R_FlatNumForName
// Retrieval, get a flat number for a flat name.
//
int R_FlatNumForName(const char *name)
{
    int		i;
    char	namet[9];

    i = W_CheckNumForNameFromTo (name, lastflat, firstflat);

    if (i == -1)
    {
	namet[8] = 0;
	memcpy (namet, name,8);
	// [crispy] make non-fatal
	fprintf (stderr, "R_FlatNumForName: %s not found\n", namet);
	// [crispy] since there is no "No Flat" marker,
	// render missing flats as SKY
	return skyflatnum;
    }
    return i - firstflat;
}




//
// R_CheckTextureNumForName
// Check whether texture is available.
// Filter out NoTexture indicator.
//
int R_CheckTextureNumForName(const char *name)
{
    texture_t *texture;
    int key;

    // "NoTexture" marker.
    if (name[0] == '-')		
	return 0;
		
    key = W_LumpNameHash(name) % numtextures;

    texture=textures_hashtable[key]; 
    
    while (texture != NULL)
    {
	if (!strncasecmp (texture->name, name, 8) )
	    return texture->index;

        texture = texture->next;
    }
    
    return -1;
}



//
// R_TextureNumForName
// Calls R_CheckTextureNumForName,
//  aborts with error message.
//
int R_TextureNumForName(const char *name)
{
    int		i;
	
    i = R_CheckTextureNumForName (name);

    if (i==-1)
    {
	// [crispy] fix absurd texture name in error message
	char	namet[9];
	namet[8] = '\0';
	memcpy (namet, name, 8);
	// [crispy] make non-fatal
	fprintf (stderr, "R_TextureNumForName: %s not found\n",
		 namet);
	return 0;
    }
    return i;
}




//
// R_PrecacheLevel
// Preloads all relevant graphics for the level.
//
int		flatmemory;
int		texturememory;
int		spritememory;

void R_PrecacheLevel (void)
{
    char*		flatpresent;
    char*		texturepresent;
    char*		spritepresent;

    int			i;
    int			j;
    int			k;
    int			lump;
    
    texture_t*		texture;
    thinker_t*		th;
    spriteframe_t*	sf;

    if (demoplayback)
	return;
    
    // Precache flats.
    flatpresent = Z_Malloc(numflats, PU_STATIC, NULL);
    memset (flatpresent,0,numflats);	

    for (i=0 ; i<numsectors ; i++)
    {
	flatpresent[sectors[i].floorpic] = 1;
	flatpresent[sectors[i].ceilingpic] = 1;
    }
	
    flatmemory = 0;

    for (i=0 ; i<numflats ; i++)
    {
	if (flatpresent[i])
	{
	    lump = firstflat + i;
	    flatmemory += lumpinfo[lump]->size;
	    W_CacheLumpNum(lump, PU_CACHE);
	}
    }

    Z_Free(flatpresent);
    
    // Precache textures.
    texturepresent = Z_Malloc(numtextures, PU_STATIC, NULL);
    memset (texturepresent,0, numtextures);
	
    for (i=0 ; i<numsides ; i++)
    {
	texturepresent[sides[i].toptexture] = 1;
	texturepresent[sides[i].midtexture] = 1;
	texturepresent[sides[i].bottomtexture] = 1;
    }

    // Sky texture is always present.
    // Note that F_SKY1 is the name used to
    //  indicate a sky floor/ceiling as a flat,
    //  while the sky texture is stored like
    //  a wall texture, with an episode dependend
    //  name.
    texturepresent[skytexture] = 1;
	
    texturememory = 0;
    for (i=0 ; i<numtextures ; i++)
    {
	if (!texturepresent[i])
	    continue;

	// [crispy] precache composite textures
	R_GenerateComposite(i);

	texture = textures[i];
	
	for (j=0 ; j<texture->patchcount ; j++)
	{
	    lump = texture->patches[j].patch;
	    texturememory += lumpinfo[lump]->size;
	    W_CacheLumpNum(lump , PU_CACHE);
	}
    }

    Z_Free(texturepresent);
    
    // Precache sprites.
    spritepresent = Z_Malloc(numsprites, PU_STATIC, NULL);
    memset (spritepresent,0, numsprites);
	
    for (th = thinkercap.next ; th != &thinkercap ; th=th->next)
    {
	if (th->function.acp1 == (actionf_p1)P_MobjThinker)
	    spritepresent[((mobj_t *)th)->sprite] = 1;
    }
	
    spritememory = 0;
    for (i=0 ; i<numsprites ; i++)
    {
	if (!spritepresent[i])
	    continue;

	for (j=0 ; j<sprites[i].numframes ; j++)
	{
	    sf = &sprites[i].spriteframes[j];
	    for (k=0 ; k<8 ; k++)
	    {
		lump = firstspritelump + sf->lump[k];
		spritememory += lumpinfo[lump]->size;
		W_CacheLumpNum(lump , PU_CACHE);
	    }
	}
    }

    Z_Free(spritepresent);
}



<|MERGE_RESOLUTION|>--- conflicted
+++ resolved
@@ -280,18 +280,13 @@
     collump = texturecolumnlump[texnum];
     colofs = texturecolumnofs[texnum];
     
-    // Composite the columns together.
-<<<<<<< HEAD
-    patch = texture->patches;
-		
     // killough 4/9/98: marks to identify transparent regions in merged textures
     marks = calloc(texture->width, texture->height);
 
     // [crispy] initialize composite background to black (index 0)
     memset(block, 0, texturecompositesize[texnum]);
 
-=======
->>>>>>> 6a14787a
+    // Composite the columns together.
     for (i=0 , patch = texture->patches;
 	 i<texture->patchcount;
 	 i++, patch++)
@@ -425,11 +420,7 @@
     patchcount = (byte *) Z_Malloc(texture->width, PU_STATIC, &patchcount);
     postcount = (byte *) Z_Malloc(texture->width, PU_STATIC, &postcount);
     memset (patchcount, 0, texture->width);
-<<<<<<< HEAD
     memset (postcount, 0, texture->width);
-    patch = texture->patches;
-=======
->>>>>>> 6a14787a
 
     for (i=0 , patch = texture->patches;
 	 i<texture->patchcount;
