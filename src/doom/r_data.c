--- conflicted
+++ resolved
@@ -238,7 +238,6 @@
       if (count > 0)
         {
           memcpy (cache + position, (byte *)patch + 3, count);
-<<<<<<< HEAD
 
           // killough 4/9/98: remember which cells in column have been drawn,
           // so that column can later be converted into a series of posts, to
@@ -247,16 +246,6 @@
           memset (marks + position, 0xff, count);
         }
 
-=======
-
-          // killough 4/9/98: remember which cells in column have been drawn,
-          // so that column can later be converted into a series of posts, to
-          // fix the Medusa bug.
-
-          memset (marks + position, 0xff, count);
-        }
-
->>>>>>> 8a1248d9
       patch = (column_t *)((byte *) patch + patch->length + 4);
     }
 }
@@ -328,7 +317,6 @@
               }
 
             col->topdelta = j;                  // starting offset of post
-<<<<<<< HEAD
 
 	    // killough 12/98:
 	    // Use 32-bit len counter, to support tall 1s multipatched textures
@@ -346,25 +334,6 @@
   free(source);         // free temporary column
   free(marks);          // free transparency marks
 
-=======
-
-	    // killough 12/98:
-	    // Use 32-bit len counter, to support tall 1s multipatched textures
-
-	    for (len = 0; j < texture->height && mark[j]; j++)
-              len++;                    // count opaque cells
-
-	    col->length = len; // killough 12/98: intentionally truncate length
-
-            // copy opaque cells from the temporary back into the column
-            memcpy((byte *) col + 3, source + col->topdelta, len);
-            col = (column_t *)((byte *) col + len + 4); // next post
-          }
-      }
-  free(source);         // free temporary column
-  free(marks);          // free transparency marks
-
->>>>>>> 8a1248d9
   // Now that the texture has been built in column cache,
   // it is purgable from zone memory.
 
@@ -699,17 +668,10 @@
     if (I_ConsoleStdout())
     {
         printf("[");
-<<<<<<< HEAD
-        for (i = 0; i < temp3 + 9 + crispy_translucency ? 1 : 0; i++) // [crispy] one more for R_InitTranMap()
-            printf(" ");
-        printf("]");
-        for (i = 0; i < temp3 + 10 + crispy_translucency ? 1 : 0; i++) // [crispy] one more for R_InitTranMap()
-=======
         for (i = 0; i < temp3 + 9 + 1; i++) // [crispy] one more for R_InitTranMap()
             printf(" ");
         printf("]");
         for (i = 0; i < temp3 + 10 + 1; i++) // [crispy] one more for R_InitTranMap()
->>>>>>> 8a1248d9
             printf("\b");
     }
 	
@@ -849,10 +811,6 @@
     r, g, b
 } rgb_t;
 
-<<<<<<< HEAD
-extern byte *tranmap; // filter percent
-=======
->>>>>>> 8a1248d9
 int tran_filter_pct = 66;
 
 void R_InitTranMap()
@@ -943,7 +901,6 @@
 		tp++;
 	    }
 	}
-<<<<<<< HEAD
 
 	// write out the cached translucency map
 	if (cachefp)
@@ -964,28 +921,6 @@
 	if (cachefp)
 	    fclose(cachefp);
 
-=======
-
-	// write out the cached translucency map
-	if (cachefp)
-	{
-	    cache.pct = tran_filter_pct; // [crispy] set filter percents
-	    memcpy(cache.playpal, playpal, sizeof cache.playpal); // [crispy] set base palette
-	    fseek(cachefp, 0, SEEK_SET); // [crispy] go to start of file
-	    fwrite(&cache, 1, sizeof cache, cachefp); // [crispy] write struct cache
-	    fwrite(tranmap, 256, 256, cachefp); // [crispy] write translucency map
-	    printf("!"); // [crispy] generated and saved
-	}
-	else
-	    printf("?"); // [crispy] generated, but not saved
-	}
-	else
-	    printf("."); // [crispy] loaded from a file
-
-	if (cachefp)
-	    fclose(cachefp);
-
->>>>>>> 8a1248d9
 	free(fname);
 
 	Z_ChangeTag(playpal, PU_CACHE);
@@ -1045,12 +980,7 @@
     printf (".");
     R_InitSpriteLumps ();
     printf (".");
-<<<<<<< HEAD
-    if (crispy_translucency)
-	R_InitTranMap(); // [crispy] prints a mark itself
-=======
     R_InitTranMap(); // [crispy] prints a mark itself
->>>>>>> 8a1248d9
     R_InitColormaps ();
 }
 
