--- conflicted
+++ resolved
@@ -42,11 +42,7 @@
 //#define MAXHEIGHT			832
 
 // status bar height at bottom of screen
-<<<<<<< HEAD
-#define SBARHEIGHT		(32 << hires)
-=======
 #define SBARHEIGHT		(32 << crispy->hires)
->>>>>>> 80c5186f
 
 //
 // All drawing to the view buffer is accomplished in this file.
@@ -1074,38 +1070,6 @@
 
     patch = W_CacheLumpName(DEH_String("brdr_t"),PU_CACHE);
 
-<<<<<<< HEAD
-    for (x=0 ; x<(scaledviewwidth >> hires) ; x+=8)
-	V_DrawPatch((viewwindowx >> hires)+x, (viewwindowy >> hires)-8, patch);
-    patch = W_CacheLumpName(DEH_String("brdr_b"),PU_CACHE);
-
-    for (x=0 ; x<(scaledviewwidth >> hires) ; x+=8)
-	V_DrawPatch((viewwindowx >> hires)+x, (viewwindowy >> hires)+(viewheight >> hires), patch);
-    patch = W_CacheLumpName(DEH_String("brdr_l"),PU_CACHE);
-
-    for (y=0 ; y<(viewheight >> hires) ; y+=8)
-	V_DrawPatch((viewwindowx >> hires)-8, (viewwindowy >> hires)+y, patch);
-    patch = W_CacheLumpName(DEH_String("brdr_r"),PU_CACHE);
-
-    for (y=0 ; y<(viewheight >> hires) ; y+=8)
-	V_DrawPatch((viewwindowx >> hires)+(scaledviewwidth >> hires), (viewwindowy >> hires)+y, patch);
-
-    // Draw beveled edge. 
-    V_DrawPatch((viewwindowx >> hires)-8,
-                (viewwindowy >> hires)-8,
-                W_CacheLumpName(DEH_String("brdr_tl"),PU_CACHE));
-    
-    V_DrawPatch((viewwindowx >> hires)+(scaledviewwidth >> hires),
-                (viewwindowy >> hires)-8,
-                W_CacheLumpName(DEH_String("brdr_tr"),PU_CACHE));
-    
-    V_DrawPatch((viewwindowx >> hires)-8,
-                (viewwindowy >> hires)+(viewheight >> hires),
-                W_CacheLumpName(DEH_String("brdr_bl"),PU_CACHE));
-    
-    V_DrawPatch((viewwindowx >> hires)+(scaledviewwidth >> hires),
-                (viewwindowy >> hires)+(viewheight >> hires),
-=======
     for (x=0 ; x<(scaledviewwidth >> crispy->hires) ; x+=8)
 	V_DrawPatch((viewwindowx >> crispy->hires)+x, (viewwindowy >> crispy->hires)-8, patch);
     patch = W_CacheLumpName(DEH_String("brdr_b"),PU_CACHE);
@@ -1136,7 +1100,6 @@
     
     V_DrawPatch((viewwindowx >> crispy->hires)+(scaledviewwidth >> crispy->hires),
                 (viewwindowy >> crispy->hires)+(viewheight >> crispy->hires),
->>>>>>> 80c5186f
                 W_CacheLumpName(DEH_String("brdr_br"),PU_CACHE));
 
     V_RestoreBuffer();
