//
// Copyright(C) 1993-1996 Id Software, Inc.
// Copyright(C) 2005-2014 Simon Howard
//
// This program is free software; you can redistribute it and/or
// modify it under the terms of the GNU General Public License
// as published by the Free Software Foundation; either version 2
// of the License, or (at your option) any later version.
//
// This program is distributed in the hope that it will be useful,
// but WITHOUT ANY WARRANTY; without even the implied warranty of
// MERCHANTABILITY or FITNESS FOR A PARTICULAR PURPOSE.  See the
// GNU General Public License for more details.
//
// DESCRIPTION:
//	DOOM selection menu, options, episode etc.
//	Sliders and icons. Kinda widget stuff.
//


#include <stdlib.h>
#include <ctype.h>


#include "doomdef.h"
#include "doomkeys.h"
#include "dstrings.h"

#include "d_main.h"
#include "deh_main.h"

#include "i_input.h"
#include "i_swap.h"
#include "i_system.h"
#include "i_timer.h"
#include "i_video.h"
#include "m_misc.h"
#include "v_video.h"
#include "w_wad.h"
#include "z_zone.h"

#include "r_local.h"


#include "hu_stuff.h"

#include "g_game.h"

#include "m_argv.h"
#include "m_controls.h"
#include "p_saveg.h"
#include "p_extsaveg.h" // [crispy] savewadfilename
#include "p_local.h" // [crispy] struct maplumpinfo

#include "s_sound.h"

#include "doomstat.h"

// Data.
#include "sounds.h"

#include "m_menu.h"
#include "m_crispy.h" // [crispy] Crispness menu

#include "v_trans.h" // [crispy] colored "invert mouse" message

extern patch_t*		hu_font[HU_FONTSIZE];
extern boolean		message_dontfuckwithme;

extern boolean		chat_on;		// in heads-up code

//
// defaulted values
//
int			mouseSensitivity = 5;
int			mouseSensitivity_y = 5; // [crispy] mouse sensitivity menu

// Show messages has default, 0 = off, 1 = on
int			showMessages = 1;
	

// Blocky mode, has default, 0 = high, 1 = normal
int			detailLevel = 0;
int			screenblocks = 10; // [crispy] increased

// temp for screenblocks (0-9)
int			screenSize;

// -1 = no quicksave slot picked!
int			quickSaveSlot;

 // 1 = message to be printed
int			messageToPrint;
// ...and here is the message string!
const char		*messageString;

// message x & y
int			messx;
int			messy;
int			messageLastMenuActive;

// timed message = no input from user
boolean			messageNeedsInput;

void    (*messageRoutine)(int response);

// [crispy] intermediate gamma levels
char gammamsg[5+4][26+2] =
{
    GAMMALVL0,
    GAMMALVL05,
    GAMMALVL1,
    GAMMALVL15,
    GAMMALVL2,
    GAMMALVL25,
    GAMMALVL3,
    GAMMALVL35,
    GAMMALVL4
};

// we are going to be entering a savegame string
int			saveStringEnter;              
int             	saveSlot;	// which slot to save in
int			saveCharIndex;	// which char we're editing
static boolean          joypadSave = false; // was the save action initiated by joypad?
// old save description before edit
char			saveOldString[SAVESTRINGSIZE];  

boolean			inhelpscreens;
boolean			menuactive;

#define SKULLXOFF		-32
#define LINEHEIGHT		16
#define CRISPY_LINEHEIGHT	10 // [crispy] Crispness menu

extern boolean		sendpause;
char			savegamestrings[10][SAVESTRINGSIZE];

char	endstring[160];

static boolean opldev;

extern boolean speedkeydown (void);

//
// MENU TYPEDEFS
//
typedef struct
{
    // 0 = no cursor here, 1 = ok, 2 = arrows ok
    short	status;
    
    char	name[10];
    
    // choice = menu item #.
    // if status = 2,
    //   choice=0:leftarrow,1:rightarrow
    void	(*routine)(int choice);
    
    // hotkey in menu
    char	alphaKey;			
    char	*alttext; // [crispy] alternative text for the Options menu
} menuitem_t;



typedef struct menu_s
{
    short		numitems;	// # of menu items
    struct menu_s*	prevMenu;	// previous menu
    menuitem_t*		menuitems;	// menu items
    void		(*routine)();	// draw routine
    short		x;
    short		y;		// x,y of menu
    short		lastOn;		// last item user was on in menu
} menu_t;

short		itemOn;			// menu item skull is on
short		skullAnimCounter;	// skull animation counter
short		whichSkull;		// which skull to draw

// graphic name of skulls
// warning: initializer-string for array of chars is too long
const char *skullName[2] = {"M_SKULL1","M_SKULL2"};

// current menudef
menu_t*	currentMenu;                          

//
// PROTOTYPES
//
static void M_NewGame(int choice);
static void M_Episode(int choice);
static void M_Expansion(int choice); // [crispy] NRFTL
static void M_ChooseSkill(int choice);
static void M_LoadGame(int choice);
static void M_SaveGame(int choice);
static void M_Options(int choice);
static void M_EndGame(int choice);
static void M_ReadThis(int choice);
static void M_ReadThis2(int choice);
static void M_QuitDOOM(int choice);

static void M_ChangeMessages(int choice);
static void M_ChangeSensitivity(int choice);
static void M_ChangeSensitivity_y(int choice); // [crispy] mouse sensitivity menu
static void M_MouseInvert(int choice); // [crispy] mouse sensitivity menu
static void M_SfxVol(int choice);
static void M_MusicVol(int choice);
static void M_ChangeDetail(int choice);
static void M_SizeDisplay(int choice);
static void M_Mouse(int choice); // [crispy] mouse sensitivity menu
static void M_Sound(int choice);

static void M_FinishReadThis(int choice);
static void M_LoadSelect(int choice);
static void M_SaveSelect(int choice);
static void M_ReadSaveStrings(void);
static void M_QuickSave(void);
static void M_QuickLoad(void);

static void M_DrawMainMenu(void);
static void M_DrawReadThis1(void);
static void M_DrawReadThis2(void);
static void M_DrawNewGame(void);
static void M_DrawEpisode(void);
static void M_DrawOptions(void);
static void M_DrawMouse(void); // [crispy] mouse sensitivity menu
static void M_DrawSound(void);
static void M_DrawLoad(void);
static void M_DrawSave(void);

static void M_DrawSaveLoadBorder(int x,int y);
static void M_SetupNextMenu(menu_t *menudef);
static void M_DrawThermo(int x,int y,int thermWidth,int thermDot);
static void M_WriteText(int x, int y, const char *string);
static int  M_StringWidth(const char *string);
static int  M_StringHeight(const char *string);
static void M_StartMessage(const char *string, void *routine, boolean input);
static void M_ClearMenus (void);

// [crispy] Crispness menu
static void M_CrispnessCur(int choice);
static void M_CrispnessNext(int choice);
static void M_CrispnessPrev(int choice);
static void M_DrawCrispness1(void);
static void M_DrawCrispness2(void);
static void M_DrawCrispness3(void);
static void M_DrawCrispness4(void);



//
// DOOM MENU
//
enum
{
    newgame = 0,
    options,
    loadgame,
    savegame,
    readthis,
    quitdoom,
    main_end
} main_e;

menuitem_t MainMenu[]=
{
    {1,"M_NGAME",M_NewGame,'n'},
    {1,"M_OPTION",M_Options,'o'},
    {1,"M_LOADG",M_LoadGame,'l'},
    {1,"M_SAVEG",M_SaveGame,'s'},
    // Another hickup with Special edition.
    {1,"M_RDTHIS",M_ReadThis,'r'},
    {1,"M_QUITG",M_QuitDOOM,'q'}
};

menu_t  MainDef =
{
    main_end,
    NULL,
    MainMenu,
    M_DrawMainMenu,
    97,64,
    0
};


//
// EPISODE SELECT
//
enum
{
    ep1,
    ep2,
    ep3,
    ep4,
    ep_end
} episodes_e;

menuitem_t EpisodeMenu[]=
{
    {1,"M_EPI1", M_Episode,'k'},
    {1,"M_EPI2", M_Episode,'t'},
    {1,"M_EPI3", M_Episode,'i'},
    {1,"M_EPI4", M_Episode,'t'}
};

menu_t  EpiDef =
{
    ep_end,		// # of menu items
    &MainDef,		// previous menu
    EpisodeMenu,	// menuitem_t ->
    M_DrawEpisode,	// drawing routine ->
    48,63,              // x,y
    ep1			// lastOn
};

//
// EXPANSION SELECT
//
enum
{
    ex1,
    ex2,
    ex_end
} expansions_e;

static menuitem_t ExpansionMenu[]=
{
    {1,"M_EPI1", M_Expansion,'h'},
    {1,"M_EPI2", M_Expansion,'n'},
};

static menu_t  ExpDef =
{
    ex_end,		// # of menu items
    &MainDef,		// previous menu
    ExpansionMenu,	// menuitem_t ->
    M_DrawEpisode,	// drawing routine ->
    48,63,              // x,y
    ex1			// lastOn
};

//
// NEW GAME
//
enum
{
    killthings,
    toorough,
    hurtme,
    violence,
    nightmare,
    newg_end
} newgame_e;

menuitem_t NewGameMenu[]=
{
    {1,"M_JKILL",	M_ChooseSkill, 'i'},
    {1,"M_ROUGH",	M_ChooseSkill, 'h'},
    {1,"M_HURT",	M_ChooseSkill, 'h'},
    {1,"M_ULTRA",	M_ChooseSkill, 'u'},
    {1,"M_NMARE",	M_ChooseSkill, 'n'}
};

menu_t  NewDef =
{
    newg_end,		// # of menu items
    &EpiDef,		// previous menu
    NewGameMenu,	// menuitem_t ->
    M_DrawNewGame,	// drawing routine ->
    48,63,              // x,y
    hurtme		// lastOn
};



//
// OPTIONS MENU
//
enum
{
    endgame,
    messages,
    detail,
    scrnsize,
    option_empty1,
    mousesens,
    soundvol,
    crispness, // [crispy] Crispness menu
    opt_end
} options_e;

menuitem_t OptionsMenu[]=
{
    {1,"M_ENDGAM",	M_EndGame,'e', "End Game"},
    {1,"M_MESSG",	M_ChangeMessages,'m', "Messages: "},
    {1,"M_DETAIL",	M_ChangeDetail,'g', "Graphic Detail: "},
    {2,"M_SCRNSZ",	M_SizeDisplay,'s', "Screen Size"},
    {-1,"",0,'\0'},
    {1,"M_MSENS",	M_Mouse,'m', "Mouse Sensitivity"}, // [crispy] mouse sensitivity menu
    {1,"M_SVOL",	M_Sound,'s', "Sound Volume"},
    {1,"M_CRISPY",	M_CrispnessCur,'c', "Crispness"} // [crispy] Crispness menu
};

menu_t  OptionsDef =
{
    opt_end,
    &MainDef,
    OptionsMenu,
    M_DrawOptions,
    60,37,
    0
};

// [crispy] mouse sensitivity menu
enum
{
    mouse_horiz,
    mouse_empty1,
    mouse_vert,
    mouse_empty2,
    mouse_invert,
    mouse_end
} mouse_e;

static menuitem_t MouseMenu[]=
{
    {2,"",	M_ChangeSensitivity,'h'},
    {-1,"",0,'\0'},
    {2,"",	M_ChangeSensitivity_y,'v'},
    {-1,"",0,'\0'},
    {1,"",	M_MouseInvert,'i'},
};

static menu_t  MouseDef =
{
    mouse_end,
    &OptionsDef,
    MouseMenu,
    M_DrawMouse,
    80,64,
    0
};

// [crispy] Crispness menu
enum
{
    crispness_sep_rendering,
    crispness_hires,
    crispness_uncapped,
    crispness_vsync,
    crispness_smoothscaling,
    crispness_sep_rendering_,

    crispness_sep_visual,
    crispness_coloredhud,
    crispness_translucency,
    crispness_smoothlight,
    crispness_brightmaps,
    crispness_coloredblood,
    crispness_flipcorpses,
    crispness_sep_visual_,

    crispness1_next,
    crispness1_prev,
    crispness1_end
} crispness1_e;

static menuitem_t Crispness1Menu[]=
{
    {-1,"",0,'\0'},
    {1,"",	M_CrispyToggleHires,'h'},
    {1,"",	M_CrispyToggleUncapped,'u'},
    {1,"",	M_CrispyToggleVsync,'v'},
    {1,"",	M_CrispyToggleSmoothScaling,'s'},
    {-1,"",0,'\0'},
    {-1,"",0,'\0'},
    {1,"",	M_CrispyToggleColoredhud,'c'},
    {1,"",	M_CrispyToggleTranslucency,'e'},
    {1,"",	M_CrispyToggleSmoothLighting,'s'},
    {1,"",	M_CrispyToggleBrightmaps,'b'},
    {1,"",	M_CrispyToggleColoredblood,'c'},
    {1,"",	M_CrispyToggleFlipcorpses,'r'},
    {-1,"",0,'\0'},
    {1,"",	M_CrispnessNext,'n'},
    {1,"",	M_CrispnessPrev,'p'},
};

static menu_t  Crispness1Def =
{
    crispness1_end,
    &OptionsDef,
    Crispness1Menu,
    M_DrawCrispness1,
    48,36,
    1
};

enum
{
    crispness_sep_audible,
    crispness_soundfull,
    crispness_soundfix,
    crispness_sndchannels,
    crispness_soundmono,
    crispness_sep_audible_,

    crispness_sep_navigational,
    crispness_extautomap,
    crispness_automapstats,
    crispness_secretmessage,
    crispness_sep_navigational_,

    crispness2_next,
    crispness2_prev,
    crispness2_end
} crispness2_e;

static menuitem_t Crispness2Menu[]=
{
    {-1,"",0,'\0'},
    {1,"",	M_CrispyToggleFullsounds,'p'},
    {1,"",	M_CrispyToggleSoundfixes,'m'},
    {1,"",	M_CrispyToggleSndChannels,'s'},
    {1,"",	M_CrispyToggleSoundMono,'m'},
    {-1,"",0,'\0'},
    {-1,"",0,'\0'},
    {1,"",	M_CrispyToggleExtAutomap,'e'},
    {1,"",	M_CrispyToggleAutomapstats,'s'},
    {1,"",	M_CrispyToggleSecretmessage,'s'},
    {-1,"",0,'\0'},
    {1,"",	M_CrispnessNext,'n'},
    {1,"",	M_CrispnessPrev,'p'},
};

static menu_t  Crispness2Def =
{
    crispness2_end,
    &OptionsDef,
    Crispness2Menu,
    M_DrawCrispness2,
    48,36,
    1
};

enum
{
    crispness_sep_tactical,
    crispness_freelook,
    crispness_mouselook,
    crispness_neghealth,
    crispness_centerweapon,
    crispness_pitch,
    crispness_weaponsquat,
    crispness_sep_tactical_,

    crispness_sep_crosshair,
    crispness_crosshair,
    crispness_crosshairtype,
    crispness_crosshairhealth,
    crispness_crosshairtarget,
    crispness_sep_crosshair_,

    crispness3_next,
    crispness3_prev,
    crispness3_end
} crispness3_e;

static menuitem_t Crispness3Menu[]=
{
    {-1,"",0,'\0'},
    {1,"",	M_CrispyToggleFreelook,'a'},
    {1,"",	M_CrispyToggleMouseLook,'p'},
    {1,"",	M_CrispyToggleNeghealth,'n'},
    {1,"",	M_CrispyToggleCenterweapon,'c'},
    {1,"",	M_CrispyTogglePitch,'w'},
    {1,"",	M_CrispyToggleWeaponSquat,'w'},
    {-1,"",0,'\0'},
    {-1,"",0,'\0'},
    {1,"",	M_CrispyToggleCrosshair,'d'},
    {1,"",	M_CrispyToggleCrosshairtype,'c'},
    {1,"",	M_CrispyToggleCrosshairHealth,'c'},
    {1,"",	M_CrispyToggleCrosshairTarget,'h'},
    {-1,"",0,'\0'},
    {1,"",	M_CrispnessNext,'n'},
    {1,"",	M_CrispnessPrev,'p'},
};

static menu_t  Crispness3Def =
{
    crispness3_end,
    &OptionsDef,
    Crispness3Menu,
    M_DrawCrispness3,
    48,36,
    1
};

enum
{
    crispness_sep_physical,
    crispness_freeaim,
    crispness_jumping,
    crispness_overunder,
    crispness_recoil,
    crispness_sep_physical_,

    crispness_sep_demos,
    crispness_demotimer,
    crispness_demotimerdir,
    crispness_demobar,
    crispness_sep_demos_,

    crispness4_next,
    crispness4_prev,
    crispness4_end
} crispness4_e;


static menuitem_t Crispness4Menu[]=
{
    {-1,"",0,'\0'},
    {1,"",	M_CrispyToggleFreeaim,'v'},
    {1,"",	M_CrispyToggleJumping,'a'},
    {1,"",	M_CrispyToggleOverunder,'w'},
    {1,"",	M_CrispyToggleRecoil,'w'},
    {-1,"",0,'\0'},
    {-1,"",0,'\0'},
    {1,"",	M_CrispyToggleDemoTimer,'v'},
    {1,"",	M_CrispyToggleDemoTimerDir,'a'},
    {1,"",	M_CrispyToggleDemoBar,'w'},
    {-1,"",0,'\0'},
    {1,"",	M_CrispnessNext,'n'},
    {1,"",	M_CrispnessPrev,'p'},
};

static menu_t  Crispness4Def =
{
    crispness4_end,
    &OptionsDef,
    Crispness4Menu,
    M_DrawCrispness4,
    48,36,
    1
};

static menu_t *CrispnessMenus[] =
{
	&Crispness1Def,
	&Crispness2Def,
	&Crispness3Def,
	&Crispness4Def,
};

static int crispness_cur;

//
// Read This! MENU 1 & 2
//
enum
{
    rdthsempty1,
    read1_end
} read_e;

menuitem_t ReadMenu1[] =
{
    {1,"",M_ReadThis2,0}
};

menu_t  ReadDef1 =
{
    read1_end,
    &MainDef,
    ReadMenu1,
    M_DrawReadThis1,
    280,185,
    0
};

enum
{
    rdthsempty2,
    read2_end
} read_e2;

menuitem_t ReadMenu2[]=
{
    {1,"",M_FinishReadThis,0}
};

menu_t  ReadDef2 =
{
    read2_end,
    &ReadDef1,
    ReadMenu2,
    M_DrawReadThis2,
    330,175,
    0
};

//
// SOUND VOLUME MENU
//
enum
{
    sfx_vol,
    sfx_empty1,
    music_vol,
    sfx_empty2,
    sound_end
} sound_e;

menuitem_t SoundMenu[]=
{
    {2,"M_SFXVOL",M_SfxVol,'s'},
    {-1,"",0,'\0'},
    {2,"M_MUSVOL",M_MusicVol,'m'},
    {-1,"",0,'\0'}
};

menu_t  SoundDef =
{
    sound_end,
    &OptionsDef,
    SoundMenu,
    M_DrawSound,
    80,64,
    0
};

//
// LOAD GAME MENU
//
enum
{
    load1,
    load2,
    load3,
    load4,
    load5,
    load6,
    load7, // [crispy] up to 8 savegames
    load8, // [crispy] up to 8 savegames
    load_end
} load_e;

menuitem_t LoadMenu[]=
{
    {1,"", M_LoadSelect,'1'},
    {1,"", M_LoadSelect,'2'},
    {1,"", M_LoadSelect,'3'},
    {1,"", M_LoadSelect,'4'},
    {1,"", M_LoadSelect,'5'},
    {1,"", M_LoadSelect,'6'},
    {1,"", M_LoadSelect,'7'}, // [crispy] up to 8 savegames
    {1,"", M_LoadSelect,'8'}  // [crispy] up to 8 savegames
};

menu_t  LoadDef =
{
    load_end,
    &MainDef,
    LoadMenu,
    M_DrawLoad,
    80,54,
    0
};

//
// SAVE GAME MENU
//
menuitem_t SaveMenu[]=
{
    {1,"", M_SaveSelect,'1'},
    {1,"", M_SaveSelect,'2'},
    {1,"", M_SaveSelect,'3'},
    {1,"", M_SaveSelect,'4'},
    {1,"", M_SaveSelect,'5'},
    {1,"", M_SaveSelect,'6'},
    {1,"", M_SaveSelect,'7'}, // [crispy] up to 8 savegames
    {1,"", M_SaveSelect,'8'}  // [crispy] up to 8 savegames
};

menu_t  SaveDef =
{
    load_end,
    &MainDef,
    SaveMenu,
    M_DrawSave,
    80,54,
    0
};


//
// M_ReadSaveStrings
//  read the strings from the savegame files
//
void M_ReadSaveStrings(void)
{
    FILE   *handle;
    int     i;
    char    name[256];

    for (i = 0;i < load_end;i++)
    {
        int retval;
        M_StringCopy(name, P_SaveGameFile(i), sizeof(name));

	handle = fopen(name, "rb");
        if (handle == NULL)
        {
            M_StringCopy(savegamestrings[i], EMPTYSTRING, SAVESTRINGSIZE);
            LoadMenu[i].status = 0;
            continue;
        }
        retval = fread(&savegamestrings[i], 1, SAVESTRINGSIZE, handle);
	fclose(handle);
        LoadMenu[i].status = retval == SAVESTRINGSIZE;
    }
}


//
// M_LoadGame & Cie.
//
static int LoadDef_x = 72, LoadDef_y = 28;
void M_DrawLoad(void)
{
    int             i;
	
    V_DrawPatchShadow2(LoadDef_x, LoadDef_y,
                      W_CacheLumpName(DEH_String("M_LOADG"), PU_CACHE));

    for (i = 0;i < load_end; i++)
    {
	M_DrawSaveLoadBorder(LoadDef.x,LoadDef.y+LINEHEIGHT*i);

	// [crispy] shade empty savegame slots
	if (!LoadMenu[i].status)
	    dp_translation = cr[CR_DARK];

	M_WriteText(LoadDef.x,LoadDef.y+LINEHEIGHT*i,savegamestrings[i]);

	dp_translation = NULL;
    }
}



//
// Draw border for the savegame description
//
void M_DrawSaveLoadBorder(int x,int y)
{
    int             i;
	
    V_DrawPatchDirect(x - 8, y + 7,
                      W_CacheLumpName(DEH_String("M_LSLEFT"), PU_CACHE));
	
    for (i = 0;i < 24;i++)
    {
	V_DrawPatchDirect(x, y + 7,
                          W_CacheLumpName(DEH_String("M_LSCNTR"), PU_CACHE));
	x += 8;
    }

    V_DrawPatchDirect(x, y + 7, 
                      W_CacheLumpName(DEH_String("M_LSRGHT"), PU_CACHE));
}



//
// User wants to load this game
//
void M_LoadSelect(int choice)
{
    char    name[256];
	
    M_StringCopy(name, P_SaveGameFile(choice), sizeof(name));

    // [crispy] save the last game you loaded
    SaveDef.lastOn = choice;
    G_LoadGame (name);
    M_ClearMenus ();

    // [crispy] allow quickload before quicksave
    if (quickSaveSlot == -2)
	quickSaveSlot = choice;
}

//
// Selected from DOOM menu
//
void M_LoadGame (int choice)
{
    // [crispy] forbid New Game and (Quick) Load while recording a demo
    if (demorecording)
    {
	return;
    }

    // [crispy] allow loading game while multiplayer demo playback
    if (netgame && !demoplayback)
    {
	M_StartMessage(DEH_String(LOADNET),NULL,false);
	return;
    }
	
    M_SetupNextMenu(&LoadDef);
    M_ReadSaveStrings();
}


//
//  M_SaveGame & Cie.
//
static int SaveDef_x = 72, SaveDef_y = 28;
void M_DrawSave(void)
{
    int             i;
	
    V_DrawPatchShadow2(SaveDef_x, SaveDef_y, W_CacheLumpName(DEH_String("M_SAVEG"), PU_CACHE));
    for (i = 0;i < load_end; i++)
    {
	M_DrawSaveLoadBorder(LoadDef.x,LoadDef.y+LINEHEIGHT*i);
	M_WriteText(LoadDef.x,LoadDef.y+LINEHEIGHT*i,savegamestrings[i]);
    }
	
    if (saveStringEnter)
    {
	i = M_StringWidth(savegamestrings[saveSlot]);
	M_WriteText(LoadDef.x + i,LoadDef.y+LINEHEIGHT*saveSlot,"_");
    }
}

//
// M_Responder calls this when user is finished
//
void M_DoSave(int slot)
{
    G_SaveGame (slot,savegamestrings[slot]);
    M_ClearMenus ();

    // PICK QUICKSAVE SLOT YET?
    if (quickSaveSlot == -2)
	quickSaveSlot = slot;
}

//
// Generate a default save slot name when the user saves to
// an empty slot via the joypad.
//
static void SetDefaultSaveName(int slot)
{
    M_snprintf(savegamestrings[itemOn], SAVESTRINGSIZE - 1,
               "JOYSTICK SLOT %i", itemOn + 1);
    joypadSave = false;
}

//
// User wants to save. Start string input for M_Responder
//
void M_SaveSelect(int choice)
{
    int x, y;

    // we are going to be intercepting all chars
    saveStringEnter = 1;

    // [crispy] load the last game you saved
    LoadDef.lastOn = choice;

    // We need to turn on text input:
    x = LoadDef.x - 11;
    y = LoadDef.y + choice * LINEHEIGHT - 4;
    I_StartTextInput(x, y, x + 8 + 24 * 8 + 8, y + LINEHEIGHT - 2);

    saveSlot = choice;
    M_StringCopy(saveOldString,savegamestrings[choice], SAVESTRINGSIZE);
    if (!strcmp(savegamestrings[choice], EMPTYSTRING))
    {
        savegamestrings[choice][0] = 0;

        if (joypadSave)
        {
            SetDefaultSaveName(choice);
        }
    }
    saveCharIndex = strlen(savegamestrings[choice]);
}

//
// Selected from DOOM menu
//
void M_SaveGame (int choice)
{
    if (!usergame)
    {
	M_StartMessage(DEH_String(SAVEDEAD),NULL,false);
	return;
    }
	
    if (gamestate != GS_LEVEL)
	return;
	
    M_SetupNextMenu(&SaveDef);
    M_ReadSaveStrings();
}



//
//      M_QuickSave
//
char    tempstring[80];

void M_QuickSaveResponse(int key)
{
    if (key == key_menu_confirm)
    {
	M_DoSave(quickSaveSlot);
	S_StartSound(NULL,sfx_swtchx);
    }
}

void M_QuickSave(void)
{
    char *savegamestring;

    if (!usergame)
    {
	S_StartSound(NULL,sfx_oof);
	return;
    }

    if (gamestate != GS_LEVEL)
	return;
	
    if (quickSaveSlot < 0)
    {
	M_StartControlPanel();
	M_ReadSaveStrings();
	M_SetupNextMenu(&SaveDef);
	quickSaveSlot = -2;	// means to pick a slot now
	return;
    }
    // [crispy] print savegame name in golden letters
    savegamestring = M_StringJoin(crstr[CR_GOLD],
                                  savegamestrings[quickSaveSlot],
                                  crstr[CR_NONE],
                                  NULL);
    DEH_snprintf(tempstring, 80, QSPROMPT, savegamestring);
    free(savegamestring);
    M_StartMessage(tempstring,M_QuickSaveResponse,true);
}



//
// M_QuickLoad
//
void M_QuickLoadResponse(int key)
{
    if (key == key_menu_confirm)
    {
	M_LoadSelect(quickSaveSlot);
	S_StartSound(NULL,sfx_swtchx);
    }
}


void M_QuickLoad(void)
{
    char *savegamestring;

    // [crispy] allow quickloading game while multiplayer demo playback
    if (netgame && !demoplayback)
    {
	M_StartMessage(DEH_String(QLOADNET),NULL,false);
	return;
    }
	
    if (quickSaveSlot < 0)
    {
	// [crispy] allow quickload before quicksave
	M_StartControlPanel();
	M_ReadSaveStrings();
	M_SetupNextMenu(&LoadDef);
	quickSaveSlot = -2;
	return;
    }
    // [crispy] print savegame name in golden letters
    savegamestring = M_StringJoin(crstr[CR_GOLD],
                                  savegamestrings[quickSaveSlot],
                                  crstr[CR_NONE],
                                  NULL);
    DEH_snprintf(tempstring, 80, QLPROMPT, savegamestring);
    free(savegamestring);
    M_StartMessage(tempstring,M_QuickLoadResponse,true);
}




//
// Read This Menus
// Had a "quick hack to fix romero bug"
//
void M_DrawReadThis1(void)
{
    inhelpscreens = true;

    V_DrawPatchFullScreen(W_CacheLumpName(DEH_String("HELP2"), PU_CACHE), false);
}



//
// Read This Menus - optional second page.
//
void M_DrawReadThis2(void)
{
    inhelpscreens = true;

    // We only ever draw the second page if this is 
    // gameversion == exe_doom_1_9 and gamemode == registered

    V_DrawPatchFullScreen(W_CacheLumpName(DEH_String("HELP1"), PU_CACHE), false);
}

void M_DrawReadThisCommercial(void)
{
    inhelpscreens = true;

    V_DrawPatchFullScreen(W_CacheLumpName(DEH_String("HELP"), PU_CACHE), false);
}


//
// Change Sfx & Music volumes
//
void M_DrawSound(void)
{
    V_DrawPatchShadow2 (60, 38, W_CacheLumpName(DEH_String("M_SVOL"), PU_CACHE));

    M_DrawThermo(SoundDef.x,SoundDef.y+LINEHEIGHT*(sfx_vol+1),
		 16,sfxVolume);

    M_DrawThermo(SoundDef.x,SoundDef.y+LINEHEIGHT*(music_vol+1),
		 16,musicVolume);
}

void M_Sound(int choice)
{
    M_SetupNextMenu(&SoundDef);
}

void M_SfxVol(int choice)
{
    switch(choice)
    {
      case 0:
	if (sfxVolume)
	    sfxVolume--;
	break;
      case 1:
	if (sfxVolume < 15)
	    sfxVolume++;
	break;
    }
	
    S_SetSfxVolume(sfxVolume * 8);
}

void M_MusicVol(int choice)
{
    switch(choice)
    {
      case 0:
	if (musicVolume)
	    musicVolume--;
	break;
      case 1:
	if (musicVolume < 15)
	    musicVolume++;
	break;
    }
	
    S_SetMusicVolume(musicVolume * 8);
}




//
// M_DrawMainMenu
//
void M_DrawMainMenu(void)
{
    V_DrawPatchDirect(94, 2,
                      W_CacheLumpName(DEH_String("M_DOOM"), PU_CACHE));
}




//
// M_NewGame
//
void M_DrawNewGame(void)
{
    V_DrawPatchShadow2(96, 14, W_CacheLumpName(DEH_String("M_NEWG"), PU_CACHE));
    V_DrawPatchShadow2(54, 38, W_CacheLumpName(DEH_String("M_SKILL"), PU_CACHE));
}

void M_NewGame(int choice)
{
    // [crispy] forbid New Game and (Quick) Load while recording a demo
    if (demorecording)
    {
	return;
    }

    if (netgame && !demoplayback)
    {
	M_StartMessage(DEH_String(NEWGAME),NULL,false);
	return;
    }
	
    // Chex Quest disabled the episode select screen, as did Doom II.

    if (nervewadfile)
	M_SetupNextMenu(&ExpDef);
    else
    if (gamemode == commercial || gameversion == exe_chex)
	M_SetupNextMenu(&NewDef);
    else
	M_SetupNextMenu(&EpiDef);
}


//
//      M_Episode
//
int     epi;

void M_DrawEpisode(void)
{
    V_DrawPatchShadow2(54, 38, W_CacheLumpName(DEH_String("M_EPISOD"), PU_CACHE));
}

void M_VerifyNightmare(int key)
{
    if (key != key_menu_confirm)
	return;
		
    G_DeferedInitNew(nightmare,epi+1,1);
    M_ClearMenus ();
}

void M_ChooseSkill(int choice)
{
    if (choice == nightmare)
    {
	M_StartMessage(DEH_String(NIGHTMARE),M_VerifyNightmare,true);
	return;
    }
	
    G_DeferedInitNew(choice,epi+1,1);
    M_ClearMenus ();
}

void M_Episode(int choice)
{
    if ( (gamemode == shareware)
	 && choice)
    {
	M_StartMessage(DEH_String(SWSTRING),NULL,false);
	M_SetupNextMenu(&ReadDef1);
	return;
    }

    epi = choice;
    M_SetupNextMenu(&NewDef);
}

static void M_Expansion(int choice)
{
    epi = choice;
    M_SetupNextMenu(&NewDef);
}


//
// M_Options
//
<<<<<<< HEAD
// [crispy] no patches are drawn in the Options menu anymore
/*
static char *detailNames[2] = {"M_GDHIGH","M_GDLOW"};
static char *msgNames[2] = {"M_MSGOFF","M_MSGON"};
*/
=======
static const char *detailNames[2] = {"M_GDHIGH","M_GDLOW"};
static const char *msgNames[2] = {"M_MSGOFF","M_MSGON"};
>>>>>>> dd78c087

void M_DrawOptions(void)
{
    V_DrawPatchShadow2(108, 15, W_CacheLumpName(DEH_String("M_OPTTTL"),
                                               PU_CACHE));
	
// [crispy] no patches are drawn in the Options menu anymore
/*
    V_DrawPatchDirect(OptionsDef.x + 175, OptionsDef.y + LINEHEIGHT * detail,
		      W_CacheLumpName(DEH_String(detailNames[detailLevel]),
			              PU_CACHE));
*/

    M_WriteText(OptionsDef.x + M_StringWidth("Graphic Detail: "),
                OptionsDef.y + LINEHEIGHT * detail + 8 - (M_StringHeight("HighLow")/2),
                detailLevel ? "Low" : "High");

// [crispy] no patches are drawn in the Options menu anymore
/*
    V_DrawPatchDirect(OptionsDef.x + 120, OptionsDef.y + LINEHEIGHT * messages,
                      W_CacheLumpName(DEH_String(msgNames[showMessages]),
                                      PU_CACHE));
*/
    M_WriteText(OptionsDef.x + M_StringWidth("Messages: "),
                OptionsDef.y + LINEHEIGHT * messages + 8 - (M_StringHeight("OnOff")/2),
                showMessages ? "On" : "Off");

    M_DrawThermo(OptionsDef.x,OptionsDef.y+LINEHEIGHT*(scrnsize+1),
		 9 + 2,screenSize); // [crispy] Crispy HUD
}

// [crispy] mouse sensitivity menu
static void M_DrawMouse(void)
{
    char mouse_menu_text[48];

    V_DrawPatchShadow2 (60, 38, W_CacheLumpName(DEH_String("M_MSENS"), PU_CACHE));

    M_WriteText(MouseDef.x, MouseDef.y + LINEHEIGHT * mouse_horiz + 6,
                "HORIZONTAL");

    M_DrawThermo(MouseDef.x, MouseDef.y + LINEHEIGHT * mouse_empty1,
		 21, mouseSensitivity);

    M_WriteText(MouseDef.x, MouseDef.y + LINEHEIGHT * mouse_vert + 6,
                "VERTICAL");

    M_DrawThermo(MouseDef.x, MouseDef.y + LINEHEIGHT * mouse_empty2,
		 21, mouseSensitivity_y);

    M_snprintf(mouse_menu_text, sizeof(mouse_menu_text),
               "%sInvert Vertical Axis: %s%s", crstr[CR_NONE],
               mouse_y_invert ? crstr[CR_GREEN] : crstr[CR_DARK],
               mouse_y_invert ? "On" : "Off");
    M_WriteText(MouseDef.x, MouseDef.y + LINEHEIGHT * mouse_invert + 6,
                mouse_menu_text);

    dp_translation = NULL;
}

// [crispy] Crispness menu
#include "m_background.h"
static void M_DrawCrispnessBackground(void)
{
	const byte *const src = crispness_background;
	pixel_t *dest;
	int x, y;

	dest = I_VideoBuffer;

	for (y = 0; y < SCREENHEIGHT; y++)
	{
		for (x = 0; x < SCREENWIDTH; x++)
		{
			*dest++ = src[(y & 63) * 64 + (x & 63)];
		}
	}

	inhelpscreens = true;
}

static char crispy_menu_text[48];

static void M_DrawCrispnessHeader(char *item)
{
    M_snprintf(crispy_menu_text, sizeof(crispy_menu_text),
               "%s%s", crstr[CR_GOLD], item);
    M_WriteText(ORIGWIDTH/2 - M_StringWidth(item) / 2, 20, crispy_menu_text);
}

static void M_DrawCrispnessSeparator(int y, char *item)
{
    M_snprintf(crispy_menu_text, sizeof(crispy_menu_text),
               "%s%s", crstr[CR_GOLD], item);
    M_WriteText(currentMenu->x - 8, currentMenu->y + CRISPY_LINEHEIGHT * y, crispy_menu_text);
}

static void M_DrawCrispnessItem(int y, char *item, int feat, boolean cond)
{
    M_snprintf(crispy_menu_text, sizeof(crispy_menu_text),
               "%s%s: %s%s", cond ? crstr[CR_NONE] : crstr[CR_DARK], item,
               cond ? (feat ? crstr[CR_GREEN] : crstr[CR_DARK]) : crstr[CR_DARK],
               cond && feat ? "On" : "Off");
    M_WriteText(currentMenu->x, currentMenu->y + CRISPY_LINEHEIGHT * y, crispy_menu_text);
}

static void M_DrawCrispnessMultiItem(int y, char *item, multiitem_t *multiitem, int feat, boolean cond)
{
    M_snprintf(crispy_menu_text, sizeof(crispy_menu_text),
               "%s%s: %s%s", cond ? crstr[CR_NONE] : crstr[CR_DARK], item,
               cond ? (feat ? crstr[CR_GREEN] : crstr[CR_DARK]) : crstr[CR_DARK],
               cond && feat ? multiitem[feat].name : multiitem[0].name);
    M_WriteText(currentMenu->x, currentMenu->y + CRISPY_LINEHEIGHT * y, crispy_menu_text);
}

static void M_DrawCrispnessGoto(int y, char *item)
{
    M_snprintf(crispy_menu_text, sizeof(crispy_menu_text),
               "%s%s", crstr[CR_GOLD], item);
    M_WriteText(currentMenu->x, currentMenu->y + CRISPY_LINEHEIGHT * y, crispy_menu_text);
}

static void M_DrawCrispness1(void)
{
    M_DrawCrispnessBackground();

    M_DrawCrispnessHeader("Crispness 1/4");

    M_DrawCrispnessSeparator(crispness_sep_rendering, "Rendering");
    M_DrawCrispnessItem(crispness_hires, "High Resolution Rendering", crispy->hires, true);
    M_DrawCrispnessItem(crispness_uncapped, "Uncapped Framerate", crispy->uncapped, true);
    M_DrawCrispnessItem(crispness_vsync, "Enable VSync", crispy->vsync, !force_software_renderer);
    M_DrawCrispnessItem(crispness_smoothscaling, "Smooth Pixel Scaling", crispy->smoothscaling, true);

    M_DrawCrispnessSeparator(crispness_sep_visual, "Visual");
    M_DrawCrispnessMultiItem(crispness_coloredhud, "Colorize HUD Elements", multiitem_coloredhud, crispy->coloredhud, true);
    M_DrawCrispnessMultiItem(crispness_translucency, "Enable Translucency", multiitem_translucency, crispy->translucency, true);
    M_DrawCrispnessItem(crispness_smoothlight, "Smooth Diminishing Lighting", crispy->smoothlight, true);
    M_DrawCrispnessMultiItem(crispness_brightmaps, "Apply Brightmaps to", multiitem_brightmaps, crispy->brightmaps, true);
    M_DrawCrispnessItem(crispness_coloredblood, "Colored Blood and Corpses", crispy->coloredblood, gameversion != exe_chex);
    M_DrawCrispnessItem(crispness_flipcorpses, "Randomly Mirrored Corpses", crispy->flipcorpses, gameversion != exe_chex);

    M_DrawCrispnessGoto(crispness1_next, "Next Page >");
    M_DrawCrispnessGoto(crispness1_prev, "< Last Page");

    dp_translation = NULL;
}

static void M_DrawCrispness2(void)
{
    M_DrawCrispnessBackground();

    M_DrawCrispnessHeader("Crispness 2/4");

    M_DrawCrispnessSeparator(crispness_sep_audible, "Audible");
    M_DrawCrispnessItem(crispness_soundfull, "Play sounds in full length", crispy->soundfull, true);
    M_DrawCrispnessItem(crispness_soundfix, "Misc. Sound Fixes", crispy->soundfix, true);
    M_DrawCrispnessMultiItem(crispness_sndchannels, "Sound Channels", multiitem_sndchannels, crispy->sndchannels, true);
    M_DrawCrispnessItem(crispness_soundmono, "Mono SFX", crispy->soundmono, true);

    M_DrawCrispnessSeparator(crispness_sep_navigational, "Navigational");
    M_DrawCrispnessItem(crispness_extautomap, "Extended Automap colors", crispy->extautomap, true);
    M_DrawCrispnessItem(crispness_automapstats, "Show Level Stats in Automap", crispy->automapstats, true);
    M_DrawCrispnessItem(crispness_secretmessage, "Show Revealed Secrets", crispy->secretmessage, true);

    M_DrawCrispnessGoto(crispness2_next, "Next Page >");
    M_DrawCrispnessGoto(crispness2_prev, "< Prev Page");

    dp_translation = NULL;
}

static void M_DrawCrispness3(void)
{
    M_DrawCrispnessBackground();

    M_DrawCrispnessHeader("Crispness 3/4");

    M_DrawCrispnessSeparator(crispness_sep_tactical, "Tactical");

    M_DrawCrispnessMultiItem(crispness_freelook, "Allow Free Look", multiitem_freelook, crispy->freelook, true);
    M_DrawCrispnessItem(crispness_mouselook, "Permanent Mouse Look", crispy->mouselook, true);
    M_DrawCrispnessItem(crispness_neghealth, "Negative Player Health", crispy->neghealth, true);
    M_DrawCrispnessMultiItem(crispness_centerweapon, "Weapon Attack Alignment", multiitem_centerweapon, crispy->centerweapon, true);
    M_DrawCrispnessItem(crispness_pitch, "Weapon Recoil Pitch", crispy->pitch, true);
    M_DrawCrispnessItem(crispness_weaponsquat, "Squat weapon down on impact", crispy->weaponsquat, true);
//  M_DrawCrispnessItem(crispness_extsaveg, "Extended Savegames", crispy->extsaveg, true);

    M_DrawCrispnessSeparator(crispness_sep_crosshair, "Crosshair");

    M_DrawCrispnessMultiItem(crispness_crosshair, "Draw Crosshair", multiitem_crosshair, crispy->crosshair, true);
    M_DrawCrispnessMultiItem(crispness_crosshairtype, "Crosshair Shape", multiitem_crosshairtype, crispy->crosshairtype + 1, crispy->crosshair);
    M_DrawCrispnessItem(crispness_crosshairhealth, "Color indicates Health", crispy->crosshairhealth, crispy->crosshair);
    M_DrawCrispnessItem(crispness_crosshairtarget, "Highlight on target", crispy->crosshairtarget, crispy->crosshair);

    M_DrawCrispnessGoto(crispness3_next, "Next Page >");
    M_DrawCrispnessGoto(crispness3_prev, "< Prev Page");

    dp_translation = NULL;
}

static void M_DrawCrispness4(void)
{
    M_DrawCrispnessBackground();

    M_DrawCrispnessHeader("Crispness 4/4");

    M_DrawCrispnessSeparator(crispness_sep_physical, "Physical");

    M_DrawCrispnessMultiItem(crispness_freeaim, "Vertical Aiming", multiitem_freeaim, crispy->freeaim, crispy->singleplayer);
    M_DrawCrispnessMultiItem(crispness_jumping, "Allow Jumping", multiitem_jump, crispy->jump, crispy->singleplayer);
    M_DrawCrispnessItem(crispness_overunder, "Walk over/under Monsters", crispy->overunder, crispy->singleplayer);
    M_DrawCrispnessItem(crispness_recoil, "Weapon Recoil Thrust", crispy->recoil, crispy->singleplayer);

    M_DrawCrispnessSeparator(crispness_sep_demos, "Demos");

    M_DrawCrispnessMultiItem(crispness_demotimer, "Show Demo Timer", multiitem_demotimer, crispy->demotimer, true);
    M_DrawCrispnessMultiItem(crispness_demotimerdir, "Playback Timer Direction", multiitem_demotimerdir, crispy->demotimerdir + 1, crispy->demotimer & DEMOTIMER_PLAYBACK);
    M_DrawCrispnessItem(crispness_demobar, "Show Demo Progress Bar", crispy->demobar, true);

    M_DrawCrispnessGoto(crispness4_next, "First Page >");
    M_DrawCrispnessGoto(crispness4_prev, "< Prev Page");

    dp_translation = NULL;
}

void M_Options(int choice)
{
    M_SetupNextMenu(&OptionsDef);
}

// [crispy] correctly handle inverted y-axis
static void M_Mouse(int choice)
{
    if (mouseSensitivity_y < 0)
    {
        mouseSensitivity_y = -mouseSensitivity_y;
        mouse_y_invert = 1;
    }

    if (mouse_acceleration_y < 0)
    {
        mouse_acceleration_y = -mouse_acceleration_y;
        mouse_y_invert = 1;
    }

    M_SetupNextMenu(&MouseDef);
}

static void M_CrispnessCur(int choice)
{
    M_SetupNextMenu(CrispnessMenus[crispness_cur]);
}

static void M_CrispnessNext(int choice)
{
    if (++crispness_cur > arrlen(CrispnessMenus) - 1)
    {
	crispness_cur = 0;
    }

    M_CrispnessCur(0);
}

static void M_CrispnessPrev(int choice)
{
    if (--crispness_cur < 0)
    {
	crispness_cur = arrlen(CrispnessMenus) - 1;
    }

    M_CrispnessCur(0);
}


//
//      Toggle messages on/off
//
void M_ChangeMessages(int choice)
{
    // warning: unused parameter `int choice'
    choice = 0;
    showMessages = 1 - showMessages;
	
    if (!showMessages)
	players[consoleplayer].message = DEH_String(MSGOFF);
    else
	players[consoleplayer].message = DEH_String(MSGON);

    message_dontfuckwithme = true;
}


//
// M_EndGame
//
void M_EndGameResponse(int key)
{
    if (key != key_menu_confirm)
	return;
		
    // [crispy] killough 5/26/98: make endgame quit if recording or playing back demo
    if (demorecording || singledemo)
	G_CheckDemoStatus();

    // [crispy] clear quicksave slot
    quickSaveSlot = -1;
    currentMenu->lastOn = itemOn;
    M_ClearMenus ();
    D_StartTitle ();
}

void M_EndGame(int choice)
{
    choice = 0;
    if (!usergame)
    {
	S_StartSound(NULL,sfx_oof);
	return;
    }
	
    if (netgame)
    {
	M_StartMessage(DEH_String(NETEND),NULL,false);
	return;
    }
	
    M_StartMessage(DEH_String(ENDGAME),M_EndGameResponse,true);
}




//
// M_ReadThis
//
void M_ReadThis(int choice)
{
    choice = 0;
    M_SetupNextMenu(&ReadDef1);
}

void M_ReadThis2(int choice)
{
    choice = 0;
    M_SetupNextMenu(&ReadDef2);
}

void M_FinishReadThis(int choice)
{
    choice = 0;
    M_SetupNextMenu(&MainDef);
}




//
// M_QuitDOOM
//
int     quitsounds[8] =
{
    sfx_pldeth,
    sfx_dmpain,
    sfx_popain,
    sfx_slop,
    sfx_telept,
    sfx_posit1,
    sfx_posit3,
    sfx_sgtatk
};

int     quitsounds2[8] =
{
    sfx_vilact,
    sfx_getpow,
    sfx_boscub,
    sfx_slop,
    sfx_skeswg,
    sfx_kntdth,
    sfx_bspact,
    sfx_sgtatk
};



void M_QuitResponse(int key)
{
    extern int show_endoom;

    if (key != key_menu_confirm)
	return;

    // [crispy] play quit sound only if the ENDOOM screen is also shown
    if (!netgame && show_endoom)
    {
	if (gamemode == commercial)
	    S_StartSound(NULL,quitsounds2[(gametic>>2)&7]);
	else
	    S_StartSound(NULL,quitsounds[(gametic>>2)&7]);
	I_WaitVBL(105);
    }
    I_Quit ();
}


static const char *M_SelectEndMessage(void)
{
    const char **endmsg;

    if (logical_gamemission == doom)
    {
        // Doom 1

        endmsg = doom1_endmsg;
    }
    else
    {
        // Doom 2
        
        endmsg = doom2_endmsg;
    }

    return endmsg[gametic % NUM_QUITMESSAGES];
}


void M_QuitDOOM(int choice)
{
    // [crispy] fast exit if "run" key is held down
    if (speedkeydown())
	I_Quit();

    DEH_snprintf(endstring, sizeof(endstring), "%s\n\n" DOSY,
                 DEH_String(M_SelectEndMessage()));

    M_StartMessage(endstring,M_QuitResponse,true);
}




void M_ChangeSensitivity(int choice)
{
    switch(choice)
    {
      case 0:
	if (mouseSensitivity)
	    mouseSensitivity--;
	break;
      case 1:
	if (mouseSensitivity < 255) // [crispy] extended range
	    mouseSensitivity++;
	break;
    }
}

static void M_ChangeSensitivity_y(int choice)
{
    switch(choice)
    {
      case 0:
	if (mouseSensitivity_y)
	    mouseSensitivity_y--;
	break;
      case 1:
	if (mouseSensitivity_y < 255) // [crispy] extended range
	    mouseSensitivity_y++;
	break;
    }
}

static void M_MouseInvert(int choice)
{
    choice = 0;
    mouse_y_invert = !mouse_y_invert;
}


void M_ChangeDetail(int choice)
{
    choice = 0;
    detailLevel = 1 - detailLevel;

    R_SetViewSize (screenblocks, detailLevel);

    if (!detailLevel)
	players[consoleplayer].message = DEH_String(DETAILHI);
    else
	players[consoleplayer].message = DEH_String(DETAILLO);
}




void M_SizeDisplay(int choice)
{
    switch(choice)
    {
      case 0:
	if (screenSize > 0)
	{
	    screenblocks--;
	    screenSize--;
	}
	break;
      case 1:
	if (screenSize < 8 + 2) // [crispy] Crispy HUD
	{
	    screenblocks++;
	    screenSize++;
	}
	break;
    }
	

    R_SetViewSize (screenblocks, detailLevel);
}




//
//      Menu Functions
//
void
M_DrawThermo
( int	x,
  int	y,
  int	thermWidth,
  int	thermDot )
{
    int		xx;
    int		i;
    char	num[4];

    if (!thermDot)
    {
        dp_translation = cr[CR_DARK];
    }

    xx = x;
    V_DrawPatchDirect(xx, y, W_CacheLumpName(DEH_String("M_THERML"), PU_CACHE));
    xx += 8;
    for (i=0;i<thermWidth;i++)
    {
	V_DrawPatchDirect(xx, y, W_CacheLumpName(DEH_String("M_THERMM"), PU_CACHE));
	xx += 8;
    }
    V_DrawPatchDirect(xx, y, W_CacheLumpName(DEH_String("M_THERMR"), PU_CACHE));

    M_snprintf(num, 4, "%3d", thermDot);
    M_WriteText(xx + 8, y + 3, num);

    // [crispy] do not crash anymore if value exceeds thermometer range
    if (thermDot >= thermWidth)
    {
        thermDot = thermWidth - 1;
        dp_translation = cr[CR_DARK];
    }

    V_DrawPatchDirect((x + 8) + thermDot * 8, y,
		      W_CacheLumpName(DEH_String("M_THERMO"), PU_CACHE));

    dp_translation = NULL;
}


void
M_StartMessage
( const char	*string,
  void*		routine,
  boolean	input )
{
    messageLastMenuActive = menuactive;
    messageToPrint = 1;
    messageString = string;
    messageRoutine = routine;
    messageNeedsInput = input;
    menuactive = true;
    // [crispy] entering menus while recording demos pauses the game
    if (demorecording && !paused)
    {
        sendpause = true;
    }
    return;
}


//
// Find string width from hu_font chars
//
int M_StringWidth(const char *string)
{
    size_t             i;
    int             w = 0;
    int             c;
	
    for (i = 0;i < strlen(string);i++)
    {
	// [crispy] correctly center colorized strings
	if (string[i] == '\x1b')
	{
	    i++;
	    continue;
	}

	c = toupper(string[i]) - HU_FONTSTART;
	if (c < 0 || c >= HU_FONTSIZE)
	    w += 4;
	else
	    w += SHORT (hu_font[c]->width);
    }
		
    return w;
}



//
//      Find string height from hu_font chars
//
int M_StringHeight(const char* string)
{
    size_t             i;
    int             h;
    int             height = SHORT(hu_font[0]->height);
	
    h = height;
    for (i = 0;i < strlen(string);i++)
	if (string[i] == '\n')
	    h += height;
		
    return h;
}


//
//      Write a string using the hu_font
//
void
M_WriteText
( int		x,
  int		y,
  const char *string)
{
    int		w;
    const char *ch;
    int		c;
    int		cx;
    int		cy;
		

    ch = string;
    cx = x;
    cy = y;
	
    while(1)
    {
	c = *ch++;
	if (!c)
	    break;
	if (c == '\n')
	{
	    cx = x;
	    cy += 12;
	    continue;
	}
	// [crispy] support multi-colored text
	if (c == '\x1b')
	{
	    c = *ch++;
	    dp_translation = cr[(int) (c - '0')];
	    continue;
	}
		
	c = toupper(c) - HU_FONTSTART;
	if (c < 0 || c>= HU_FONTSIZE)
	{
	    cx += 4;
	    continue;
	}
		
	w = SHORT (hu_font[c]->width);
	if (cx+w > ORIGWIDTH)
	    break;
	if (!messageToPrint && (currentMenu == &LoadDef || currentMenu == &SaveDef))
	{
	V_DrawPatchDirect(cx, cy, hu_font[c]);
	}
	else
	{
	    V_DrawPatchShadow1(cx, cy, hu_font[c]);
	}
	cx+=w;
    }
}

// These keys evaluate to a "null" key in Vanilla Doom that allows weird
// jumping in the menus. Preserve this behavior for accuracy.

static boolean IsNullKey(int key)
{
    return key == KEY_PAUSE || key == KEY_CAPSLOCK
        || key == KEY_SCRLCK || key == KEY_NUMLOCK;
}

// [crispy] reload current level / go to next level
// adapted from prboom-plus/src/e6y.c:369-449
static int G_ReloadLevel(void)
{
  int result = false;

  if (gamestate == GS_LEVEL)
  {
    G_DeferedInitNew(gameskill, gameepisode, gamemap);
    result = true;
  }

  return result;
}

static int G_GotoNextLevel(void)
{
  static byte doom_next[4][9] = {
    {12, 13, 19, 15, 16, 17, 18, 21, 14},
    {22, 23, 24, 25, 29, 27, 28, 31, 26},
    {32, 33, 34, 35, 36, 39, 38, 41, 37},
    {42, 49, 44, 45, 46, 47, 48, 11, 43}
  };
  static byte doom2_next[33] = {
    0, 3, 4, 5, 6, 7, 8, 9, 10, 11,
    12, 13, 14, 15, 31, 17, 18, 19, 20, 21,
    22, 23, 24, 25, 26, 27, 28, 29, 30, 1,
    32, 16, 3
  };
  static byte nerve_next[9] = {
    2, 3, 4, 9, 6, 7, 8, 1, 5
  };

  int changed = false;

  // [crispy] process only once
  if (!doom2_next[0])
  {
    doom2_next[0] = 2;

    if (gamemode == commercial)
    {
      if (crispy->havemap33)
        doom2_next[1] = 33;

      if (W_CheckNumForName("map31") < 0)
        doom2_next[14] = 16;

      if (gamemission == pack_hacx)
      {
        doom2_next[30] = 16;
        doom2_next[20] = 1;
      }
      if (gamemission == pack_master)
      {
        doom2_next[1] = 3;
        doom2_next[14] = 16;
        doom2_next[20] = 1;
      }
    }
    else
    {
      if (gamemode == shareware)
        doom_next[0][7] = 11;

      if (gamemode == registered)
        doom_next[2][7] = 11;

      if (gameversion == exe_chex)
      {
        doom_next[0][2] = 14;
        doom_next[0][4] = 11;
      }
    }
  }

  if (gamestate == GS_LEVEL)
  {
    int epsd, map;

    if (gamemode == commercial)
    {
      epsd = gameepisode;
      if (gamemission == pack_nerve)
        map = nerve_next[gamemap-1];
      else
        map = doom2_next[gamemap-1];
    }
    else
    {
      epsd = doom_next[gameepisode-1][gamemap-1] / 10;
      map = doom_next[gameepisode-1][gamemap-1] % 10;
    }

    // [crispy] special-casing for E1M10 "Sewers" support
    if (crispy->havee1m10 && gameepisode == 1)
    {
	if (gamemap == 1)
	{
	    map = 10;
	}
	else
	if (gamemap == 10)
	{
	    epsd = 1;
	    map = 2;
	}
    }

    G_DeferedInitNew(gameskill, epsd, map);
    changed = true;
  }

  return changed;
}

//
// CONTROL PANEL
//

//
// M_Responder
//
boolean M_Responder (event_t* ev)
{
    int             ch;
    int             key;
    int             i;
    static  int     mousewait = 0;
    static  int     mousey = 0;
    static  int     lasty = 0;
    static  int     mousex = 0;
    static  int     lastx = 0;

    // In testcontrols mode, none of the function keys should do anything
    // - the only key is escape to quit.

    if (testcontrols)
    {
        if (ev->type == ev_quit
         || (ev->type == ev_keydown
          && (ev->data1 == key_menu_activate || ev->data1 == key_menu_quit)))
        {
            I_Quit();
            return true;
        }

        return false;
    }

    // "close" button pressed on window?
    if (ev->type == ev_quit)
    {
        // First click on close button = bring up quit confirm message.
        // Second click on close button = confirm quit

        if (menuactive && messageToPrint && messageRoutine == M_QuitResponse)
        {
            M_QuitResponse(key_menu_confirm);
        }
        else
        {
            S_StartSound(NULL,sfx_swtchn);
            M_QuitDOOM(0);
        }

        return true;
    }

    // key is the key pressed, ch is the actual character typed
  
    ch = 0;
    key = -1;
	
    if (ev->type == ev_joystick)
    {
        // Simulate key presses from joystick events to interact with the menu.

	if (ev->data3 < 0)
	{
	    key = key_menu_up;
	    joywait = I_GetTime() + 5;
	}
	else if (ev->data3 > 0)
	{
	    key = key_menu_down;
	    joywait = I_GetTime() + 5;
	}
		
	if (ev->data2 < 0)
	{
	    key = key_menu_left;
	    joywait = I_GetTime() + 2;
	}
	else if (ev->data2 > 0)
	{
	    key = key_menu_right;
	    joywait = I_GetTime() + 2;
	}

#define JOY_BUTTON_MAPPED(x) ((x) >= 0)
#define JOY_BUTTON_PRESSED(x) (JOY_BUTTON_MAPPED(x) && (ev->data1 & (1 << (x))) != 0)

        if (JOY_BUTTON_PRESSED(joybfire))
        {
            // Simulate a 'Y' keypress when Doom show a Y/N dialog with Fire button.
            if (messageToPrint && messageNeedsInput)
            {
                key = key_menu_confirm;
            }
            // Simulate pressing "Enter" when we are supplying a save slot name
            else if (saveStringEnter)
            {
                key = KEY_ENTER;
            }
            else
            {
                // if selecting a save slot via joypad, set a flag
                if (currentMenu == &SaveDef)
                {
                    joypadSave = true;
                }
                key = key_menu_forward;
            }
            joywait = I_GetTime() + 5;
        }
        if (JOY_BUTTON_PRESSED(joybuse))
        {
            // Simulate a 'N' keypress when Doom show a Y/N dialog with Use button.
            if (messageToPrint && messageNeedsInput)
            {
                key = key_menu_abort;
            }
            // If user was entering a save name, back out
            else if (saveStringEnter)
            {
                key = KEY_ESCAPE;
            }
            else
            {
                key = key_menu_back;
            }
            joywait = I_GetTime() + 5;
        }
        if (JOY_BUTTON_PRESSED(joybmenu))
        {
            key = key_menu_activate;
            joywait = I_GetTime() + 5;
        }
    }
    else
    {
	if (ev->type == ev_mouse && mousewait < I_GetTime())
	{
	    mousey += ev->data3;
	    if (mousey < lasty-30)
	    {
		key = key_menu_down;
		mousewait = I_GetTime() + 5;
		mousey = lasty -= 30;
	    }
	    else if (mousey > lasty+30)
	    {
		key = key_menu_up;
		mousewait = I_GetTime() + 5;
		mousey = lasty += 30;
	    }
		
	    mousex += ev->data2;
	    if (mousex < lastx-30)
	    {
		key = key_menu_left;
		mousewait = I_GetTime() + 5;
		mousex = lastx -= 30;
	    }
	    else if (mousex > lastx+30)
	    {
		key = key_menu_right;
		mousewait = I_GetTime() + 5;
		mousex = lastx += 30;
	    }
		
	    if (ev->data1&1)
	    {
		key = key_menu_forward;
		mousewait = I_GetTime() + 15;
	    }
			
	    if (ev->data1&2)
	    {
		key = key_menu_back;
		mousewait = I_GetTime() + 15;
	    }

	    // [crispy] scroll menus with mouse wheel
	    if (mousebprevweapon >= 0 && ev->data1 & (1 << mousebprevweapon))
	    {
		key = key_menu_down;
		mousewait = I_GetTime() + 5;
	    }
	    else
	    if (mousebnextweapon >= 0 && ev->data1 & (1 << mousebnextweapon))
	    {
		key = key_menu_up;
		mousewait = I_GetTime() + 5;
	    }
	}
	else
	{
	    if (ev->type == ev_keydown)
	    {
		key = ev->data1;
		ch = ev->data2;
	    }
	}
    }
    
    if (key == -1)
	return false;

    // Save Game string input
    if (saveStringEnter)
    {
	switch(key)
	{
	  case KEY_BACKSPACE:
	    if (saveCharIndex > 0)
	    {
		saveCharIndex--;
		savegamestrings[saveSlot][saveCharIndex] = 0;
	    }
	    break;

          case KEY_ESCAPE:
            saveStringEnter = 0;
            I_StopTextInput();
            M_StringCopy(savegamestrings[saveSlot], saveOldString,
                         SAVESTRINGSIZE);
            break;

	  case KEY_ENTER:
	    saveStringEnter = 0;
            I_StopTextInput();
	    if (savegamestrings[saveSlot][0])
		M_DoSave(saveSlot);
	    break;

	  default:
            // Savegame name entry. This is complicated.
            // Vanilla has a bug where the shift key is ignored when entering
            // a savegame name. If vanilla_keyboard_mapping is on, we want
            // to emulate this bug by using ev->data1. But if it's turned off,
            // it implies the user doesn't care about Vanilla emulation:
            // instead, use ev->data3 which gives the fully-translated and
            // modified key input.

            if (ev->type != ev_keydown)
            {
                break;
            }
            if (vanilla_keyboard_mapping)
            {
                ch = ev->data1;
            }
            else
            {
                ch = ev->data3;
            }

            ch = toupper(ch);

            if (ch != ' '
             && (ch - HU_FONTSTART < 0 || ch - HU_FONTSTART >= HU_FONTSIZE))
            {
                break;
            }

	    if (ch >= 32 && ch <= 127 &&
		saveCharIndex < SAVESTRINGSIZE-1 &&
		M_StringWidth(savegamestrings[saveSlot]) <
		(SAVESTRINGSIZE-2)*8)
	    {
		savegamestrings[saveSlot][saveCharIndex++] = ch;
		savegamestrings[saveSlot][saveCharIndex] = 0;
	    }
	    break;
	}
	return true;
    }

    // Take care of any messages that need input
    if (messageToPrint)
    {
	if (messageNeedsInput)
        {
            if (key != ' ' && key != KEY_ESCAPE
             && key != key_menu_confirm && key != key_menu_abort)
            {
                return false;
            }
	}

	menuactive = messageLastMenuActive;
	if (messageRoutine)
	    messageRoutine(key);

	// [crispy] stay in menu
	if (messageToPrint < 2)
	{
	menuactive = false;
	}
	messageToPrint = 0; // [crispy] moved here
	S_StartSound(NULL,sfx_swtchx);
	return true;
    }

    // [crispy] take screen shot without weapons and HUD
    if (key != 0 && key == key_menu_cleanscreenshot)
    {
	crispy->cleanscreenshot = (screenblocks > 10) ? 2 : 1;
    }

    if ((devparm && key == key_menu_help) ||
        (key != 0 && (key == key_menu_screenshot || key == key_menu_cleanscreenshot)))
    {
	G_ScreenShot ();
	return true;
    }

    // F-Keys
    if (!menuactive)
    {
	if (key == key_menu_decscreen)      // Screen size down
        {
	    if (automapactive || chat_on)
		return false;
	    M_SizeDisplay(0);
	    S_StartSound(NULL,sfx_stnmov);
	    return true;
	}
        else if (key == key_menu_incscreen) // Screen size up
        {
	    if (automapactive || chat_on)
		return false;
	    M_SizeDisplay(1);
	    S_StartSound(NULL,sfx_stnmov);
	    return true;
	}
        else if (key == key_menu_help)     // Help key
        {
	    M_StartControlPanel ();

	    if (gameversion >= exe_ultimate)
	      currentMenu = &ReadDef2;
	    else
	      currentMenu = &ReadDef1;

	    itemOn = 0;
	    S_StartSound(NULL,sfx_swtchn);
	    return true;
	}
        else if (key == key_menu_save)     // Save
        {
	    M_StartControlPanel();
	    S_StartSound(NULL,sfx_swtchn);
	    M_SaveGame(0);
	    return true;
        }
        else if (key == key_menu_load)     // Load
        {
	    // [crispy] forbid New Game and (Quick) Load while recording a demo
	    if (demorecording)
	    {
		S_StartSound(NULL,sfx_oof);
	    }
	    else
	    {
	    M_StartControlPanel();
	    S_StartSound(NULL,sfx_swtchn);
	    M_LoadGame(0);
	    }
	    return true;
        }
        else if (key == key_menu_volume)   // Sound Volume
        {
	    M_StartControlPanel ();
	    currentMenu = &SoundDef;
	    itemOn = sfx_vol;
	    S_StartSound(NULL,sfx_swtchn);
	    return true;
	}
        else if (key == key_menu_detail)   // Detail toggle
        {
	    M_ChangeDetail(0);
	    S_StartSound(NULL,sfx_swtchn);
	    return true;
        }
        else if (key == key_menu_qsave)    // Quicksave
        {
	    S_StartSound(NULL,sfx_swtchn);
	    M_QuickSave();
	    return true;
        }
        else if (key == key_menu_endgame)  // End game
        {
	    S_StartSound(NULL,sfx_swtchn);
	    M_EndGame(0);
	    return true;
        }
        else if (key == key_menu_messages) // Toggle messages
        {
	    M_ChangeMessages(0);
	    S_StartSound(NULL,sfx_swtchn);
	    return true;
        }
        else if (key == key_menu_qload)    // Quickload
        {
	    // [crispy] forbid New Game and (Quick) Load while recording a demo
	    if (demorecording)
	    {
		S_StartSound(NULL,sfx_oof);
	    }
	    else
	    {
	    S_StartSound(NULL,sfx_swtchn);
	    M_QuickLoad();
	    }
	    return true;
        }
        else if (key == key_menu_quit)     // Quit DOOM
        {
	    S_StartSound(NULL,sfx_swtchn);
	    M_QuitDOOM(0);
	    return true;
        }
        else if (key == key_menu_gamma)    // gamma toggle
        {
	    usegamma++;
	    if (usegamma > 4+4) // [crispy] intermediate gamma levels
		usegamma = 0;
	    players[consoleplayer].message = DEH_String(gammamsg[usegamma]);
            I_SetPalette (W_CacheLumpName (DEH_String("PLAYPAL"),PU_CACHE));
	    return true;
	}
        // [crispy] those two can be considered as shortcuts for the IDCLEV cheat
        // and should be treated as such, i.e. add "if (!netgame)"
        else if (!netgame && key != 0 && key == key_menu_reloadlevel)
        {
	    if (G_ReloadLevel())
		return true;
        }
        else if (!netgame && key != 0 && key == key_menu_nextlevel)
        {
	    if (G_GotoNextLevel())
		return true;
        }

    }

    // Pop-up menu?
    if (!menuactive)
    {
	if (key == key_menu_activate)
	{
	    M_StartControlPanel ();
	    S_StartSound(NULL,sfx_swtchn);
	    return true;
	}
	return false;
    }

    // Keys usable within menu

    if (key == key_menu_down)
    {
        // Move down to next item

        do
	{
	    if (itemOn+1 > currentMenu->numitems-1)
		itemOn = 0;
	    else itemOn++;
	    S_StartSound(NULL,sfx_pstop);
	} while(currentMenu->menuitems[itemOn].status==-1);

	return true;
    }
    else if (key == key_menu_up)
    {
        // Move back up to previous item

	do
	{
	    if (!itemOn)
		itemOn = currentMenu->numitems-1;
	    else itemOn--;
	    S_StartSound(NULL,sfx_pstop);
	} while(currentMenu->menuitems[itemOn].status==-1);

	return true;
    }
    else if (key == key_menu_left)
    {
        // Slide slider left

	if (currentMenu->menuitems[itemOn].routine &&
	    currentMenu->menuitems[itemOn].status == 2)
	{
	    S_StartSound(NULL,sfx_stnmov);
	    currentMenu->menuitems[itemOn].routine(0);
	}
	return true;
    }
    else if (key == key_menu_right)
    {
        // Slide slider right

	if (currentMenu->menuitems[itemOn].routine &&
	    currentMenu->menuitems[itemOn].status == 2)
	{
	    S_StartSound(NULL,sfx_stnmov);
	    currentMenu->menuitems[itemOn].routine(1);
	}
	return true;
    }
    else if (key == key_menu_forward)
    {
        // Activate menu item

	if (currentMenu->menuitems[itemOn].routine &&
	    currentMenu->menuitems[itemOn].status)
	{
	    currentMenu->lastOn = itemOn;
	    if (currentMenu->menuitems[itemOn].status == 2)
	    {
		currentMenu->menuitems[itemOn].routine(1);      // right arrow
		S_StartSound(NULL,sfx_stnmov);
	    }
	    else
	    {
		currentMenu->menuitems[itemOn].routine(itemOn);
		S_StartSound(NULL,sfx_pistol);
	    }
	}
	return true;
    }
    else if (key == key_menu_activate)
    {
        // Deactivate menu

	currentMenu->lastOn = itemOn;
	M_ClearMenus ();
	S_StartSound(NULL,sfx_swtchx);
	return true;
    }
    else if (key == key_menu_back)
    {
        // Go back to previous menu

	currentMenu->lastOn = itemOn;
	if (currentMenu->prevMenu)
	{
	    currentMenu = currentMenu->prevMenu;
	    itemOn = currentMenu->lastOn;
	    S_StartSound(NULL,sfx_swtchn);
	}
	return true;
    }
    // [crispy] delete a savegame
    else if (key == key_menu_del)
    {
	if (currentMenu == &LoadDef || currentMenu == &SaveDef)
	{
	    if (LoadMenu[itemOn].status)
	    {
		currentMenu->lastOn = itemOn;
		M_ConfirmDeleteGame();
		return true;
	    }
	    else
	    {
		S_StartSound(NULL,sfx_oof);
	    }
	}
    }
    // [crispy] next/prev Crispness menu
    else if (key == KEY_PGUP)
    {
	if (currentMenu == CrispnessMenus[crispness_cur])
	{
	    M_CrispnessPrev(0);
	    S_StartSound(NULL,sfx_swtchn);
	    return true;
	}
    }
    else if (key == KEY_PGDN)
    {
	if (currentMenu == CrispnessMenus[crispness_cur])
	{
	    M_CrispnessNext(0);
	    S_StartSound(NULL,sfx_swtchn);
	    return true;
	}
    }

    // Keyboard shortcut?
    // Vanilla Doom has a weird behavior where it jumps to the scroll bars
    // when the certain keys are pressed, so emulate this.

    else if (ch != 0 || IsNullKey(key))
    {
	for (i = itemOn+1;i < currentMenu->numitems;i++)
        {
	    if (currentMenu->menuitems[i].alphaKey == ch)
	    {
		itemOn = i;
		S_StartSound(NULL,sfx_pstop);
		return true;
	    }
        }

	for (i = 0;i <= itemOn;i++)
        {
	    if (currentMenu->menuitems[i].alphaKey == ch)
	    {
		itemOn = i;
		S_StartSound(NULL,sfx_pstop);
		return true;
	    }
        }
    }

    return false;
}



//
// M_StartControlPanel
//
void M_StartControlPanel (void)
{
    // intro might call this repeatedly
    if (menuactive)
	return;

    // [crispy] entering menus while recording demos pauses the game
    if (demorecording && !paused)
        sendpause = true;
    
    menuactive = 1;
    currentMenu = &MainDef;         // JDC
    itemOn = currentMenu->lastOn;   // JDC
}

// Display OPL debug messages - hack for GENMIDI development.

static void M_DrawOPLDev(void)
{
    extern void I_OPL_DevMessages(char *, size_t);
    char debug[1024];
    char *curr, *p;
    int line;

    I_OPL_DevMessages(debug, sizeof(debug));
    curr = debug;
    line = 0;

    for (;;)
    {
        p = strchr(curr, '\n');

        if (p != NULL)
        {
            *p = '\0';
        }

        M_WriteText(0, line * 8, curr);
        ++line;

        if (p == NULL)
        {
            break;
        }

        curr = p + 1;
    }
}

//
// M_Drawer
// Called after the view has been rendered,
// but before it has been blitted.
//
void M_Drawer (void)
{
    static short	x;
    static short	y;
    unsigned int	i;
    unsigned int	max;
    char		string[80];
    const char          *name;
    int			start;

    inhelpscreens = false;
    
    // Horiz. & Vertically center string and print it.
    if (messageToPrint)
    {
	// [crispy] draw a background for important questions
	if (messageToPrint == 2)
	{
	    M_DrawCrispnessBackground();
	}

	start = 0;
	y = ORIGHEIGHT/2 - M_StringHeight(messageString) / 2;
	while (messageString[start] != '\0')
	{
	    int foundnewline = 0;

            for (i = 0; i < strlen(messageString + start); i++)
            {
                if (messageString[start + i] == '\n')
                {
                    M_StringCopy(string, messageString + start,
                                 sizeof(string));
                    if (i < sizeof(string))
                    {
                        string[i] = '\0';
                    }

                    foundnewline = 1;
                    start += i + 1;
                    break;
                }
            }

            if (!foundnewline)
            {
                M_StringCopy(string, messageString + start, sizeof(string));
                start += strlen(string);
            }

	    x = ORIGWIDTH/2 - M_StringWidth(string) / 2;
	    M_WriteText(x > 0 ? x : 0, y, string); // [crispy] prevent negative x-coords
	    y += SHORT(hu_font[0]->height);
	}

	return;
    }

    if (opldev)
    {
        M_DrawOPLDev();
    }

    if (!menuactive)
	return;

    if (currentMenu->routine)
	currentMenu->routine();         // call Draw routine
    
    // DRAW MENU
    x = currentMenu->x;
    y = currentMenu->y;
    max = currentMenu->numitems;

    for (i=0;i<max;i++)
    {
        name = DEH_String(currentMenu->menuitems[i].name);

	if (name[0])
	{
	    // [crispy] shade unavailable menu items
	    if ((currentMenu == &MainDef && i == savegame && (!usergame || gamestate != GS_LEVEL)) ||
	        (currentMenu == &OptionsDef && i == endgame && (!usergame || netgame)) ||
	        (currentMenu == &MainDef && i == loadgame && ((netgame && !demoplayback) || demorecording)) ||
	        (currentMenu == &MainDef && i == newgame && (demorecording || (netgame && !demoplayback))))
	        dp_translation = cr[CR_DARK];

	    if (currentMenu == &OptionsDef)
	    {
		char *alttext = currentMenu->menuitems[i].alttext;

		if (alttext)
		    M_WriteText(x, y+8-(M_StringHeight(alttext)/2), alttext);
	    }
	    else
	    V_DrawPatchShadow2 (x, y, W_CacheLumpName(name, PU_CACHE));

	    dp_translation = NULL;
	}
	y += LINEHEIGHT;
    }

    
    // DRAW SKULL
    if (currentMenu == CrispnessMenus[crispness_cur])
    {
	char item[4];
	M_snprintf(item, sizeof(item), "%s>", whichSkull ? crstr[CR_NONE] : crstr[CR_DARK]);
	M_WriteText(currentMenu->x - 8, currentMenu->y + CRISPY_LINEHEIGHT * itemOn, item);
	dp_translation = NULL;
    }
    else
    V_DrawPatchDirect(x + SKULLXOFF, currentMenu->y - 5 + itemOn*LINEHEIGHT,
		      W_CacheLumpName(DEH_String(skullName[whichSkull]),
				      PU_CACHE));
}


//
// M_ClearMenus
//
void M_ClearMenus (void)
{
    menuactive = 0;

    // [crispy] entering menus while recording demos pauses the game
    if (demorecording && paused)
        sendpause = true;

    // if (!netgame && usergame && paused)
    //       sendpause = true;
}




//
// M_SetupNextMenu
//
void M_SetupNextMenu(menu_t *menudef)
{
    currentMenu = menudef;
    itemOn = currentMenu->lastOn;
}


//
// M_Ticker
//
void M_Ticker (void)
{
    if (--skullAnimCounter <= 0)
    {
	whichSkull ^= 1;
	skullAnimCounter = 8;
    }
}


//
// M_Init
//
void M_Init (void)
{
    currentMenu = &MainDef;
    menuactive = 0;
    itemOn = currentMenu->lastOn;
    whichSkull = 0;
    skullAnimCounter = 10;
    screenSize = screenblocks - 3;
    messageToPrint = 0;
    messageString = NULL;
    messageLastMenuActive = menuactive;
    quickSaveSlot = -1;

    // Here we could catch other version dependencies,
    //  like HELP1/2, and four episodes.

    // The same hacks were used in the original Doom EXEs.

    if (gameversion >= exe_ultimate)
    {
        MainMenu[readthis].routine = M_ReadThis2;
        ReadDef2.prevMenu = NULL;
    }

    if (gameversion >= exe_final && gameversion <= exe_final2)
    {
        ReadDef2.routine = M_DrawReadThisCommercial;
        // [crispy] rearrange Skull in Final Doom HELP screen
        ReadDef2.y -= 10;
    }

    if (gamemode == commercial)
    {
        MainMenu[readthis] = MainMenu[quitdoom];
        MainDef.numitems--;
        MainDef.y += 8;
        NewDef.prevMenu = nervewadfile ? &ExpDef : &MainDef;
        ReadDef1.routine = M_DrawReadThisCommercial;
        ReadDef1.x = 330;
        ReadDef1.y = 165;
        ReadMenu1[rdthsempty1].routine = M_FinishReadThis;
    }

    // Versions of doom.exe before the Ultimate Doom release only had
    // three episodes; if we're emulating one of those then don't try
    // to show episode four. If we are, then do show episode four
    // (should crash if missing).
    if (gameversion < exe_ultimate)
    {
        EpiDef.numitems--;
    }
    // chex.exe shows only one episode.
    else if (gameversion == exe_chex)
    {
        EpiDef.numitems = 1;
        // [crispy] never show the Episode menu
        NewDef.prevMenu = &MainDef;
    }

    // [crispy] rearrange Load Game and Save Game menus
    {
	const patch_t *patchl, *patchs, *patchm;
	short captionheight, vstep;

	patchl = W_CacheLumpName(DEH_String("M_LOADG"), PU_CACHE);
	patchs = W_CacheLumpName(DEH_String("M_SAVEG"), PU_CACHE);
	patchm = W_CacheLumpName(DEH_String("M_LSLEFT"), PU_CACHE);

	LoadDef_x = (ORIGWIDTH - SHORT(patchl->width)) / 2 + SHORT(patchl->leftoffset);
	SaveDef_x = (ORIGWIDTH - SHORT(patchs->width)) / 2 + SHORT(patchs->leftoffset);
	LoadDef.x = SaveDef.x = (ORIGWIDTH - 24 * 8) / 2 + SHORT(patchm->leftoffset); // [crispy] see M_DrawSaveLoadBorder()

	captionheight = MAX(SHORT(patchl->height), SHORT(patchs->height));

	vstep = ORIGHEIGHT - 32; // [crispy] ST_HEIGHT
	vstep -= captionheight;
	vstep -= (load_end - 1) * LINEHEIGHT + SHORT(patchm->height);
	vstep /= 3;

	if (vstep > 0)
	{
		LoadDef_y = vstep + captionheight - SHORT(patchl->height) + SHORT(patchl->topoffset);
		SaveDef_y = vstep + captionheight - SHORT(patchs->height) + SHORT(patchs->topoffset);
		LoadDef.y = SaveDef.y = vstep + captionheight + vstep + SHORT(patchm->topoffset) - 7; // [crispy] see M_DrawSaveLoadBorder()
	}
    }

    // [crispy] remove DOS reference from the game quit confirmation dialogs
    if (!M_ParmExists("-nodeh"))
    {
	const char *string;
	char *replace;

	// [crispy] "i wouldn't leave if i were you.\ndos is much worse."
	string = doom1_endmsg[3];
	if (!strcmp(string, DEH_String(string)))
	{
		replace = M_StringReplace(string, "dos", crispy->platform);
		DEH_AddStringReplacement(string, replace);
		free(replace);
	}

	// [crispy] "you're trying to say you like dos\nbetter than me, right?"
	string = doom1_endmsg[4];
	if (!strcmp(string, DEH_String(string)))
	{
		replace = M_StringReplace(string, "dos", crispy->platform);
		DEH_AddStringReplacement(string, replace);
		free(replace);
	}

	// [crispy] "don't go now, there's a \ndimensional shambler waiting\nat the dos prompt!"
	string = doom2_endmsg[2];
	if (!strcmp(string, DEH_String(string)))
	{
		replace = M_StringReplace(string, "dos", "command");
		DEH_AddStringReplacement(string, replace);
		free(replace);
	}
    }

    opldev = M_CheckParm("-opldev") > 0;
}

// [crispy] extended savegames
static char *savegwarning;
static void M_ForceLoadGameResponse(int key)
{
	free(savegwarning);
	free(savewadfilename);

	if (key != key_menu_confirm)
	{
		M_EndGameResponse(key_menu_confirm);
		savewadfilename = NULL;

		// [crispy] reload Load Game menu
		M_StartControlPanel();
		M_LoadGame(0);
		return;
	}

	savewadfilename = maplumpinfo->wad_file->basename;
	gameaction = ga_loadgame;
}

void M_ForceLoadGame()
{
	savegwarning =
	M_StringJoin("This savegame requires the file\n",
	             crstr[CR_GOLD], savewadfilename, crstr[CR_NONE], "\n",
	             "to restore ", crstr[CR_GOLD], maplumpinfo->name, crstr[CR_NONE], " .\n\n",
	             "Continue to restore from\n",
	             crstr[CR_GOLD], maplumpinfo->wad_file->basename, crstr[CR_NONE], " ?\n\n",
	             PRESSYN, NULL);

	M_StartMessage(savegwarning, M_ForceLoadGameResponse, true);
	messageToPrint = 2;
	S_StartSound(NULL,sfx_swtchn);
}

static void M_ConfirmDeleteGameResponse (int key)
{
	free(savegwarning);

	if (key == key_menu_confirm)
	{
		char name[256];

		M_StringCopy(name, P_SaveGameFile(itemOn), sizeof(name));
		remove(name);

		M_ReadSaveStrings();
	}
}

void M_ConfirmDeleteGame ()
{
	savegwarning =
	M_StringJoin("delete savegame\n\n",
	             crstr[CR_GOLD], savegamestrings[itemOn], crstr[CR_NONE], " ?\n\n",
	             PRESSYN, NULL);

	M_StartMessage(savegwarning, M_ConfirmDeleteGameResponse, true);
	messageToPrint = 2;
	S_StartSound(NULL,sfx_swtchn);
}

// [crispy] indicate game version mismatch
void M_LoadGameVerMismatch ()
{
	M_StartMessage("Game Version Mismatch\n\n"PRESSKEY, NULL, false);
	messageToPrint = 2;
	S_StartSound(NULL,sfx_swtchn);
}<|MERGE_RESOLUTION|>--- conflicted
+++ resolved
@@ -1299,16 +1299,11 @@
 //
 // M_Options
 //
-<<<<<<< HEAD
 // [crispy] no patches are drawn in the Options menu anymore
 /*
-static char *detailNames[2] = {"M_GDHIGH","M_GDLOW"};
-static char *msgNames[2] = {"M_MSGOFF","M_MSGON"};
-*/
-=======
 static const char *detailNames[2] = {"M_GDHIGH","M_GDLOW"};
 static const char *msgNames[2] = {"M_MSGOFF","M_MSGON"};
->>>>>>> dd78c087
+*/
 
 void M_DrawOptions(void)
 {
