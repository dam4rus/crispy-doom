//
// Copyright(C) 1993-1996 Id Software, Inc.
// Copyright(C) 2005-2014 Simon Howard
//
// This program is free software; you can redistribute it and/or
// modify it under the terms of the GNU General Public License
// as published by the Free Software Foundation; either version 2
// of the License, or (at your option) any later version.
//
// This program is distributed in the hope that it will be useful,
// but WITHOUT ANY WARRANTY; without even the implied warranty of
// MERCHANTABILITY or FITNESS FOR A PARTICULAR PURPOSE.  See the
// GNU General Public License for more details.
//
// DESCRIPTION:
//	DOOM selection menu, options, episode etc.
//	Sliders and icons. Kinda widget stuff.
//


#include <stdlib.h>
#include <ctype.h>


#include "doomdef.h"
#include "doomkeys.h"
#include "dstrings.h"

#include "d_main.h"
#include "deh_main.h"

#include "i_swap.h"
#include "i_system.h"
#include "i_timer.h"
#include "i_video.h"
#include "m_misc.h"
#include "v_video.h"
#include "w_wad.h"
#include "z_zone.h"

#include "r_local.h"


#include "hu_stuff.h"

#include "g_game.h"

#include "m_argv.h"
#include "m_controls.h"
#include "p_saveg.h"
#include "p_extsaveg.h" // [crispy] savewadfilename
#include "p_local.h" // [crispy] struct maplumpinfo

#include "s_sound.h"

#include "doomstat.h"

// Data.
#include "sounds.h"

#include "m_menu.h"

#include "v_trans.h" // [crispy] colored "invert mouse" message
#include "r_sky.h" // [crispy] R_InitSkyMap()

extern patch_t*		hu_font[HU_FONTSIZE];
extern boolean		message_dontfuckwithme;

extern boolean		chat_on;		// in heads-up code

//
// defaulted values
//
int			mouseSensitivity = 5;
int			mouseSensitivity_y = 5;

// Show messages has default, 0 = off, 1 = on
int			showMessages = 1;
	

// Blocky mode, has default, 0 = high, 1 = normal
int			detailLevel = 0;
int			screenblocks = 10; // [crispy] increased

// temp for screenblocks (0-9)
int			screenSize;

// -1 = no quicksave slot picked!
int			quickSaveSlot;

 // 1 = message to be printed
int			messageToPrint;
// ...and here is the message string!
char*			messageString;

// message x & y
int			messx;
int			messy;
int			messageLastMenuActive;

// timed message = no input from user
boolean			messageNeedsInput;

void    (*messageRoutine)(int response);

char gammamsg[5][26] =
{
    GAMMALVL0,
    GAMMALVL1,
    GAMMALVL2,
    GAMMALVL3,
    GAMMALVL4
};

// we are going to be entering a savegame string
int			saveStringEnter;              
int             	saveSlot;	// which slot to save in
int			saveCharIndex;	// which char we're editing
// old save description before edit
char			saveOldString[SAVESTRINGSIZE];  

boolean			inhelpscreens;
boolean			menuactive;

#define SKULLXOFF		-32
#define LINEHEIGHT		16
#define CRISPY_LINEHEIGHT	10

extern boolean		sendpause;
char			savegamestrings[10][SAVESTRINGSIZE];

char	endstring[160];

static boolean opldev;

boolean crispy_cleanscreenshot = false;
extern boolean speedkeydown (void);

//
// MENU TYPEDEFS
//
typedef struct
{
    // 0 = no cursor here, 1 = ok, 2 = arrows ok
    short	status;
    
    char	name[10];
    
    // choice = menu item #.
    // if status = 2,
    //   choice=0:leftarrow,1:rightarrow
    void	(*routine)(int choice);
    
    // hotkey in menu
    char	alphaKey;			
    char	*alttext; // [crispy] alternative text for the Options menu
} menuitem_t;



typedef struct menu_s
{
    short		numitems;	// # of menu items
    struct menu_s*	prevMenu;	// previous menu
    menuitem_t*		menuitems;	// menu items
    void		(*routine)();	// draw routine
    short		x;
    short		y;		// x,y of menu
    short		lastOn;		// last item user was on in menu
} menu_t;

short		itemOn;			// menu item skull is on
short		skullAnimCounter;	// skull animation counter
short		whichSkull;		// which skull to draw

// graphic name of skulls
// warning: initializer-string for array of chars is too long
char    *skullName[2] = {"M_SKULL1","M_SKULL2"};

// current menudef
menu_t*	currentMenu;                          

//
// PROTOTYPES
//
void M_NewGame(int choice);
void M_Episode(int choice);
static void M_Expansion(int choice);
void M_ChooseSkill(int choice);
void M_LoadGame(int choice);
void M_SaveGame(int choice);
void M_Options(int choice);
void M_EndGame(int choice);
void M_ReadThis(int choice);
void M_ReadThis2(int choice);
void M_QuitDOOM(int choice);

void M_ChangeMessages(int choice);
void M_ChangeSensitivity(int choice);
static void M_ChangeSensitivity_y(int choice);
static void M_MouseInvert(int choice);
static void M_MouseLook(int choice);
void M_SfxVol(int choice);
void M_MusicVol(int choice);
void M_ChangeDetail(int choice);
void M_SizeDisplay(int choice);
void M_StartGame(int choice);
static void M_Mouse(int choice);
void M_Sound(int choice);

void M_FinishReadThis(int choice);
void M_LoadSelect(int choice);
void M_SaveSelect(int choice);
void M_ReadSaveStrings(void);
void M_QuickSave(void);
void M_QuickLoad(void);

void M_DrawMainMenu(void);
void M_DrawReadThis1(void);
void M_DrawReadThis2(void);
void M_DrawNewGame(void);
void M_DrawEpisode(void);
void M_DrawOptions(void);
static void M_DrawMouse(void);
void M_DrawSound(void);
void M_DrawLoad(void);
void M_DrawSave(void);

void M_DrawSaveLoadBorder(int x,int y);
void M_SetupNextMenu(menu_t *menudef);
void M_DrawThermo(int x,int y,int thermWidth,int thermDot);
void M_DrawEmptyCell(menu_t *menu,int item);
void M_DrawSelCell(menu_t *menu,int item);
void M_WriteText(int x, int y, char *string);
int  M_StringWidth(char *string);
int  M_StringHeight(char *string);
void M_StartMessage(char *string,void *routine,boolean input);
void M_StopMessage(void);
void M_ClearMenus (void);

static void M_CrispyToggleAutomapstats(int choice);
static void M_CrispyToggleCenterweapon(int choice);
static void M_CrispyToggleColoredblood(int choice);
static void M_CrispyToggleColoredblood2(int choice);
static void M_CrispyToggleColoredhud(int choice);
static void M_CrispyToggleCrosshair(int choice);
static void M_CrispyToggleExtsaveg(int choice);
static void M_CrispyToggleFlipcorpses(int choice);
static void M_CrispyToggleFreeaim(int choice);
static void M_CrispyToggleFreelook(int choice);
static void M_CrispyToggleFullsounds(int choice);
static void M_CrispyToggleJumping(int choice);
static void M_CrispyToggleOverunder(int choice);
static void M_CrispyTogglePitch(int choice);
static void M_CrispyToggleRecoil(int choice);
static void M_CrispyToggleSecretmessage(int choice);
static void M_CrispyToggleTranslucency(int choice);
static void M_CrispyToggleUncapped(int choice);
static void M_Crispness(int choice);
static void M_Crispness1(int choice);
static void M_Crispness2(int choice);
static void M_Crispness3(int choice);
static void M_DrawCrispness1(void);
static void M_DrawCrispness2(void);
static void M_DrawCrispness3(void);



//
// DOOM MENU
//
enum
{
    newgame = 0,
    options,
    loadgame,
    savegame,
    readthis,
    quitdoom,
    main_end
} main_e;

menuitem_t MainMenu[]=
{
    {1,"M_NGAME",M_NewGame,'n'},
    {1,"M_OPTION",M_Options,'o'},
    {1,"M_LOADG",M_LoadGame,'l'},
    {1,"M_SAVEG",M_SaveGame,'s'},
    // Another hickup with Special edition.
    {1,"M_RDTHIS",M_ReadThis,'r'},
    {1,"M_QUITG",M_QuitDOOM,'q'}
};

menu_t  MainDef =
{
    main_end,
    NULL,
    MainMenu,
    M_DrawMainMenu,
    97,64,
    0
};


//
// EPISODE SELECT
//
enum
{
    ep1,
    ep2,
    ep3,
    ep4,
    ep_end
} episodes_e;

menuitem_t EpisodeMenu[]=
{
    {1,"M_EPI1", M_Episode,'k'},
    {1,"M_EPI2", M_Episode,'t'},
    {1,"M_EPI3", M_Episode,'i'},
    {1,"M_EPI4", M_Episode,'t'}
};

menu_t  EpiDef =
{
    ep_end,		// # of menu items
    &MainDef,		// previous menu
    EpisodeMenu,	// menuitem_t ->
    M_DrawEpisode,	// drawing routine ->
    48,63,              // x,y
    ep1			// lastOn
};

//
// EXPANSION SELECT
//
enum
{
    ex1,
    ex2,
    ex_end
} expansions_e;

static menuitem_t ExpansionMenu[]=
{
    {1,"M_EPI1", M_Expansion,'h'},
    {1,"M_EPI2", M_Expansion,'n'},
};

static menu_t  ExpDef =
{
    ex_end,		// # of menu items
    &MainDef,		// previous menu
    ExpansionMenu,	// menuitem_t ->
    M_DrawEpisode,	// drawing routine ->
    48,63,              // x,y
    ex1			// lastOn
};

//
// NEW GAME
//
enum
{
    killthings,
    toorough,
    hurtme,
    violence,
    nightmare,
    newg_end
} newgame_e;

menuitem_t NewGameMenu[]=
{
    {1,"M_JKILL",	M_ChooseSkill, 'i'},
    {1,"M_ROUGH",	M_ChooseSkill, 'h'},
    {1,"M_HURT",	M_ChooseSkill, 'h'},
    {1,"M_ULTRA",	M_ChooseSkill, 'u'},
    {1,"M_NMARE",	M_ChooseSkill, 'n'}
};

menu_t  NewDef =
{
    newg_end,		// # of menu items
    &EpiDef,		// previous menu
    NewGameMenu,	// menuitem_t ->
    M_DrawNewGame,	// drawing routine ->
    48,63,              // x,y
    hurtme		// lastOn
};



//
// OPTIONS MENU
//
enum
{
    endgame,
    messages,
    detail,
    scrnsize,
    option_empty1,
    mousesens,
    soundvol,
    crispness, // [crispy] crispness menu
    opt_end
} options_e;

menuitem_t OptionsMenu[]=
{
    {1,"M_ENDGAM",	M_EndGame,'e', "End Game"},
    {1,"M_MESSG",	M_ChangeMessages,'m', "Messages: "},
    {1,"M_DETAIL",	M_ChangeDetail,'g', "Graphic Detail: "},
    {2,"M_SCRNSZ",	M_SizeDisplay,'s', "Screen Size"},
    {-1,"",0,'\0'},
    {1,"M_MSENS",	M_Mouse,'m', "Mouse Sensitivity"}, // [crispy] mouse sensitivity menu
    {1,"M_SVOL",	M_Sound,'s', "Sound Volume"},
    {1,"M_CRISPY",	M_Crispness,'c', "Crispness"} // [crispy] crispness menu
};

menu_t  OptionsDef =
{
    opt_end,
    &MainDef,
    OptionsMenu,
    M_DrawOptions,
    60,37,
    0
};

// [crispy] mouse sensitivity menu
enum
{
    mouse_horiz,
    mouse_empty1,
    mouse_vert,
    mouse_empty2,
    mouse_invert,
    mouse_look,
    mouse_end
} mouse_e;

static menuitem_t MouseMenu[]=
{
    {2,"",	M_ChangeSensitivity,'h'},
    {-1,"",0,'\0'},
    {2,"",	M_ChangeSensitivity_y,'v'},
    {-1,"",0,'\0'},
    {1,"",	M_MouseInvert,'i'},
    {1,"",	M_MouseLook,'l'},
};

static menu_t  MouseDef =
{
    mouse_end,
    &OptionsDef,
    MouseMenu,
    M_DrawMouse,
    80,64,
    0
};

// [crispy] crispness menu
enum
{
    crispness_sep_visual,
    crispness_uncapped,
    crispness_coloredhud,
    crispness_translucency,
    crispness_coloredblood,
    crispness_coloredblood2,
    crispness_flipcorpses,
    crispness1_sep_audible,
    crispness_sep_audible,
    crispness_fullsounds,
    crispness1_sep_goto2,
    crispness1_goto2,
    crispness1_end
} crispness_e;

static menuitem_t CrispnessMenu[]=
{
    {-1,"",0,'\0'},
    {1,"",	M_CrispyToggleUncapped,'u'},
    {1,"",	M_CrispyToggleColoredhud,'c'},
    {1,"",	M_CrispyToggleTranslucency,'e'},
    {1,"",	M_CrispyToggleColoredblood,'e'},
    {1,"",	M_CrispyToggleColoredblood2,'f'},
    {1,"",	M_CrispyToggleFlipcorpses,'r'},
    {-1,"",0,'\0'},
    {-1,"",0,'\0'},
    {1,"",	M_CrispyToggleFullsounds,'p'},
    {-1,"",0,'\0'},
    {1,"",	M_Crispness2,'n'},
};

static menu_t  Crispness1Def =
{
    crispness1_end,
    &OptionsDef,
    CrispnessMenu,
    M_DrawCrispness1,
    48,36,
    1
};

static menu_t *CrispnessXDef = &Crispness1Def;

enum
{
    crispness_sep_tactical,
    crispness_crosshair,
    crispness_freelook,
    crispness_centerweapon,
    crispness_pitch,
    crispness_secretmessage,
    crispness_automapstats,
    crispness_extsaveg,
    crispness2_sep_goto2,
    crispness2_goto1,
    crispness2_goto3,
    crispness2_end
} crispness2_e;

static menuitem_t Crispness2Menu[]=
{
    {-1,"",0,'\0'},
    {1,"",	M_CrispyToggleCrosshair,'d'},
    {1,"",	M_CrispyToggleFreelook,'a'},
    {1,"",	M_CrispyToggleCenterweapon,'c'},
    {1,"",	M_CrispyTogglePitch,'w'},
    {1,"",	M_CrispyToggleSecretmessage,'s'},
    {1,"",	M_CrispyToggleAutomapstats,'s'},
    {1,"",	M_CrispyToggleExtsaveg,'e'},
    {-1,"",0,'\0'},
    {1,"",	M_Crispness1,'p'},
    {1,"",	M_Crispness3,'n'},
};

static menu_t  Crispness2Def =
{
    crispness2_end,
    &Crispness1Def,
    Crispness2Menu,
    M_DrawCrispness2,
    48,36,
    1
};

enum
{
    crispness_sep_physical,
    crispness_freeaim,
    crispness_jumping,
    crispness_overunder,
    crispness_recoil,
    crispness3_sep_goto1,
    crispness3_goto2,
    crispness3_end
} crispness3_e;

static menuitem_t Crispness3Menu[]=
{
    {-1,"",0,'\0'},
    {1,"",	M_CrispyToggleFreeaim,'v'},
    {1,"",	M_CrispyToggleJumping,'a'},
    {1,"",	M_CrispyToggleOverunder,'w'},
    {1,"",	M_CrispyToggleRecoil,'w'},
    {-1,"",0,'\0'},
    {1,"",	M_Crispness2,'p'},
};

static menu_t  Crispness3Def =
{
    crispness3_end,
    &Crispness2Def,
    Crispness3Menu,
    M_DrawCrispness3,
    48,36,
    1
};

//
// Read This! MENU 1 & 2
//
enum
{
    rdthsempty1,
    read1_end
} read_e;

menuitem_t ReadMenu1[] =
{
    {1,"",M_ReadThis2,0}
};

menu_t  ReadDef1 =
{
    read1_end,
    &MainDef,
    ReadMenu1,
    M_DrawReadThis1,
    280,185,
    0
};

enum
{
    rdthsempty2,
    read2_end
} read_e2;

menuitem_t ReadMenu2[]=
{
    {1,"",M_FinishReadThis,0}
};

menu_t  ReadDef2 =
{
    read2_end,
    &ReadDef1,
    ReadMenu2,
    M_DrawReadThis2,
    330,175,
    0
};

//
// SOUND VOLUME MENU
//
enum
{
    sfx_vol,
    sfx_empty1,
    music_vol,
    sfx_empty2,
    sound_end
} sound_e;

menuitem_t SoundMenu[]=
{
    {2,"M_SFXVOL",M_SfxVol,'s'},
    {-1,"",0,'\0'},
    {2,"M_MUSVOL",M_MusicVol,'m'},
    {-1,"",0,'\0'}
};

menu_t  SoundDef =
{
    sound_end,
    &OptionsDef,
    SoundMenu,
    M_DrawSound,
    80,64,
    0
};

//
// LOAD GAME MENU
//
enum
{
    load1,
    load2,
    load3,
    load4,
    load5,
    load6,
    load7, // [crispy] up to 8 savegames
    load8, // [crispy] up to 8 savegames
    load_end
} load_e;

menuitem_t LoadMenu[]=
{
    {1,"", M_LoadSelect,'1'},
    {1,"", M_LoadSelect,'2'},
    {1,"", M_LoadSelect,'3'},
    {1,"", M_LoadSelect,'4'},
    {1,"", M_LoadSelect,'5'},
    {1,"", M_LoadSelect,'6'},
    {1,"", M_LoadSelect,'7'}, // [crispy] up to 8 savegames
    {1,"", M_LoadSelect,'8'}  // [crispy] up to 8 savegames
};

menu_t  LoadDef =
{
    load_end,
    &MainDef,
    LoadMenu,
    M_DrawLoad,
    80,54,
    0
};

//
// SAVE GAME MENU
//
menuitem_t SaveMenu[]=
{
    {1,"", M_SaveSelect,'1'},
    {1,"", M_SaveSelect,'2'},
    {1,"", M_SaveSelect,'3'},
    {1,"", M_SaveSelect,'4'},
    {1,"", M_SaveSelect,'5'},
    {1,"", M_SaveSelect,'6'},
    {1,"", M_SaveSelect,'7'}, // [crispy] up to 8 savegames
    {1,"", M_SaveSelect,'8'}  // [crispy] up to 8 savegames
};

menu_t  SaveDef =
{
    load_end,
    &MainDef,
    SaveMenu,
    M_DrawSave,
    80,54,
    0
};


//
// M_ReadSaveStrings
//  read the strings from the savegame files
//
void M_ReadSaveStrings(void)
{
    FILE   *handle;
    int     i;
    char    name[256];

    for (i = 0;i < load_end;i++)
    {
        M_StringCopy(name, P_SaveGameFile(i), sizeof(name));

	handle = fopen(name, "rb");
        if (handle == NULL)
        {
            M_StringCopy(savegamestrings[i], EMPTYSTRING, SAVESTRINGSIZE);
            LoadMenu[i].status = 0;
            continue;
        }
	fread(&savegamestrings[i], 1, SAVESTRINGSIZE, handle);
	fclose(handle);
	LoadMenu[i].status = 1;
    }
}


//
// M_LoadGame & Cie.
//
void M_DrawLoad(void)
{
    int             i;
	
    V_DrawPatchDirect(72, 28, 
                      W_CacheLumpName(DEH_String("M_LOADG"), PU_CACHE));

    for (i = 0;i < load_end; i++)
    {
	M_DrawSaveLoadBorder(LoadDef.x,LoadDef.y+LINEHEIGHT*i);

	// [crispy] shade empty savegame slots
	if (!LoadMenu[i].status)
	    dp_translation = cr[CR_DARK];

	M_WriteText(LoadDef.x,LoadDef.y+LINEHEIGHT*i,savegamestrings[i]);

	V_ClearDPTranslation();
    }
}



//
// Draw border for the savegame description
//
void M_DrawSaveLoadBorder(int x,int y)
{
    int             i;
	
    V_DrawPatchDirect(x - 8, y + 7,
                      W_CacheLumpName(DEH_String("M_LSLEFT"), PU_CACHE));
	
    for (i = 0;i < 24;i++)
    {
	V_DrawPatchDirect(x, y + 7,
                          W_CacheLumpName(DEH_String("M_LSCNTR"), PU_CACHE));
	x += 8;
    }

    V_DrawPatchDirect(x, y + 7, 
                      W_CacheLumpName(DEH_String("M_LSRGHT"), PU_CACHE));
}



//
// User wants to load this game
//
void M_LoadSelect(int choice)
{
    char    name[256];
	
    M_StringCopy(name, P_SaveGameFile(choice), sizeof(name));

    // [crispy] save the last game you loaded
    SaveDef.lastOn = choice;
    G_LoadGame (name);
    M_ClearMenus ();

    // [crispy] allow quickload before quicksave
    if (quickSaveSlot == -2)
	quickSaveSlot = choice;
}

//
// Selected from DOOM menu
//
void M_LoadGame (int choice)
{
    // [crispy] forbid New Game and (Quick) Load while recording a demo
    if (demorecording)
    {
	return;
    }

    if (netgame)
    {
	M_StartMessage(DEH_String(LOADNET),NULL,false);
	return;
    }
	
    M_SetupNextMenu(&LoadDef);
    M_ReadSaveStrings();
}


//
//  M_SaveGame & Cie.
//
void M_DrawSave(void)
{
    int             i;
	
    V_DrawPatchDirect(72, 28, W_CacheLumpName(DEH_String("M_SAVEG"), PU_CACHE));
    for (i = 0;i < load_end; i++)
    {
	M_DrawSaveLoadBorder(LoadDef.x,LoadDef.y+LINEHEIGHT*i);
	M_WriteText(LoadDef.x,LoadDef.y+LINEHEIGHT*i,savegamestrings[i]);
    }
	
    if (saveStringEnter)
    {
	i = M_StringWidth(savegamestrings[saveSlot]);
	M_WriteText(LoadDef.x + i,LoadDef.y+LINEHEIGHT*saveSlot,"_");
    }
}

//
// M_Responder calls this when user is finished
//
void M_DoSave(int slot)
{
    G_SaveGame (slot,savegamestrings[slot]);
    M_ClearMenus ();

    // PICK QUICKSAVE SLOT YET?
    if (quickSaveSlot == -2)
	quickSaveSlot = slot;
}

//
// User wants to save. Start string input for M_Responder
//
void M_SaveSelect(int choice)
{
    // we are going to be intercepting all chars
    saveStringEnter = 1;
    
    // [crispy] load the last game you saved
    LoadDef.lastOn = choice;
    saveSlot = choice;
    M_StringCopy(saveOldString,savegamestrings[choice], SAVESTRINGSIZE);
    if (!strcmp(savegamestrings[choice], EMPTYSTRING))
	savegamestrings[choice][0] = 0;
    saveCharIndex = strlen(savegamestrings[choice]);
}

//
// Selected from DOOM menu
//
void M_SaveGame (int choice)
{
    if (!usergame)
    {
	M_StartMessage(DEH_String(SAVEDEAD),NULL,false);
	return;
    }
	
    if (gamestate != GS_LEVEL)
	return;
	
    M_SetupNextMenu(&SaveDef);
    M_ReadSaveStrings();
}



//
//      M_QuickSave
//
char    tempstring[80];

void M_QuickSaveResponse(int key)
{
    if (key == key_menu_confirm)
    {
	M_DoSave(quickSaveSlot);
	S_StartSound(NULL,sfx_swtchx);
    }
}

void M_QuickSave(void)
{
    if (!usergame)
    {
	S_StartSound(NULL,sfx_oof);
	return;
    }

    if (gamestate != GS_LEVEL)
	return;
	
    if (quickSaveSlot < 0)
    {
	M_StartControlPanel();
	M_ReadSaveStrings();
	M_SetupNextMenu(&SaveDef);
	quickSaveSlot = -2;	// means to pick a slot now
	return;
    }
    DEH_snprintf(tempstring, 80, QSPROMPT, savegamestrings[quickSaveSlot]);
    M_StartMessage(tempstring,M_QuickSaveResponse,true);
}



//
// M_QuickLoad
//
void M_QuickLoadResponse(int key)
{
    if (key == key_menu_confirm)
    {
	M_LoadSelect(quickSaveSlot);
	S_StartSound(NULL,sfx_swtchx);
    }
}


void M_QuickLoad(void)
{
    if (netgame)
    {
	M_StartMessage(DEH_String(QLOADNET),NULL,false);
	return;
    }
	
    if (quickSaveSlot < 0)
    {
	// [crispy] allow quickload before quicksave
	M_StartControlPanel();
	M_ReadSaveStrings();
	M_SetupNextMenu(&LoadDef);
	quickSaveSlot = -2;
	return;
    }
    DEH_snprintf(tempstring, 80, QLPROMPT, savegamestrings[quickSaveSlot]);
    M_StartMessage(tempstring,M_QuickLoadResponse,true);
}




//
// Read This Menus
// Had a "quick hack to fix romero bug"
//
void M_DrawReadThis1(void)
{
    inhelpscreens = true;

    V_DrawPatchDirect(0, 0, W_CacheLumpName(DEH_String("HELP2"), PU_CACHE));
}



//
// Read This Menus - optional second page.
//
void M_DrawReadThis2(void)
{
    inhelpscreens = true;

    // We only ever draw the second page if this is 
    // gameversion == exe_doom_1_9 and gamemode == registered

    V_DrawPatchDirect(0, 0, W_CacheLumpName(DEH_String("HELP1"), PU_CACHE));
}

void M_DrawReadThisCommercial(void)
{
    inhelpscreens = true;

    V_DrawPatchDirect(0, 0, W_CacheLumpName(DEH_String("HELP"), PU_CACHE));
}


//
// Change Sfx & Music volumes
//
void M_DrawSound(void)
{
    V_DrawPatchDirect (60, 38, W_CacheLumpName(DEH_String("M_SVOL"), PU_CACHE));

    M_DrawThermo(SoundDef.x,SoundDef.y+LINEHEIGHT*(sfx_vol+1),
		 16,sfxVolume);

    M_DrawThermo(SoundDef.x,SoundDef.y+LINEHEIGHT*(music_vol+1),
		 16,musicVolume);
}

void M_Sound(int choice)
{
    M_SetupNextMenu(&SoundDef);
}

void M_SfxVol(int choice)
{
    switch(choice)
    {
      case 0:
	if (sfxVolume)
	    sfxVolume--;
	break;
      case 1:
	if (sfxVolume < 15)
	    sfxVolume++;
	break;
    }
	
    S_SetSfxVolume(sfxVolume * 8);
}

void M_MusicVol(int choice)
{
    switch(choice)
    {
      case 0:
	if (musicVolume)
	    musicVolume--;
	break;
      case 1:
	if (musicVolume < 15)
	    musicVolume++;
	break;
    }
	
    S_SetMusicVolume(musicVolume * 8);
}




//
// M_DrawMainMenu
//
void M_DrawMainMenu(void)
{
    V_DrawPatchDirect(94, 2,
                      W_CacheLumpName(DEH_String("M_DOOM"), PU_CACHE));
}




//
// M_NewGame
//
void M_DrawNewGame(void)
{
    V_DrawPatchDirect(96, 14, W_CacheLumpName(DEH_String("M_NEWG"), PU_CACHE));
    V_DrawPatchDirect(54, 38, W_CacheLumpName(DEH_String("M_SKILL"), PU_CACHE));
}

void M_NewGame(int choice)
{
    // [crispy] forbid New Game and (Quick) Load while recording a demo
    if (demorecording)
    {
	return;
    }

    if (netgame && !demoplayback)
    {
	M_StartMessage(DEH_String(NEWGAME),NULL,false);
	return;
    }
	
    // Chex Quest disabled the episode select screen, as did Doom II.

    if (nervewadfile)
	M_SetupNextMenu(&ExpDef);
    else
    if (gamemode == commercial || gameversion == exe_chex)
	M_SetupNextMenu(&NewDef);
    else
	M_SetupNextMenu(&EpiDef);
}


//
//      M_Episode
//
int     epi;

void M_DrawEpisode(void)
{
    V_DrawPatchDirect(54, 38, W_CacheLumpName(DEH_String("M_EPISOD"), PU_CACHE));
}

void M_VerifyNightmare(int key)
{
    if (key != key_menu_confirm)
	return;
		
    G_DeferedInitNew(nightmare,epi+1,1);
    M_ClearMenus ();
}

void M_ChooseSkill(int choice)
{
    if (choice == nightmare)
    {
	M_StartMessage(DEH_String(NIGHTMARE),M_VerifyNightmare,true);
	return;
    }
	
    G_DeferedInitNew(choice,epi+1,1);
    M_ClearMenus ();
}

void M_Episode(int choice)
{
    if ( (gamemode == shareware)
	 && choice)
    {
	M_StartMessage(DEH_String(SWSTRING),NULL,false);
	M_SetupNextMenu(&ReadDef1);
	return;
    }

    epi = choice;
    M_SetupNextMenu(&NewDef);
}

static void M_Expansion(int choice)
{
    epi = choice;
    M_SetupNextMenu(&NewDef);
}


//
// M_Options
//
// [crispy] no patches are drawn in the Options menu anymore
/*
static char *detailNames[2] = {"M_GDHIGH","M_GDLOW"};
static char *msgNames[2] = {"M_MSGOFF","M_MSGON"};
*/

void M_DrawOptions(void)
{
    V_DrawPatchDirect(108, 15, W_CacheLumpName(DEH_String("M_OPTTTL"),
                                               PU_CACHE));
	
// [crispy] no patches are drawn in the Options menu anymore
/*
    V_DrawPatchDirect(OptionsDef.x + 175, OptionsDef.y + LINEHEIGHT * detail,
		      W_CacheLumpName(DEH_String(detailNames[detailLevel]),
			              PU_CACHE));
*/

    M_WriteText(OptionsDef.x + M_StringWidth("Graphic Detail: "),
                OptionsDef.y + LINEHEIGHT * detail + 8 - (M_StringHeight("HighLow")/2),
                detailLevel ? "Low" : "High");

// [crispy] no patches are drawn in the Options menu anymore
/*
    V_DrawPatchDirect(OptionsDef.x + 120, OptionsDef.y + LINEHEIGHT * messages,
                      W_CacheLumpName(DEH_String(msgNames[showMessages]),
                                      PU_CACHE));
*/
    M_WriteText(OptionsDef.x + M_StringWidth("Messages: "),
                OptionsDef.y + LINEHEIGHT * messages + 8 - (M_StringHeight("OnOff")/2),
                showMessages ? "On" : "Off");

    M_DrawThermo(OptionsDef.x,OptionsDef.y+LINEHEIGHT*(scrnsize+1),
		 9 + 2,screenSize); // [crispy] Crispy HUD
}

// [crispy] mouse sensitivity menu
static void M_DrawMouse(void)
{
    char mouse_menu_text[48];

    V_DrawPatchDirect (60, 38, W_CacheLumpName(DEH_String("M_MSENS"), PU_CACHE));

    M_WriteText(MouseDef.x, MouseDef.y + LINEHEIGHT * mouse_horiz + 6,
                "HORIZONTAL");

    M_DrawThermo(MouseDef.x, MouseDef.y + LINEHEIGHT * mouse_empty1,
		 21, mouseSensitivity);

    M_WriteText(MouseDef.x, MouseDef.y + LINEHEIGHT * mouse_vert + 6,
                "VERTICAL");

    M_DrawThermo(MouseDef.x, MouseDef.y + LINEHEIGHT * mouse_empty2,
		 21, mouseSensitivity_y);

    M_snprintf(mouse_menu_text, sizeof(mouse_menu_text),
               "%sInvert Vertical Axis: %s%s", crstr[CR_NONE],
               mouse_y_invert ? crstr[CR_GREEN] : crstr[CR_DARK],
               mouse_y_invert ? "On" : "Off");
    M_WriteText(MouseDef.x, MouseDef.y + LINEHEIGHT * mouse_invert + 6,
                mouse_menu_text);

    M_snprintf(mouse_menu_text, sizeof(mouse_menu_text),
               "%sPermanent Mouse Look: %s%s", crstr[CR_NONE],
               crispy_mouselook ? crstr[CR_GREEN] : crstr[CR_DARK],
               crispy_mouselook ? "On" : "Off");
    M_WriteText(MouseDef.x, MouseDef.y + LINEHEIGHT * mouse_look + 6,
                mouse_menu_text);

    V_ClearDPTranslation();
}

// [crispy] crispness menu
static void M_DrawCrispnessBackground(void)
{
    static byte *sdest;

    if (!sdest)
    {
	byte *src, *dest;
	int x, y;

	src = W_CacheLumpName("FLOOR4_6" , PU_CACHE);
	dest = (unsigned char *) Z_Malloc (SCREENWIDTH * SCREENHEIGHT * sizeof(*dest), PU_STATIC, NULL);
	sdest = dest;

	for (y = 0; y < SCREENHEIGHT; y++)
	{
	    for (x = 0; x < SCREENWIDTH; x++)
	    {
		*dest++ = src[(y & 63) * 64 + (x & 63)];
	    }
	}
    }

    memcpy(I_VideoBuffer, sdest, SCREENWIDTH * SCREENHEIGHT * sizeof(*I_VideoBuffer));
}

static void M_DrawCrispnessHeader(char *item)
{
    char crispy_menu_text[48];

    M_snprintf(crispy_menu_text, sizeof(crispy_menu_text),
               "%s%s", crstr[CR_GOLD], item);
    M_WriteText(ORIGWIDTH/2 - M_StringWidth(item) / 2, 20, crispy_menu_text);
}

static void M_DrawCrispnessSeparator(int y, char *item)
{
    char crispy_menu_text[48];

    M_snprintf(crispy_menu_text, sizeof(crispy_menu_text),
               "%s%s", crstr[CR_GOLD], item);
    M_WriteText(currentMenu->x - 8, currentMenu->y + CRISPY_LINEHEIGHT * y, crispy_menu_text);
}

static void M_DrawCrispnessItem(int y, char *item, int feat, boolean cond)
{
    char crispy_menu_text[48];

    M_snprintf(crispy_menu_text, sizeof(crispy_menu_text),
               "%s%s: %s%s", cond ? crstr[CR_NONE] : crstr[CR_DARK], item,
               cond ? (feat ? crstr[CR_GREEN] : crstr[CR_DARK]) : crstr[CR_DARK],
               cond && feat ? "On" : "Off");
    M_WriteText(currentMenu->x, currentMenu->y + CRISPY_LINEHEIGHT * y, crispy_menu_text);
}

typedef struct
{
    int value;
    char *name;
} multiitem_t;


static multiitem_t multiitem_coloredblood[NUM_COLOREDBLOOD] =
{
    {COLOREDBLOOD_OFF, "off"},
    {COLOREDBLOOD_BLOOD, "blood"},
    {COLOREDBLOOD_CORPSE, "corpses"},
    {COLOREDBLOOD_BOTH, "both"},
};

static multiitem_t multiitem_coloredhud[NUM_COLOREDHUD] =
{
    {COLOREDHUD_OFF, "off"},
    {COLOREDHUD_BAR, "status bar"},
    {COLOREDHUD_TEXT, "hud texts"},
    {COLOREDHUD_BOTH, "both"},
};

static multiitem_t multiitem_crosshair[NUM_CROSSHAIRS] =
{
    {CROSSHAIR_OFF, "off"},
    {CROSSHAIR_STATIC, "static"},
    {CROSSHAIR_PROJECTED, "projected"},
};

static multiitem_t multiitem_freeaim[NUM_FREEAIMS] =
{
    {FREEAIM_AUTO, "autoaim"},
    {FREEAIM_DIRECT, "direct"},
    {FREEAIM_BOTH, "both"},
};

static multiitem_t multiitem_freelook[NUM_FREELOOKS] =
{
    {FREELOOK_OFF, "off"},
    {FREELOOK_SPRING, "spring"},
    {FREELOOK_LOCK, "lock"},
};

static multiitem_t multiitem_jump[NUM_JUMPS] =
{
    {JUMP_OFF, "off"},
    {JUMP_LOW, "low"},
    {JUMP_HIGH, "high"},
};

static multiitem_t multiitem_translucency[NUM_TRANSLUCENCY] =
{
    {TRANSLUCENCY_OFF, "off"},
    {TRANSLUCENCY_MISSILE, "projectiles"},
    {TRANSLUCENCY_ITEM, "items"},
    {TRANSLUCENCY_BOTH, "both"},
};

static multiitem_t multiitem_uncapped[NUM_UNCAPPED] =
{
    {UNCAPPED_OFF, "35 fps"},
    {UNCAPPED_ON, "uncapped"},
    {UNCAPPED_60FPS, "60 fps"},
    {UNCAPPED_70FPS, "70 fps"},
};

static void M_DrawCrispnessMultiItem(int y, char *item, multiitem_t *multiitem, int feat, boolean cond)
{
    char crispy_menu_text[48];

    M_snprintf(crispy_menu_text, sizeof(crispy_menu_text),
               "%s%s: %s%s", cond ? crstr[CR_NONE] : crstr[CR_DARK], item,
               cond ? (feat ? crstr[CR_GREEN] : crstr[CR_DARK]) : crstr[CR_DARK],
               multiitem[feat].name);
    M_WriteText(currentMenu->x, currentMenu->y + CRISPY_LINEHEIGHT * y, crispy_menu_text);
}

static void M_DrawCrispnessGoto(int y, char *item)
{
    char crispy_menu_text[48];

    M_snprintf(crispy_menu_text, sizeof(crispy_menu_text),
               "%s%s", crstr[CR_GOLD], item);
    M_WriteText(currentMenu->x, currentMenu->y + CRISPY_LINEHEIGHT * y, crispy_menu_text);
}

static void M_DrawCrispness1(void)
{
    CrispnessXDef = &Crispness1Def;

    M_DrawCrispnessBackground();

    M_DrawCrispnessHeader("Crispness 1/3");

    M_DrawCrispnessSeparator(crispness_sep_visual, "Visual");

    M_DrawCrispnessMultiItem(crispness_uncapped, "Rendering Framerate", multiitem_uncapped, crispy_uncapped, true);
    M_DrawCrispnessMultiItem(crispness_coloredhud, "Colorize HUD Elements", multiitem_coloredhud, crispy_coloredhud, true);
    M_DrawCrispnessMultiItem(crispness_translucency, "Enable Translucency", multiitem_translucency, crispy_translucency, true);
    M_DrawCrispnessMultiItem(crispness_coloredblood, "Colored Blood and Corpses", multiitem_coloredblood, crispy_coloredblood & COLOREDBLOOD_BOTH, true);
    M_DrawCrispnessItem(crispness_coloredblood2, "Fix Spectre and Lost Soul Blood", crispy_coloredblood & COLOREDBLOOD_FIX, true);
    M_DrawCrispnessItem(crispness_flipcorpses, "Randomly Mirrored Corpses", crispy_flipcorpses, true);

    M_DrawCrispnessSeparator(crispness_sep_audible, "Audible");
    M_DrawCrispnessItem(crispness_fullsounds, "Play sounds in full length", crispy_fullsounds, true);

    M_DrawCrispnessGoto(crispness1_goto2, "Next Page >");

    V_ClearDPTranslation();
}

static void M_DrawCrispness2(void)
{
    CrispnessXDef = &Crispness2Def;

    M_DrawCrispnessBackground();

    M_DrawCrispnessHeader("Crispness 2/3");

    M_DrawCrispnessSeparator(crispness_sep_tactical, "Tactical");

    M_DrawCrispnessMultiItem(crispness_crosshair, "Draw Crosshair", multiitem_crosshair, crispy_crosshair, true);
    M_DrawCrispnessMultiItem(crispness_freelook, "Allow Free Look", multiitem_freelook, crispy_freelook, true);
    M_DrawCrispnessItem(crispness_centerweapon, "Center Weapon when Firing", crispy_centerweapon, true);
    M_DrawCrispnessItem(crispness_pitch, "Weapon Recoil Pitch", crispy_pitch, true);
    M_DrawCrispnessItem(crispness_secretmessage, "Show Revealed Secrets", crispy_secretmessage, true);
    M_DrawCrispnessItem(crispness_automapstats, "Show Level Stats in Automap", crispy_automapstats, true);
    M_DrawCrispnessItem(crispness_extsaveg, "Extended Savegames", crispy_extsaveg, true);

    M_DrawCrispnessGoto(crispness2_goto3, "Next Page >");
    M_DrawCrispnessGoto(crispness2_goto1, "< Prev Page");

    V_ClearDPTranslation();
}

static void M_DrawCrispness3(void)
{
    CrispnessXDef = &Crispness3Def;

    M_DrawCrispnessBackground();

    M_DrawCrispnessHeader("Crispness 3/3");

    M_DrawCrispnessSeparator(crispness_sep_physical, "Physical");

    M_DrawCrispnessMultiItem(crispness_freeaim, "Vertical Aiming", multiitem_freeaim, crispy_freeaim, singleplayer);
    M_DrawCrispnessMultiItem(crispness_jumping, "Allow Jumping", multiitem_jump, crispy_jump, singleplayer);
    M_DrawCrispnessItem(crispness_overunder, "Walk over/under Monsters", crispy_overunder, singleplayer);
    M_DrawCrispnessItem(crispness_recoil, "Weapon Recoil Thrust", crispy_recoil, singleplayer);

    M_DrawCrispnessGoto(crispness3_goto2, "< Prev Page");

    V_ClearDPTranslation();
}

void M_Options(int choice)
{
    M_SetupNextMenu(&OptionsDef);
}

// [crispy] correctly handle inverted y-axis
static void M_Mouse(int choice)
{
    if (mouseSensitivity_y < 0)
    {
        mouseSensitivity_y = -mouseSensitivity_y;
        mouse_y_invert = 1;
    }

    if (mouse_acceleration_y < 0)
    {
        mouse_acceleration_y = -mouse_acceleration_y;
        mouse_y_invert = 1;
    }

    M_SetupNextMenu(&MouseDef);
}

static void M_Crispness(int choice)
{
    M_SetupNextMenu(CrispnessXDef);
}

static void M_Crispness1(int choice)
{
    M_SetupNextMenu(&Crispness1Def);
}

static void M_Crispness2(int choice)
{
    M_SetupNextMenu(&Crispness2Def);
}

static void M_Crispness3(int choice)
{
    M_SetupNextMenu(&Crispness3Def);
}


//
//      Toggle messages on/off
//
void M_ChangeMessages(int choice)
{
    // warning: unused parameter `int choice'
    choice = 0;
    showMessages = 1 - showMessages;
	
    if (!showMessages)
	players[consoleplayer].message = DEH_String(MSGOFF);
    else
	players[consoleplayer].message = DEH_String(MSGON);

    message_dontfuckwithme = true;
}


//
// M_EndGame
//
void M_EndGameResponse(int key)
{
    if (key != key_menu_confirm)
	return;
		
    // [crispy] killough 5/26/98: make endgame quit if recording or playing back demo
    if (demorecording || singledemo)
	G_CheckDemoStatus();

    // [crispy] clear quicksave slot
    quickSaveSlot = -1;
    currentMenu->lastOn = itemOn;
    M_ClearMenus ();
    D_StartTitle ();
}

void M_EndGame(int choice)
{
    choice = 0;
    if (!usergame)
    {
	S_StartSound(NULL,sfx_oof);
	return;
    }
	
    if (netgame)
    {
	M_StartMessage(DEH_String(NETEND),NULL,false);
	return;
    }
	
    M_StartMessage(DEH_String(ENDGAME),M_EndGameResponse,true);
}




//
// M_ReadThis
//
void M_ReadThis(int choice)
{
    choice = 0;
    M_SetupNextMenu(&ReadDef1);
}

void M_ReadThis2(int choice)
{
    choice = 0;
    M_SetupNextMenu(&ReadDef2);
}

void M_FinishReadThis(int choice)
{
    choice = 0;
    M_SetupNextMenu(&MainDef);
}




//
// M_QuitDOOM
//
int     quitsounds[8] =
{
    sfx_pldeth,
    sfx_dmpain,
    sfx_popain,
    sfx_slop,
    sfx_telept,
    sfx_posit1,
    sfx_posit3,
    sfx_sgtatk
};

int     quitsounds2[8] =
{
    sfx_vilact,
    sfx_getpow,
    sfx_boscub,
    sfx_slop,
    sfx_skeswg,
    sfx_kntdth,
    sfx_bspact,
    sfx_sgtatk
};



void M_QuitResponse(int key)
{
    extern int show_endoom;

    if (key != key_menu_confirm)
	return;

    // [crispy] play quit sound only if the ENDOOM screen is also shown
    if (!netgame && show_endoom)
    {
	if (gamemode == commercial)
	    S_StartSound(NULL,quitsounds2[(gametic>>2)&7]);
	else
	    S_StartSound(NULL,quitsounds[(gametic>>2)&7]);
	I_WaitVBL(105);
    }
    I_Quit ();
}


static char *M_SelectEndMessage(void)
{
    char **endmsg;

    if (logical_gamemission == doom)
    {
        // Doom 1

        endmsg = doom1_endmsg;
    }
    else
    {
        // Doom 2
        
        endmsg = doom2_endmsg;
    }

    return endmsg[gametic % NUM_QUITMESSAGES];
}


void M_QuitDOOM(int choice)
{
    // [crispy] fast exit if "run" key is held down
    if (speedkeydown())
	I_Quit();

    DEH_snprintf(endstring, sizeof(endstring), "%s\n\n" DOSY,
                 DEH_String(M_SelectEndMessage()));

    M_StartMessage(endstring,M_QuitResponse,true);
}




void M_ChangeSensitivity(int choice)
{
    switch(choice)
    {
      case 0:
	if (mouseSensitivity)
	    mouseSensitivity--;
	break;
      case 1:
	if (mouseSensitivity < 255) // [crispy] extended range
	    mouseSensitivity++;
	break;
    }
}

static void M_ChangeSensitivity_y(int choice)
{
    switch(choice)
    {
      case 0:
	if (mouseSensitivity_y)
	    mouseSensitivity_y--;
	break;
      case 1:
	if (mouseSensitivity_y < 255) // [crispy] extended range
	    mouseSensitivity_y++;
	break;
    }
}

static void M_MouseInvert(int choice)
{
    choice = 0;
    mouse_y_invert = !mouse_y_invert;
}

static void M_MouseLook(int choice)
{
    choice = 0;
    crispy_mouselook = !crispy_mouselook;

    players[consoleplayer].lookdir = 0;
    R_InitSkyMap();
}

static void M_CrispyToggleAutomapstats(int choice)
{
    choice = 0;
    crispy_automapstats = !crispy_automapstats;
}

static void M_CrispyToggleExtsaveg(int choice)
{
    choice = 0;
    crispy_extsaveg = !crispy_extsaveg;
}

static void M_CrispyToggleCenterweapon(int choice)
{
    choice = 0;
    crispy_centerweapon = !crispy_centerweapon;
}

static void M_CrispyToggleColoredblood(int choice)
{
    // [crispy] preserve coloredblood_fix value when switching colored blood and corpses
    const int coloredblood_fix = crispy_coloredblood & COLOREDBLOOD_FIX;
    choice = 0;
    crispy_coloredblood = (crispy_coloredblood + 1) % NUM_COLOREDBLOOD;
    crispy_coloredblood |= coloredblood_fix;
}

static void M_CrispyToggleColoredblood2(int choice)
{
    choice = 0;
    crispy_coloredblood ^= COLOREDBLOOD_FIX;
}

static void M_CrispyToggleColoredhud(int choice)
{
    choice = 0;
    crispy_coloredhud = (crispy_coloredhud + 1) % NUM_COLOREDHUD;
}

static void M_CrispyToggleCrosshair(int choice)
{
    choice = 0;
    crispy_crosshair = (crispy_crosshair + 1) % NUM_CROSSHAIRS;
}

static void M_CrispyToggleFlipcorpses(int choice)
{
    choice = 0;
    crispy_flipcorpses = !crispy_flipcorpses;
}

static void M_CrispyToggleFreeaim(int choice)
{
    if (!singleplayer)
    {
	S_StartSound(NULL,sfx_oof);
	return;
    }

    choice = 0;
    crispy_freeaim = (crispy_freeaim + 1) % NUM_FREEAIMS;
}

static void M_CrispyToggleFreelook(int choice)
{
    choice = 0;
    crispy_freelook = (crispy_freelook + 1) % NUM_FREELOOKS;

    players[consoleplayer].lookdir = 0;
    R_InitSkyMap();
}

static void M_CrispyToggleJumping(int choice)
{
    if (!singleplayer)
    {
	S_StartSound(NULL,sfx_oof);
	return;
    }

    choice = 0;
    crispy_jump = (crispy_jump + 1) % NUM_JUMPS;
}

static void M_CrispyToggleOverunder(int choice)
{
    if (!singleplayer)
    {
	S_StartSound(NULL,sfx_oof);
	return;
    }

    choice = 0;
    crispy_overunder = !crispy_overunder;
}

static void M_CrispyTogglePitch(int choice)
{
    choice = 0;
    crispy_pitch = !crispy_pitch;
    R_InitSkyMap();
}

static void M_CrispyToggleRecoil(int choice)
{
    if (!singleplayer)
    {
	S_StartSound(NULL,sfx_oof);
	return;
    }

    choice = 0;
    crispy_recoil = !crispy_recoil;
}

static void M_CrispyToggleSecretmessage(int choice)
{
    choice = 0;
    crispy_secretmessage = !crispy_secretmessage;
}

static void M_CrispyToggleTranslucency(int choice)
{
    choice = 0;
    crispy_translucency = (crispy_translucency + 1) % NUM_TRANSLUCENCY;
}

static void M_CrispyToggleUncapped(int choice)
{
    choice = 0;
    crispy_uncapped = (crispy_uncapped + 1) % NUM_UNCAPPED;
}

static void M_CrispyToggleFullsounds(int choice)
{
    choice = 0;
    crispy_fullsounds = !crispy_fullsounds;
}

void M_ChangeDetail(int choice)
{
    choice = 0;
    detailLevel = 1 - detailLevel;

    R_SetViewSize (screenblocks, detailLevel);

    if (!detailLevel)
	players[consoleplayer].message = DEH_String(DETAILHI);
    else
	players[consoleplayer].message = DEH_String(DETAILLO);
}




void M_SizeDisplay(int choice)
{
    switch(choice)
    {
      case 0:
	if (screenSize > 0)
	{
	    screenblocks--;
	    screenSize--;
	}
	break;
      case 1:
	if (screenSize < 8 + 2) // [crispy] Crispy HUD
	{
	    screenblocks++;
	    screenSize++;
	}
	break;
    }
	

    R_SetViewSize (screenblocks, detailLevel);
}




//
//      Menu Functions
//
void
M_DrawThermo
( int	x,
  int	y,
  int	thermWidth,
  int	thermDot )
{
    int		xx;
    int		i;
    char	num[4];

    if (!thermDot)
    {
        dp_translation = cr[CR_DARK];
    }

    xx = x;
    V_DrawPatchDirect(xx, y, W_CacheLumpName(DEH_String("M_THERML"), PU_CACHE));
    xx += 8;
    for (i=0;i<thermWidth;i++)
    {
	V_DrawPatchDirect(xx, y, W_CacheLumpName(DEH_String("M_THERMM"), PU_CACHE));
	xx += 8;
    }
    V_DrawPatchDirect(xx, y, W_CacheLumpName(DEH_String("M_THERMR"), PU_CACHE));

    M_snprintf(num, 4, "%3d", thermDot);
    M_WriteText(xx + 8, y + 3, num);

    // [crispy] do not crash anymore if value exceeds thermometer range
    if (thermDot >= thermWidth)
    {
        thermDot = thermWidth - 1;
        dp_translation = cr[CR_DARK];
    }

    V_DrawPatchDirect((x + 8) + thermDot * 8, y,
		      W_CacheLumpName(DEH_String("M_THERMO"), PU_CACHE));

    V_ClearDPTranslation();
}



void
M_DrawEmptyCell
( menu_t*	menu,
  int		item )
{
    V_DrawPatchDirect(menu->x - 10, menu->y + item * LINEHEIGHT - 1, 
                      W_CacheLumpName(DEH_String("M_CELL1"), PU_CACHE));
}

void
M_DrawSelCell
( menu_t*	menu,
  int		item )
{
    V_DrawPatchDirect(menu->x - 10, menu->y + item * LINEHEIGHT - 1,
                      W_CacheLumpName(DEH_String("M_CELL2"), PU_CACHE));
}


void
M_StartMessage
( char*		string,
  void*		routine,
  boolean	input )
{
    messageLastMenuActive = menuactive;
    messageToPrint = 1;
    messageString = string;
    messageRoutine = routine;
    messageNeedsInput = input;
    menuactive = true;
    // [crispy] entering menus while recording demos pauses the game
    if (demorecording && !paused)
    {
        sendpause = true;
    }
    return;
}


void M_StopMessage(void)
{
    menuactive = messageLastMenuActive;
    messageToPrint = 0;
}



//
// Find string width from hu_font chars
//
int M_StringWidth(char* string)
{
    size_t             i;
    int             w = 0;
    int             c;
	
    for (i = 0;i < strlen(string);i++)
    {
	// [crispy] correctly center colorized strings
	if (string[i] == '\x1b')
	{
	    i++;
	    continue;
	}

	c = toupper(string[i]) - HU_FONTSTART;
	if (c < 0 || c >= HU_FONTSIZE)
	    w += 4;
	else
	    w += SHORT (hu_font[c]->width);
    }
		
    return w;
}



//
//      Find string height from hu_font chars
//
int M_StringHeight(char* string)
{
    size_t             i;
    int             h;
    int             height = SHORT(hu_font[0]->height);
	
    h = height;
    for (i = 0;i < strlen(string);i++)
	if (string[i] == '\n')
	    h += height;
		
    return h;
}


//
//      Write a string using the hu_font
//
void
M_WriteText
( int		x,
  int		y,
  char*		string)
{
    int		w;
    char*	ch;
    int		c;
    int		cx;
    int		cy;
		

    ch = string;
    cx = x;
    cy = y;
	
    while(1)
    {
	c = *ch++;
	if (!c)
	    break;
	if (c == '\n')
	{
	    cx = x;
	    cy += 12;
	    continue;
	}
	// [crispy] support multi-colored text
	if (c == '\x1b')
	{
	    c = *ch++;
	    dp_translation = cr[(int) (c - '0')];
	    continue;
	}
		
	c = toupper(c) - HU_FONTSTART;
	if (c < 0 || c>= HU_FONTSIZE)
	{
	    cx += 4;
	    continue;
	}
		
	w = SHORT (hu_font[c]->width);
	if (cx+w > ORIGWIDTH)
	    break;
	V_DrawPatchDirect(cx, cy, hu_font[c]);
	cx+=w;
    }
}

// These keys evaluate to a "null" key in Vanilla Doom that allows weird
// jumping in the menus. Preserve this behavior for accuracy.

static boolean IsNullKey(int key)
{
    return key == KEY_PAUSE || key == KEY_CAPSLOCK
        || key == KEY_SCRLCK || key == KEY_NUMLOCK;
}

// [crispy] reload current level / go to next level
// adapted from prboom-plus/src/e6y.c:369-449
static int G_ReloadLevel(void)
{
  int result = false;

  if (gamestate == GS_LEVEL)
  {
    G_DeferedInitNew(gameskill, gameepisode, gamemap);
    result = true;
  }

  return result;
}

static int G_GotoNextLevel(void)
{
  static byte doom_next[4][9] = {
    {12, 13, 19, 15, 16, 17, 18, 21, 14},
    {22, 23, 24, 25, 29, 27, 28, 31, 26},
    {32, 33, 34, 35, 36, 39, 38, 41, 37},
    {42, 49, 44, 45, 46, 47, 48, 11, 43}
  };
  static byte doom2_next[33] = {
    0, 3, 4, 5, 6, 7, 8, 9, 10, 11,
    12, 13, 14, 15, 31, 17, 18, 19, 20, 21,
    22, 23, 24, 25, 26, 27, 28, 29, 30, 1,
    32, 16, 3
  };
  static byte nerve_next[9] = {
    2, 3, 4, 9, 6, 7, 8, 1, 5
  };

  int changed = false;

  // [crispy] process only once
  if (!doom2_next[0])
  {
    doom2_next[0] = 2;

    if (gamemode == commercial)
    {
      if (crispy_havemap33)
        doom2_next[1] = 33;

      if (W_CheckNumForName("map31") < 0)
        doom2_next[14] = 16;

      if (gamemission == pack_hacx)
      {
        doom2_next[30] = 16;
        doom2_next[20] = 1;
      }
      if (gamemission == pack_master)
      {
        doom2_next[1] = 3;
        doom2_next[14] = 16;
        doom2_next[20] = 1;
      }
    }
    else
    {
      if (gamemode == shareware)
        doom_next[0][7] = 11;

      if (gamemode == registered)
        doom_next[2][7] = 11;

      if (gamemission == pack_chex)
      {
        doom_next[0][2] = 14;
        doom_next[0][4] = 11;
      }
    }
  }

  if (gamestate == GS_LEVEL)
  {
    int epsd, map;

    if (gamemode == commercial)
    {
      epsd = gameepisode;
      if (gamemission == pack_nerve)
        map = nerve_next[gamemap-1];
      else
        map = doom2_next[gamemap-1];
    }
    else
    {
      epsd = doom_next[gameepisode-1][gamemap-1] / 10;
      map = doom_next[gameepisode-1][gamemap-1] % 10;
    }

    // [crispy] special-casing for E1M10 "Sewers" support
    if (crispy_havee1m10 && gameepisode == 1)
    {
	if (gamemap == 1)
	{
	    map = 10;
	}
	else
	if (gamemap == 10)
	{
	    epsd = 1;
	    map = 2;
	}
    }

    G_DeferedInitNew(gameskill, epsd, map);
    changed = true;
  }

  return changed;
}

//
// CONTROL PANEL
//

//
// M_Responder
//
boolean M_Responder (event_t* ev)
{
    int             ch;
    int             key;
    int             i;
    static  int     joywait = 0;
    static  int     mousewait = 0;
    static  int     mousey = 0;
    static  int     lasty = 0;
    static  int     mousex = 0;
    static  int     lastx = 0;

    // In testcontrols mode, none of the function keys should do anything
    // - the only key is escape to quit.

    if (testcontrols)
    {
        if (ev->type == ev_quit
         || (ev->type == ev_keydown
          && (ev->data1 == key_menu_activate || ev->data1 == key_menu_quit)))
        {
            I_Quit();
            return true;
        }

        return false;
    }

    // "close" button pressed on window?
    if (ev->type == ev_quit)
    {
        // First click on close button = bring up quit confirm message.
        // Second click on close button = confirm quit

        if (menuactive && messageToPrint && messageRoutine == M_QuitResponse)
        {
            M_QuitResponse(key_menu_confirm);
        }
        else
        {
            S_StartSound(NULL,sfx_swtchn);
            M_QuitDOOM(0);
        }

        return true;
    }

    // key is the key pressed, ch is the actual character typed
  
    ch = 0;
    key = -1;
	
    if (ev->type == ev_joystick && joywait < I_GetTime())
    {
	if (ev->data3 < 0)
	{
	    key = key_menu_up;
	    joywait = I_GetTime() + 5;
	}
	else if (ev->data3 > 0)
	{
	    key = key_menu_down;
	    joywait = I_GetTime() + 5;
	}
		
	if (ev->data2 < 0)
	{
	    key = key_menu_left;
	    joywait = I_GetTime() + 2;
	}
	else if (ev->data2 > 0)
	{
	    key = key_menu_right;
	    joywait = I_GetTime() + 2;
	}
		
	if (ev->data1&1)
	{
	    key = key_menu_forward;
	    joywait = I_GetTime() + 5;
	}
	if (ev->data1&2)
	{
	    key = key_menu_back;
	    joywait = I_GetTime() + 5;
	}
        if (joybmenu >= 0 && (ev->data1 & (1 << joybmenu)) != 0)
        {
            key = key_menu_activate;
	    joywait = I_GetTime() + 5;
        }
    }
    else
    {
	if (ev->type == ev_mouse && mousewait < I_GetTime())
	{
	    mousey += ev->data3;
	    if (mousey < lasty-30)
	    {
		key = key_menu_down;
		mousewait = I_GetTime() + 5;
		mousey = lasty -= 30;
	    }
	    else if (mousey > lasty+30)
	    {
		key = key_menu_up;
		mousewait = I_GetTime() + 5;
		mousey = lasty += 30;
	    }
		
	    mousex += ev->data2;
	    if (mousex < lastx-30)
	    {
		key = key_menu_left;
		mousewait = I_GetTime() + 5;
		mousex = lastx -= 30;
	    }
	    else if (mousex > lastx+30)
	    {
		key = key_menu_right;
		mousewait = I_GetTime() + 5;
		mousex = lastx += 30;
	    }
		
	    if (ev->data1&1)
	    {
		key = key_menu_forward;
		mousewait = I_GetTime() + 15;
	    }
			
	    if (ev->data1&2)
	    {
		key = key_menu_back;
		mousewait = I_GetTime() + 15;
	    }

	    // [crispy] scroll menus with mouse wheel
	    if (mousebprevweapon >= 0 && ev->data1 & (1 << mousebprevweapon))
	    {
		key = key_menu_down;
		mousewait = I_GetTime() + 5;
	    }
	    else
	    if (mousebnextweapon >= 0 && ev->data1 & (1 << mousebnextweapon))
	    {
		key = key_menu_up;
		mousewait = I_GetTime() + 5;
	    }
	}
	else
	{
	    if (ev->type == ev_keydown)
	    {
		key = ev->data1;
		ch = ev->data2;
	    }
	}
    }
    
    if (key == -1)
	return false;

    // Save Game string input
    if (saveStringEnter)
    {
	switch(key)
	{
	  case KEY_BACKSPACE:
	    if (saveCharIndex > 0)
	    {
		saveCharIndex--;
		savegamestrings[saveSlot][saveCharIndex] = 0;
	    }
	    break;

          case KEY_ESCAPE:
            saveStringEnter = 0;
            M_StringCopy(savegamestrings[saveSlot], saveOldString,
                         SAVESTRINGSIZE);
            break;

	  case KEY_ENTER:
	    saveStringEnter = 0;
	    if (savegamestrings[saveSlot][0])
		M_DoSave(saveSlot);
	    break;

	  default:
            // This is complicated.
            // Vanilla has a bug where the shift key is ignored when entering
            // a savegame name. If vanilla_keyboard_mapping is on, we want
            // to emulate this bug by using 'data1'. But if it's turned off,
            // it implies the user doesn't care about Vanilla emulation: just
            // use the correct 'data2'.

            if (vanilla_keyboard_mapping)
            {
                ch = key;
            }

            ch = toupper(ch);

            if (ch != ' '
             && (ch - HU_FONTSTART < 0 || ch - HU_FONTSTART >= HU_FONTSIZE))
            {
                break;
            }

	    if (ch >= 32 && ch <= 127 &&
		saveCharIndex < SAVESTRINGSIZE-1 &&
		M_StringWidth(savegamestrings[saveSlot]) <
		(SAVESTRINGSIZE-2)*8)
	    {
		savegamestrings[saveSlot][saveCharIndex++] = ch;
		savegamestrings[saveSlot][saveCharIndex] = 0;
	    }
	    break;
	}
	return true;
    }
    
    // Take care of any messages that need input
    if (messageToPrint)
    {
	if (messageNeedsInput)
        {
            if (key != ' ' && key != KEY_ESCAPE
             && key != key_menu_confirm && key != key_menu_abort)
            {
                return false;
            }
	}

	menuactive = messageLastMenuActive;
	if (messageRoutine)
	    messageRoutine(key);

	// [crispy] stay in menu
	if (messageToPrint < 2)
	{
	menuactive = false;
	}
	messageToPrint = 0; // [crispy] moved here
	S_StartSound(NULL,sfx_swtchx);
	return true;
    }

    // [crispy] take screen shot without weapons and HUD
    if (key != 0 && key == key_menu_cleanscreenshot)
    {
	crispy_cleanscreenshot = true;
	key = key_menu_screenshot;
    }

    if ((devparm && key == key_menu_help) ||
        (key != 0 && key == key_menu_screenshot))
    {
	G_ScreenShot ();
	return true;
    }

    // F-Keys
    if (!menuactive)
    {
	if (key == key_menu_decscreen)      // Screen size down
        {
	    if (automapactive || chat_on)
		return false;
	    M_SizeDisplay(0);
	    S_StartSound(NULL,sfx_stnmov);
	    return true;
	}
        else if (key == key_menu_incscreen) // Screen size up
        {
	    if (automapactive || chat_on)
		return false;
	    M_SizeDisplay(1);
	    S_StartSound(NULL,sfx_stnmov);
	    return true;
	}
        else if (key == key_menu_help)     // Help key
        {
	    M_StartControlPanel ();

	    if (gameversion >= exe_ultimate)
	      currentMenu = &ReadDef2;
	    else
	      currentMenu = &ReadDef1;

	    itemOn = 0;
	    S_StartSound(NULL,sfx_swtchn);
	    return true;
	}
        else if (key == key_menu_save)     // Save
        {
	    M_StartControlPanel();
	    S_StartSound(NULL,sfx_swtchn);
	    M_SaveGame(0);
	    return true;
        }
        else if (key == key_menu_load)     // Load
        {
	    // [crispy] forbid New Game and (Quick) Load while recording a demo
	    if (demorecording)
	    {
		S_StartSound(NULL,sfx_oof);
	    }
	    else
	    {
	    M_StartControlPanel();
	    S_StartSound(NULL,sfx_swtchn);
	    M_LoadGame(0);
	    }
	    return true;
        }
        else if (key == key_menu_volume)   // Sound Volume
        {
	    M_StartControlPanel ();
	    currentMenu = &SoundDef;
	    itemOn = sfx_vol;
	    S_StartSound(NULL,sfx_swtchn);
	    return true;
	}
        else if (key == key_menu_detail)   // Detail toggle
        {
	    M_ChangeDetail(0);
	    S_StartSound(NULL,sfx_swtchn);
	    return true;
        }
        else if (key == key_menu_qsave)    // Quicksave
        {
	    S_StartSound(NULL,sfx_swtchn);
	    M_QuickSave();
	    return true;
        }
        else if (key == key_menu_endgame)  // End game
        {
	    S_StartSound(NULL,sfx_swtchn);
	    M_EndGame(0);
	    return true;
        }
        else if (key == key_menu_messages) // Toggle messages
        {
	    M_ChangeMessages(0);
	    S_StartSound(NULL,sfx_swtchn);
	    return true;
        }
        else if (key == key_menu_qload)    // Quickload
        {
	    // [crispy] forbid New Game and (Quick) Load while recording a demo
	    if (demorecording)
	    {
		S_StartSound(NULL,sfx_oof);
	    }
	    else
	    {
	    S_StartSound(NULL,sfx_swtchn);
	    M_QuickLoad();
	    }
	    return true;
        }
        else if (key == key_menu_quit)     // Quit DOOM
        {
	    S_StartSound(NULL,sfx_swtchn);
	    M_QuitDOOM(0);
	    return true;
        }
        else if (key == key_menu_gamma)    // gamma toggle
        {
	    usegamma++;
	    if (usegamma > 4)
		usegamma = 0;
	    players[consoleplayer].message = DEH_String(gammamsg[usegamma]);
            I_SetPalette (W_CacheLumpName (DEH_String("PLAYPAL"),PU_CACHE));
	    return true;
	}
        // [crispy] those two can be considered as shortcuts for the IDCLEV cheat
        // and should be treated as such, i.e. add "if (!netgame)"
        else if (!netgame && key == key_menu_reloadlevel)
        {
	    if (G_ReloadLevel())
		return true;
        }
        else if (!netgame && key == key_menu_nextlevel)
        {
	    if (G_GotoNextLevel())
		return true;
        }

    }

    // Pop-up menu?
    if (!menuactive)
    {
	if (key == key_menu_activate)
	{
	    M_StartControlPanel ();
	    S_StartSound(NULL,sfx_swtchn);
	    return true;
	}
	return false;
    }

    // Keys usable within menu

    if (key == key_menu_down)
    {
        // Move down to next item

        do
	{
	    if (itemOn+1 > currentMenu->numitems-1)
		itemOn = 0;
	    else itemOn++;
	    S_StartSound(NULL,sfx_pstop);
	} while(currentMenu->menuitems[itemOn].status==-1);

	return true;
    }
    else if (key == key_menu_up)
    {
        // Move back up to previous item

	do
	{
	    if (!itemOn)
		itemOn = currentMenu->numitems-1;
	    else itemOn--;
	    S_StartSound(NULL,sfx_pstop);
	} while(currentMenu->menuitems[itemOn].status==-1);

	return true;
    }
    else if (key == key_menu_left)
    {
        // Slide slider left

	if (currentMenu->menuitems[itemOn].routine &&
	    currentMenu->menuitems[itemOn].status == 2)
	{
	    S_StartSound(NULL,sfx_stnmov);
	    currentMenu->menuitems[itemOn].routine(0);
	}
	return true;
    }
    else if (key == key_menu_right)
    {
        // Slide slider right

	if (currentMenu->menuitems[itemOn].routine &&
	    currentMenu->menuitems[itemOn].status == 2)
	{
	    S_StartSound(NULL,sfx_stnmov);
	    currentMenu->menuitems[itemOn].routine(1);
	}
	return true;
    }
    else if (key == key_menu_forward)
    {
        // Activate menu item

	if (currentMenu->menuitems[itemOn].routine &&
	    currentMenu->menuitems[itemOn].status)
	{
	    currentMenu->lastOn = itemOn;
	    if (currentMenu->menuitems[itemOn].status == 2)
	    {
		currentMenu->menuitems[itemOn].routine(1);      // right arrow
		S_StartSound(NULL,sfx_stnmov);
	    }
	    else
	    {
		currentMenu->menuitems[itemOn].routine(itemOn);
		S_StartSound(NULL,sfx_pistol);
	    }
	}
	return true;
    }
    else if (key == key_menu_activate)
    {
        // Deactivate menu

	currentMenu->lastOn = itemOn;
	M_ClearMenus ();
	S_StartSound(NULL,sfx_swtchx);
	return true;
    }
    else if (key == key_menu_back)
    {
        // Go back to previous menu

	currentMenu->lastOn = itemOn;
	if (currentMenu->prevMenu)
	{
	    if (nervewadfile && currentMenu == &NewDef)
	        currentMenu->prevMenu = &ExpDef;

	    currentMenu = currentMenu->prevMenu;
	    itemOn = currentMenu->lastOn;
	    S_StartSound(NULL,sfx_swtchn);
	}
	return true;
    }
    // [crispy] delete a savegame
    else if (key == key_menu_del)
    {
	if (currentMenu == &LoadDef || currentMenu == &SaveDef)
	{
	    if (LoadMenu[itemOn].status)
	    {
		currentMenu->lastOn = itemOn;
		M_ConfirmDeleteGame();
		return true;
	    }
	    else
	    {
		S_StartSound(NULL,sfx_oof);
	    }
	}
    }

    // Keyboard shortcut?
    // Vanilla Doom has a weird behavior where it jumps to the scroll bars
    // when the certain keys are pressed, so emulate this.

    else if (ch != 0 || IsNullKey(key))
    {
	for (i = itemOn+1;i < currentMenu->numitems;i++)
        {
	    if (currentMenu->menuitems[i].alphaKey == ch)
	    {
		itemOn = i;
		S_StartSound(NULL,sfx_pstop);
		return true;
	    }
        }

	for (i = 0;i <= itemOn;i++)
        {
	    if (currentMenu->menuitems[i].alphaKey == ch)
	    {
		itemOn = i;
		S_StartSound(NULL,sfx_pstop);
		return true;
	    }
        }
    }

    return false;
}



//
// M_StartControlPanel
//
void M_StartControlPanel (void)
{
    // intro might call this repeatedly
    if (menuactive)
	return;

    // [crispy] entering menus while recording demos pauses the game
    if (demorecording && !paused)
        sendpause = true;
    
    menuactive = 1;
    currentMenu = &MainDef;         // JDC
    itemOn = currentMenu->lastOn;   // JDC
}

// Display OPL debug messages - hack for GENMIDI development.

static void M_DrawOPLDev(void)
{
    extern void I_OPL_DevMessages(char *, size_t);
    char debug[1024];
    char *curr, *p;
    int line;

    I_OPL_DevMessages(debug, sizeof(debug));
    curr = debug;
    line = 0;

    for (;;)
    {
        p = strchr(curr, '\n');

        if (p != NULL)
        {
            *p = '\0';
        }

        M_WriteText(0, line * 8, curr);
        ++line;

        if (p == NULL)
        {
            break;
        }

        curr = p + 1;
    }
}

//
// M_Drawer
// Called after the view has been rendered,
// but before it has been blitted.
//
void M_Drawer (void)
{
    static short	x;
    static short	y;
    unsigned int	i;
    unsigned int	max;
    char		string[80];
    char               *name;
    int			start;

    inhelpscreens = false;
    
    // Horiz. & Vertically center string and print it.
    if (messageToPrint)
    {
	// [crispy] draw a background for important questions
	if (messageToPrint == 2)
	{
	    M_DrawCrispnessBackground();
	}

	start = 0;
	y = ORIGHEIGHT/2 - M_StringHeight(messageString) / 2;
	while (messageString[start] != '\0')
	{
	    int foundnewline = 0;

            for (i = 0; i < strlen(messageString + start); i++)
            {
                if (messageString[start + i] == '\n')
                {
                    M_StringCopy(string, messageString + start,
                                 sizeof(string));
                    if (i < sizeof(string))
                    {
                        string[i] = '\0';
                    }

                    foundnewline = 1;
                    start += i + 1;
                    break;
                }
            }

            if (!foundnewline)
            {
                M_StringCopy(string, messageString + start, sizeof(string));
                start += strlen(string);
            }

	    x = ORIGWIDTH/2 - M_StringWidth(string) / 2;
	    M_WriteText(x > 0 ? x : 0, y, string); // [crispy] prevent negative x-coords
	    y += SHORT(hu_font[0]->height);
	}

	return;
    }

    if (opldev)
    {
        M_DrawOPLDev();
    }

    if (!menuactive)
	return;

    if (currentMenu->routine)
	currentMenu->routine();         // call Draw routine
    
    // DRAW MENU
    x = currentMenu->x;
    y = currentMenu->y;
    max = currentMenu->numitems;

    for (i=0;i<max;i++)
    {
        name = DEH_String(currentMenu->menuitems[i].name);

	if (name[0])
	{
	    // [crispy] shade unavailable menu items
	    if ((currentMenu == &MainDef && i == savegame && (!usergame || gamestate != GS_LEVEL)) ||
	        (currentMenu == &OptionsDef && i == endgame && (!usergame || netgame)) ||
	        (currentMenu == &MainDef && i == loadgame && (netgame || demorecording)) ||
	        (currentMenu == &MainDef && i == newgame && (demorecording || (netgame && !demoplayback))))
	        dp_translation = cr[CR_DARK];

	    if (currentMenu == &OptionsDef)
	    {
		char *alttext = currentMenu->menuitems[i].alttext;

		if (alttext)
		    M_WriteText(x, y+8-(M_StringHeight(alttext)/2), alttext);
	    }
	    else
	    V_DrawPatchDirect (x, y, W_CacheLumpName(name, PU_CACHE));

	    V_ClearDPTranslation();
	}
	y += LINEHEIGHT;
    }

    
    // DRAW SKULL
    if (currentMenu == CrispnessXDef)
    {
	char item[4];
	M_snprintf(item, sizeof(item), "%s>", whichSkull ? crstr[CR_NONE] : crstr[CR_DARK]);
	M_WriteText(currentMenu->x - 8, currentMenu->y + CRISPY_LINEHEIGHT * itemOn, item);
	V_ClearDPTranslation();
    }
    else
    V_DrawPatchDirect(x + SKULLXOFF, currentMenu->y - 5 + itemOn*LINEHEIGHT,
		      W_CacheLumpName(DEH_String(skullName[whichSkull]),
				      PU_CACHE));
}


//
// M_ClearMenus
//
void M_ClearMenus (void)
{
    menuactive = 0;

    // [crispy] entering menus while recording demos pauses the game
    if (demorecording && paused)
        sendpause = true;

    // if (!netgame && usergame && paused)
    //       sendpause = true;
}




//
// M_SetupNextMenu
//
void M_SetupNextMenu(menu_t *menudef)
{
    currentMenu = menudef;
    itemOn = currentMenu->lastOn;
}


//
// M_Ticker
//
void M_Ticker (void)
{
    if (--skullAnimCounter <= 0)
    {
	whichSkull ^= 1;
	skullAnimCounter = 8;
    }
}


//
// M_Init
//
void M_Init (void)
{
    currentMenu = &MainDef;
    menuactive = 0;
    itemOn = currentMenu->lastOn;
    whichSkull = 0;
    skullAnimCounter = 10;
    screenSize = screenblocks - 3;
    messageToPrint = 0;
    messageString = NULL;
    messageLastMenuActive = menuactive;
    quickSaveSlot = -1;

    // Here we could catch other version dependencies,
    //  like HELP1/2, and four episodes.

    // The same hacks were used in the original Doom EXEs.

    if (gameversion >= exe_ultimate)
    {
        MainMenu[readthis].routine = M_ReadThis2;
        ReadDef2.prevMenu = NULL;
    }

    if (gameversion >= exe_final && gameversion <= exe_final2)
    {
        ReadDef2.routine = M_DrawReadThisCommercial;
    }

    if (gamemode == commercial)
    {
        MainMenu[readthis] = MainMenu[quitdoom];
        MainDef.numitems--;
        MainDef.y += 8;
        NewDef.prevMenu = &MainDef;
        ReadDef1.routine = M_DrawReadThisCommercial;
        ReadDef1.x = 330;
        ReadDef1.y = 165;
        ReadMenu1[rdthsempty1].routine = M_FinishReadThis;
    }

    // Versions of doom.exe before the Ultimate Doom release only had
    // three episodes; if we're emulating one of those then don't try
    // to show episode four. If we are, then do show episode four
    // (should crash if missing).
    if (gameversion < exe_ultimate)
    {
        EpiDef.numitems--;
    }
    // chex.exe shows only one episode.
    else if (gameversion == exe_chex)
    {
        EpiDef.numitems = 1;
    }

    opldev = M_CheckParm("-opldev") > 0;
}

// [crispy] extended savegames
static char *savegwarning;
static void M_FreeSavegWarning (int key)
{
	key = 0;
	free(savegwarning);
}

static void M_ForceLoadGameResponse(int key)
{
	free(savegwarning);
	free(savewadfilename);

	if (key != key_menu_confirm)
	{
		M_EndGameResponse(key_menu_confirm);
		savewadfilename = NULL;

<<<<<<< HEAD
=======
		// [crispy] reload Load Game menu
>>>>>>> afa58dc0
		M_StartControlPanel();
		M_LoadGame(0);
		return;
	}

	savewadfilename = maplumpinfo->wad_file->basename;
	gameaction = ga_loadgame;
}

void M_ForceLoadGame()
{
	savegwarning =
	M_StringJoin("This savegame requires the file\n",
	             crstr[CR_GOLD], savewadfilename, crstr[CR_NONE], "\n",
	             "to restore ", crstr[CR_GOLD], maplumpinfo->name, crstr[CR_NONE], " .\n\n",
	             "Continue to restore from\n",
	             crstr[CR_GOLD], maplumpinfo->wad_file->basename, crstr[CR_NONE], " ?\n\n",
<<<<<<< HEAD
	             PRESSYN, NULL);

	M_StartMessage(savegwarning, M_ForceLoadGameResponse, true);
	messageToPrint = 2;
	S_StartSound(NULL,sfx_swtchn);
}

static void M_ConfirmDeleteGameResponse (int key)
{
	free(savegwarning);

	if (key == key_menu_confirm)
	{
		char name[256];

		M_StringCopy(name, P_SaveGameFile(itemOn), sizeof(name));
		if (remove(name))
		{
			savegwarning =
			M_StringJoin("Could not delete savegame\n\n",
			             crstr[CR_GOLD], M_BaseName(name), crstr[CR_NONE], " !\n\n",
			             PRESSKEY, NULL);

			M_StartMessage(savegwarning, M_FreeSavegWarning, false);
			messageToPrint = 2;
		}
		M_ReadSaveStrings();
	}
}

void M_ConfirmDeleteGame ()
{
	savegwarning =
	M_StringJoin("delete savegame\n\n",
	             crstr[CR_GOLD], savegamestrings[itemOn], crstr[CR_NONE], " ?\n\n",
	             PRESSYN, NULL);

	M_StartMessage(savegwarning, M_ConfirmDeleteGameResponse, true);
=======
	             PRESSYN, NULL);

	M_StartMessage(extsavegwarning, M_ForceLoadGameResponse, true);
>>>>>>> afa58dc0
	messageToPrint = 2;
	S_StartSound(NULL,sfx_swtchn);
}<|MERGE_RESOLUTION|>--- conflicted
+++ resolved
@@ -3076,10 +3076,7 @@
 		M_EndGameResponse(key_menu_confirm);
 		savewadfilename = NULL;
 
-<<<<<<< HEAD
-=======
 		// [crispy] reload Load Game menu
->>>>>>> afa58dc0
 		M_StartControlPanel();
 		M_LoadGame(0);
 		return;
@@ -3097,7 +3094,6 @@
 	             "to restore ", crstr[CR_GOLD], maplumpinfo->name, crstr[CR_NONE], " .\n\n",
 	             "Continue to restore from\n",
 	             crstr[CR_GOLD], maplumpinfo->wad_file->basename, crstr[CR_NONE], " ?\n\n",
-<<<<<<< HEAD
 	             PRESSYN, NULL);
 
 	M_StartMessage(savegwarning, M_ForceLoadGameResponse, true);
@@ -3136,11 +3132,6 @@
 	             PRESSYN, NULL);
 
 	M_StartMessage(savegwarning, M_ConfirmDeleteGameResponse, true);
-=======
-	             PRESSYN, NULL);
-
-	M_StartMessage(extsavegwarning, M_ForceLoadGameResponse, true);
->>>>>>> afa58dc0
 	messageToPrint = 2;
 	S_StartSound(NULL,sfx_swtchn);
 }