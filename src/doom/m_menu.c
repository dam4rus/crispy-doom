//
// Copyright(C) 1993-1996 Id Software, Inc.
// Copyright(C) 2005-2014 Simon Howard
//
// This program is free software; you can redistribute it and/or
// modify it under the terms of the GNU General Public License
// as published by the Free Software Foundation; either version 2
// of the License, or (at your option) any later version.
//
// This program is distributed in the hope that it will be useful,
// but WITHOUT ANY WARRANTY; without even the implied warranty of
// MERCHANTABILITY or FITNESS FOR A PARTICULAR PURPOSE.  See the
// GNU General Public License for more details.
//
// DESCRIPTION:
//	DOOM selection menu, options, episode etc.
//	Sliders and icons. Kinda widget stuff.
//


#include <stdlib.h>
#include <ctype.h>


#include "doomdef.h"
#include "doomkeys.h"
#include "dstrings.h"

#include "d_main.h"
#include "deh_main.h"

#include "i_input.h"
#include "i_swap.h"
#include "i_system.h"
#include "i_timer.h"
#include "i_video.h"
#include "m_misc.h"
#include "v_video.h"
#include "w_wad.h"
#include "z_zone.h"

#include "r_local.h"


#include "hu_stuff.h"

#include "g_game.h"

#include "m_argv.h"
#include "m_controls.h"
#include "p_saveg.h"
#include "p_extsaveg.h" // [crispy] savewadfilename
#include "p_local.h" // [crispy] struct maplumpinfo

#include "s_sound.h"

#include "doomstat.h"

// Data.
#include "sounds.h"

#include "m_menu.h"
#include "m_crispy.h" // [crispy] Crispness menu

#include "v_trans.h" // [crispy] colored "invert mouse" message

extern patch_t*		hu_font[HU_FONTSIZE];
extern boolean		message_dontfuckwithme;

extern boolean		chat_on;		// in heads-up code

//
// defaulted values
//
int			mouseSensitivity = 5;
int			mouseSensitivity_y = 5; // [crispy] mouse sensitivity menu

// Show messages has default, 0 = off, 1 = on
int			showMessages = 1;
	

// Blocky mode, has default, 0 = high, 1 = normal
int			detailLevel = 0;
int			screenblocks = 10; // [crispy] increased

// temp for screenblocks (0-9)
int			screenSize;

// -1 = no quicksave slot picked!
int			quickSaveSlot;

 // 1 = message to be printed
int			messageToPrint;
// ...and here is the message string!
const char		*messageString;

// message x & y
int			messx;
int			messy;
int			messageLastMenuActive;

// timed message = no input from user
boolean			messageNeedsInput;

void    (*messageRoutine)(int response);

// [crispy] intermediate gamma levels
char gammamsg[5+4][26+2] =
{
    GAMMALVL0,
    GAMMALVL05,
    GAMMALVL1,
    GAMMALVL15,
    GAMMALVL2,
    GAMMALVL25,
    GAMMALVL3,
    GAMMALVL35,
    GAMMALVL4
};

// we are going to be entering a savegame string
int			saveStringEnter;              
int             	saveSlot;	// which slot to save in
int			saveCharIndex;	// which char we're editing
static boolean          joypadSave = false; // was the save action initiated by joypad?
// old save description before edit
char			saveOldString[SAVESTRINGSIZE];  

boolean			inhelpscreens;
boolean			menuactive;

#define SKULLXOFF		-32
#define LINEHEIGHT		16
#define CRISPY_LINEHEIGHT	10 // [crispy] Crispness menu

extern boolean		sendpause;
char			savegamestrings[10][SAVESTRINGSIZE];

char	endstring[160];

static boolean opldev;

extern boolean speedkeydown (void);

//
// MENU TYPEDEFS
//
typedef struct
{
    // 0 = no cursor here, 1 = ok, 2 = arrows ok
    short	status;
    
    char	name[10];
    
    // choice = menu item #.
    // if status = 2,
    //   choice=0:leftarrow,1:rightarrow
    void	(*routine)(int choice);
    
    // hotkey in menu
    char	alphaKey;			
    char	*alttext; // [crispy] alternative text for the Options menu
} menuitem_t;



typedef struct menu_s
{
    short		numitems;	// # of menu items
    struct menu_s*	prevMenu;	// previous menu
    menuitem_t*		menuitems;	// menu items
    void		(*routine)();	// draw routine
    short		x;
    short		y;		// x,y of menu
    short		lastOn;		// last item user was on in menu
} menu_t;

short		itemOn;			// menu item skull is on
short		skullAnimCounter;	// skull animation counter
short		whichSkull;		// which skull to draw

// graphic name of skulls
// warning: initializer-string for array of chars is too long
const char *skullName[2] = {"M_SKULL1","M_SKULL2"};

// current menudef
menu_t*	currentMenu;                          

//
// PROTOTYPES
//
static void M_NewGame(int choice);
static void M_Episode(int choice);
static void M_Expansion(int choice); // [crispy] NRFTL
static void M_ChooseSkill(int choice);
static void M_LoadGame(int choice);
static void M_SaveGame(int choice);
static void M_Options(int choice);
static void M_EndGame(int choice);
static void M_ReadThis(int choice);
static void M_ReadThis2(int choice);
static void M_QuitDOOM(int choice);

static void M_ChangeMessages(int choice);
static void M_ChangeSensitivity(int choice);
static void M_ChangeSensitivity_y(int choice); // [crispy] mouse sensitivity menu
static void M_MouseInvert(int choice); // [crispy] mouse sensitivity menu
static void M_SfxVol(int choice);
static void M_MusicVol(int choice);
static void M_ChangeDetail(int choice);
static void M_SizeDisplay(int choice);
static void M_Mouse(int choice); // [crispy] mouse sensitivity menu
static void M_Sound(int choice);

static void M_FinishReadThis(int choice);
static void M_LoadSelect(int choice);
static void M_SaveSelect(int choice);
static void M_ReadSaveStrings(void);
static void M_QuickSave(void);
static void M_QuickLoad(void);

static void M_DrawMainMenu(void);
static void M_DrawReadThis1(void);
static void M_DrawReadThis2(void);
static void M_DrawNewGame(void);
static void M_DrawEpisode(void);
static void M_DrawOptions(void);
static void M_DrawMouse(void); // [crispy] mouse sensitivity menu
static void M_DrawSound(void);
static void M_DrawLoad(void);
static void M_DrawSave(void);

static void M_DrawSaveLoadBorder(int x,int y);
static void M_SetupNextMenu(menu_t *menudef);
static void M_DrawThermo(int x,int y,int thermWidth,int thermDot);
static void M_WriteText(int x, int y, const char *string);
static int  M_StringWidth(const char *string);
static int  M_StringHeight(const char *string);
static void M_StartMessage(const char *string, void *routine, boolean input);
static void M_ClearMenus (void);

// [crispy] Crispness menu
static void M_CrispnessCur(int choice);
static void M_CrispnessNext(int choice);
static void M_CrispnessPrev(int choice);
static void M_DrawCrispness1(void);
static void M_DrawCrispness2(void);
static void M_DrawCrispness3(void);
static void M_DrawCrispness4(void);



//
// DOOM MENU
//
enum
{
    newgame = 0,
    options,
    loadgame,
    savegame,
    readthis,
    quitdoom,
    main_end
} main_e;

menuitem_t MainMenu[]=
{
    {1,"M_NGAME",M_NewGame,'n'},
    {1,"M_OPTION",M_Options,'o'},
    {1,"M_LOADG",M_LoadGame,'l'},
    {1,"M_SAVEG",M_SaveGame,'s'},
    // Another hickup with Special edition.
    {1,"M_RDTHIS",M_ReadThis,'r'},
    {1,"M_QUITG",M_QuitDOOM,'q'}
};

menu_t  MainDef =
{
    main_end,
    NULL,
    MainMenu,
    M_DrawMainMenu,
    97,64,
    0
};


//
// EPISODE SELECT
//
enum
{
    ep1,
    ep2,
    ep3,
    ep4,
    ep_end
} episodes_e;

menuitem_t EpisodeMenu[]=
{
    {1,"M_EPI1", M_Episode,'k'},
    {1,"M_EPI2", M_Episode,'t'},
    {1,"M_EPI3", M_Episode,'i'},
    {1,"M_EPI4", M_Episode,'t'}
};

menu_t  EpiDef =
{
    ep_end,		// # of menu items
    &MainDef,		// previous menu
    EpisodeMenu,	// menuitem_t ->
    M_DrawEpisode,	// drawing routine ->
    48,63,              // x,y
    ep1			// lastOn
};

//
// EXPANSION SELECT
//
enum
{
    ex1,
    ex2,
    ex_end
} expansions_e;

static menuitem_t ExpansionMenu[]=
{
    {1,"M_EPI1", M_Expansion,'h'},
    {1,"M_EPI2", M_Expansion,'n'},
};

static menu_t  ExpDef =
{
    ex_end,		// # of menu items
    &MainDef,		// previous menu
    ExpansionMenu,	// menuitem_t ->
    M_DrawEpisode,	// drawing routine ->
    48,63,              // x,y
    ex1			// lastOn
};

//
// NEW GAME
//
enum
{
    killthings,
    toorough,
    hurtme,
    violence,
    nightmare,
    newg_end
} newgame_e;

menuitem_t NewGameMenu[]=
{
    {1,"M_JKILL",	M_ChooseSkill, 'i'},
    {1,"M_ROUGH",	M_ChooseSkill, 'h'},
    {1,"M_HURT",	M_ChooseSkill, 'h'},
    {1,"M_ULTRA",	M_ChooseSkill, 'u'},
    {1,"M_NMARE",	M_ChooseSkill, 'n'}
};

menu_t  NewDef =
{
    newg_end,		// # of menu items
    &EpiDef,		// previous menu
    NewGameMenu,	// menuitem_t ->
    M_DrawNewGame,	// drawing routine ->
    48,63,              // x,y
    hurtme		// lastOn
};



//
// OPTIONS MENU
//
enum
{
    endgame,
    messages,
    detail,
    scrnsize,
    option_empty1,
    mousesens,
    soundvol,
    crispness, // [crispy] Crispness menu
    opt_end
} options_e;

menuitem_t OptionsMenu[]=
{
    {1,"M_ENDGAM",	M_EndGame,'e', "End Game"},
    {1,"M_MESSG",	M_ChangeMessages,'m', "Messages: "},
    {1,"M_DETAIL",	M_ChangeDetail,'g', "Graphic Detail: "},
    {2,"M_SCRNSZ",	M_SizeDisplay,'s', "Screen Size"},
    {-1,"",0,'\0'},
    {1,"M_MSENS",	M_Mouse,'m', "Mouse Sensitivity"}, // [crispy] mouse sensitivity menu
    {1,"M_SVOL",	M_Sound,'s', "Sound Volume"},
    {1,"M_CRISPY",	M_CrispnessCur,'c', "Crispness"} // [crispy] Crispness menu
};

menu_t  OptionsDef =
{
    opt_end,
    &MainDef,
    OptionsMenu,
    M_DrawOptions,
    60,37,
    0
};

// [crispy] mouse sensitivity menu
enum
{
    mouse_horiz,
    mouse_empty1,
    mouse_vert,
    mouse_empty2,
    mouse_invert,
    mouse_end
} mouse_e;

static menuitem_t MouseMenu[]=
{
    {2,"",	M_ChangeSensitivity,'h'},
    {-1,"",0,'\0'},
    {2,"",	M_ChangeSensitivity_y,'v'},
    {-1,"",0,'\0'},
    {1,"",	M_MouseInvert,'i'},
};

static menu_t  MouseDef =
{
    mouse_end,
    &OptionsDef,
    MouseMenu,
    M_DrawMouse,
    80,64,
    0
};

// [crispy] Crispness menu
enum
{
    crispness_sep_rendering,
    crispness_hires,
    crispness_uncapped,
    crispness_vsync,
    crispness_smoothscaling,
    crispness_aspectratio,
    crispness_sep_rendering_,

    crispness_sep_visual,
    crispness_coloredhud,
    crispness_translucency,
    crispness_smoothlight,
    crispness_brightmaps,
    crispness_coloredblood,
    crispness_flipcorpses,
    crispness_sep_visual_,

    crispness1_next,
    crispness1_prev,
    crispness1_end
} crispness1_e;

static menuitem_t Crispness1Menu[]=
{
    {-1,"",0,'\0'},
    {1,"",	M_CrispyToggleHires,'h'},
    {1,"",	M_CrispyToggleUncapped,'u'},
    {1,"",	M_CrispyToggleVsync,'v'},
    {1,"",	M_CrispyToggleSmoothScaling,'s'},
    {1,"",	M_CrispyToggleAspectRatio,'f'},
    {-1,"",0,'\0'},
    {-1,"",0,'\0'},
    {1,"",	M_CrispyToggleColoredhud,'c'},
    {1,"",	M_CrispyToggleTranslucency,'e'},
    {1,"",	M_CrispyToggleSmoothLighting,'s'},
    {1,"",	M_CrispyToggleBrightmaps,'b'},
    {1,"",	M_CrispyToggleColoredblood,'c'},
    {1,"",	M_CrispyToggleFlipcorpses,'r'},
    {-1,"",0,'\0'},
    {1,"",	M_CrispnessNext,'n'},
    {1,"",	M_CrispnessPrev,'p'},
};

static menu_t  Crispness1Def =
{
    crispness1_end,
    &OptionsDef,
    Crispness1Menu,
    M_DrawCrispness1,
    48,28,
    1
};

enum
{
    crispness_sep_audible,
    crispness_soundfull,
    crispness_soundfix,
    crispness_sndchannels,
    crispness_soundmono,
    crispness_sep_audible_,

    crispness_sep_navigational,
    crispness_extautomap,
    crispness_automapstats,
    crispness_secretmessage,
    crispness_sep_navigational_,

    crispness2_next,
    crispness2_prev,
    crispness2_end
} crispness2_e;

static menuitem_t Crispness2Menu[]=
{
    {-1,"",0,'\0'},
    {1,"",	M_CrispyToggleFullsounds,'p'},
    {1,"",	M_CrispyToggleSoundfixes,'m'},
    {1,"",	M_CrispyToggleSndChannels,'s'},
    {1,"",	M_CrispyToggleSoundMono,'m'},
    {-1,"",0,'\0'},
    {-1,"",0,'\0'},
    {1,"",	M_CrispyToggleExtAutomap,'e'},
    {1,"",	M_CrispyToggleAutomapstats,'s'},
    {1,"",	M_CrispyToggleSecretmessage,'s'},
    {-1,"",0,'\0'},
    {1,"",	M_CrispnessNext,'n'},
    {1,"",	M_CrispnessPrev,'p'},
};

static menu_t  Crispness2Def =
{
    crispness2_end,
    &OptionsDef,
    Crispness2Menu,
    M_DrawCrispness2,
    48,28,
    1
};

enum
{
    crispness_sep_tactical,
    crispness_freelook,
    crispness_mouselook,
    crispness_neghealth,
    crispness_centerweapon,
    crispness_pitch,
    crispness_weaponsquat,
    crispness_sep_tactical_,

    crispness_sep_crosshair,
    crispness_crosshair,
    crispness_crosshairtype,
    crispness_crosshairhealth,
    crispness_crosshairtarget,
    crispness_sep_crosshair_,

    crispness3_next,
    crispness3_prev,
    crispness3_end
} crispness3_e;

static menuitem_t Crispness3Menu[]=
{
    {-1,"",0,'\0'},
    {1,"",	M_CrispyToggleFreelook,'a'},
    {1,"",	M_CrispyToggleMouseLook,'p'},
    {1,"",	M_CrispyToggleNeghealth,'n'},
    {1,"",	M_CrispyToggleCenterweapon,'c'},
    {1,"",	M_CrispyTogglePitch,'w'},
    {1,"",	M_CrispyToggleWeaponSquat,'w'},
    {-1,"",0,'\0'},
    {-1,"",0,'\0'},
    {1,"",	M_CrispyToggleCrosshair,'d'},
    {1,"",	M_CrispyToggleCrosshairtype,'c'},
    {1,"",	M_CrispyToggleCrosshairHealth,'c'},
    {1,"",	M_CrispyToggleCrosshairTarget,'h'},
    {-1,"",0,'\0'},
    {1,"",	M_CrispnessNext,'n'},
    {1,"",	M_CrispnessPrev,'p'},
};

static menu_t  Crispness3Def =
{
    crispness3_end,
    &OptionsDef,
    Crispness3Menu,
    M_DrawCrispness3,
    48,28,
    1
};

enum
{
    crispness_sep_physical,
    crispness_freeaim,
    crispness_jumping,
    crispness_overunder,
    crispness_recoil,
    crispness_sep_physical_,

    crispness_sep_demos,
    crispness_demotimer,
    crispness_demotimerdir,
    crispness_demobar,
    crispness_sep_demos_,

    crispness4_next,
    crispness4_prev,
    crispness4_end
} crispness4_e;


static menuitem_t Crispness4Menu[]=
{
    {-1,"",0,'\0'},
    {1,"",	M_CrispyToggleFreeaim,'v'},
    {1,"",	M_CrispyToggleJumping,'a'},
    {1,"",	M_CrispyToggleOverunder,'w'},
    {1,"",	M_CrispyToggleRecoil,'w'},
    {-1,"",0,'\0'},
    {-1,"",0,'\0'},
    {1,"",	M_CrispyToggleDemoTimer,'v'},
    {1,"",	M_CrispyToggleDemoTimerDir,'a'},
    {1,"",	M_CrispyToggleDemoBar,'w'},
    {-1,"",0,'\0'},
    {1,"",	M_CrispnessNext,'n'},
    {1,"",	M_CrispnessPrev,'p'},
};

static menu_t  Crispness4Def =
{
    crispness4_end,
    &OptionsDef,
    Crispness4Menu,
    M_DrawCrispness4,
    48,28,
    1
};

static menu_t *CrispnessMenus[] =
{
	&Crispness1Def,
	&Crispness2Def,
	&Crispness3Def,
	&Crispness4Def,
};

static int crispness_cur;

//
// Read This! MENU 1 & 2
//
enum
{
    rdthsempty1,
    read1_end
} read_e;

menuitem_t ReadMenu1[] =
{
    {1,"",M_ReadThis2,0}
};

menu_t  ReadDef1 =
{
    read1_end,
    &MainDef,
    ReadMenu1,
    M_DrawReadThis1,
    280,185,
    0
};

enum
{
    rdthsempty2,
    read2_end
} read_e2;

menuitem_t ReadMenu2[]=
{
    {1,"",M_FinishReadThis,0}
};

menu_t  ReadDef2 =
{
    read2_end,
    &ReadDef1,
    ReadMenu2,
    M_DrawReadThis2,
    330,175,
    0
};

//
// SOUND VOLUME MENU
//
enum
{
    sfx_vol,
    sfx_empty1,
    music_vol,
    sfx_empty2,
    sound_end
} sound_e;

menuitem_t SoundMenu[]=
{
    {2,"M_SFXVOL",M_SfxVol,'s'},
    {-1,"",0,'\0'},
    {2,"M_MUSVOL",M_MusicVol,'m'},
    {-1,"",0,'\0'}
};

menu_t  SoundDef =
{
    sound_end,
    &OptionsDef,
    SoundMenu,
    M_DrawSound,
    80,64,
    0
};

//
// LOAD GAME MENU
//
enum
{
    load1,
    load2,
    load3,
    load4,
    load5,
    load6,
    load7, // [crispy] up to 8 savegames
    load8, // [crispy] up to 8 savegames
    load_end
} load_e;

menuitem_t LoadMenu[]=
{
    {1,"", M_LoadSelect,'1'},
    {1,"", M_LoadSelect,'2'},
    {1,"", M_LoadSelect,'3'},
    {1,"", M_LoadSelect,'4'},
    {1,"", M_LoadSelect,'5'},
    {1,"", M_LoadSelect,'6'},
    {1,"", M_LoadSelect,'7'}, // [crispy] up to 8 savegames
    {1,"", M_LoadSelect,'8'}  // [crispy] up to 8 savegames
};

menu_t  LoadDef =
{
    load_end,
    &MainDef,
    LoadMenu,
    M_DrawLoad,
    80,54,
    0
};

//
// SAVE GAME MENU
//
menuitem_t SaveMenu[]=
{
    {1,"", M_SaveSelect,'1'},
    {1,"", M_SaveSelect,'2'},
    {1,"", M_SaveSelect,'3'},
    {1,"", M_SaveSelect,'4'},
    {1,"", M_SaveSelect,'5'},
    {1,"", M_SaveSelect,'6'},
    {1,"", M_SaveSelect,'7'}, // [crispy] up to 8 savegames
    {1,"", M_SaveSelect,'8'}  // [crispy] up to 8 savegames
};

menu_t  SaveDef =
{
    load_end,
    &MainDef,
    SaveMenu,
    M_DrawSave,
    80,54,
    0
};


//
// M_ReadSaveStrings
//  read the strings from the savegame files
//
void M_ReadSaveStrings(void)
{
    FILE   *handle;
    int     i;
    char    name[256];

    for (i = 0;i < load_end;i++)
    {
        int retval;
        M_StringCopy(name, P_SaveGameFile(i), sizeof(name));

	handle = fopen(name, "rb");
        if (handle == NULL)
        {
            M_StringCopy(savegamestrings[i], EMPTYSTRING, SAVESTRINGSIZE);
            LoadMenu[i].status = 0;
            continue;
        }
        retval = fread(&savegamestrings[i], 1, SAVESTRINGSIZE, handle);
	fclose(handle);
        LoadMenu[i].status = retval == SAVESTRINGSIZE;
    }
}


//
// M_LoadGame & Cie.
//
static int LoadDef_x = 72, LoadDef_y = 28;
void M_DrawLoad(void)
{
    int             i;
	
    V_DrawPatchShadow2(LoadDef_x, LoadDef_y,
                      W_CacheLumpName(DEH_String("M_LOADG"), PU_CACHE));

    for (i = 0;i < load_end; i++)
    {
	M_DrawSaveLoadBorder(LoadDef.x,LoadDef.y+LINEHEIGHT*i);

	// [crispy] shade empty savegame slots
	if (!LoadMenu[i].status)
	    dp_translation = cr[CR_DARK];

	M_WriteText(LoadDef.x,LoadDef.y+LINEHEIGHT*i,savegamestrings[i]);

	dp_translation = NULL;
    }
}



//
// Draw border for the savegame description
//
void M_DrawSaveLoadBorder(int x,int y)
{
    int             i;
	
    V_DrawPatchDirect(x - 8, y + 7,
                      W_CacheLumpName(DEH_String("M_LSLEFT"), PU_CACHE));
	
    for (i = 0;i < 24;i++)
    {
	V_DrawPatchDirect(x, y + 7,
                          W_CacheLumpName(DEH_String("M_LSCNTR"), PU_CACHE));
	x += 8;
    }

    V_DrawPatchDirect(x, y + 7, 
                      W_CacheLumpName(DEH_String("M_LSRGHT"), PU_CACHE));
}



//
// User wants to load this game
//
void M_LoadSelect(int choice)
{
    char    name[256];
	
    M_StringCopy(name, P_SaveGameFile(choice), sizeof(name));

    // [crispy] save the last game you loaded
    SaveDef.lastOn = choice;
    G_LoadGame (name);
    M_ClearMenus ();

    // [crispy] allow quickload before quicksave
    if (quickSaveSlot == -2)
	quickSaveSlot = choice;
}

//
// Selected from DOOM menu
//
void M_LoadGame (int choice)
{
    // [crispy] forbid New Game and (Quick) Load while recording a demo
    if (demorecording)
    {
	return;
    }

    // [crispy] allow loading game while multiplayer demo playback
    if (netgame && !demoplayback)
    {
	M_StartMessage(DEH_String(LOADNET),NULL,false);
	return;
    }
	
    M_SetupNextMenu(&LoadDef);
    M_ReadSaveStrings();
}


//
//  M_SaveGame & Cie.
//
static int SaveDef_x = 72, SaveDef_y = 28;
void M_DrawSave(void)
{
    int             i;
	
    V_DrawPatchShadow2(SaveDef_x, SaveDef_y, W_CacheLumpName(DEH_String("M_SAVEG"), PU_CACHE));
    for (i = 0;i < load_end; i++)
    {
	M_DrawSaveLoadBorder(LoadDef.x,LoadDef.y+LINEHEIGHT*i);
	M_WriteText(LoadDef.x,LoadDef.y+LINEHEIGHT*i,savegamestrings[i]);
    }
	
    if (saveStringEnter)
    {
	i = M_StringWidth(savegamestrings[saveSlot]);
	M_WriteText(LoadDef.x + i,LoadDef.y+LINEHEIGHT*saveSlot,"_");
    }
}

//
// M_Responder calls this when user is finished
//
void M_DoSave(int slot)
{
    G_SaveGame (slot,savegamestrings[slot]);
    M_ClearMenus ();

    // PICK QUICKSAVE SLOT YET?
    if (quickSaveSlot == -2)
	quickSaveSlot = slot;
}

//
// Generate a default save slot name when the user saves to
// an empty slot via the joypad.
//
static void SetDefaultSaveName(int slot)
{
    M_snprintf(savegamestrings[itemOn], SAVESTRINGSIZE - 1,
               "JOYSTICK SLOT %i", itemOn + 1);
    joypadSave = false;
}

//
// User wants to save. Start string input for M_Responder
//
void M_SaveSelect(int choice)
{
    int x, y;

    // we are going to be intercepting all chars
    saveStringEnter = 1;

    // [crispy] load the last game you saved
    LoadDef.lastOn = choice;

    // We need to turn on text input:
    x = LoadDef.x - 11;
    y = LoadDef.y + choice * LINEHEIGHT - 4;
    I_StartTextInput(x, y, x + 8 + 24 * 8 + 8, y + LINEHEIGHT - 2);

    saveSlot = choice;
    M_StringCopy(saveOldString,savegamestrings[choice], SAVESTRINGSIZE);
    if (!strcmp(savegamestrings[choice], EMPTYSTRING))
    {
        savegamestrings[choice][0] = 0;

        if (joypadSave)
        {
            SetDefaultSaveName(choice);
        }
    }
    saveCharIndex = strlen(savegamestrings[choice]);
}

//
// Selected from DOOM menu
//
void M_SaveGame (int choice)
{
    if (!usergame)
    {
	M_StartMessage(DEH_String(SAVEDEAD),NULL,false);
	return;
    }
	
    if (gamestate != GS_LEVEL)
	return;
	
    M_SetupNextMenu(&SaveDef);
    M_ReadSaveStrings();
}



//
//      M_QuickSave
//
static char tempstring[90];

void M_QuickSaveResponse(int key)
{
    if (key == key_menu_confirm)
    {
	M_DoSave(quickSaveSlot);
	S_StartSound(NULL,sfx_swtchx);
    }
}

void M_QuickSave(void)
{
    char *savegamestring;

    if (!usergame)
    {
	S_StartSound(NULL,sfx_oof);
	return;
    }

    if (gamestate != GS_LEVEL)
	return;
	
    if (quickSaveSlot < 0)
    {
	M_StartControlPanel();
	M_ReadSaveStrings();
	M_SetupNextMenu(&SaveDef);
	quickSaveSlot = -2;	// means to pick a slot now
	return;
    }
<<<<<<< HEAD
    // [crispy] print savegame name in golden letters
    savegamestring = M_StringJoin(crstr[CR_GOLD],
                                  savegamestrings[quickSaveSlot],
                                  crstr[CR_NONE],
                                  NULL);
    DEH_snprintf(tempstring, 80, QSPROMPT, savegamestring);
    free(savegamestring);
    M_StartMessage(tempstring,M_QuickSaveResponse,true);
=======
    DEH_snprintf(tempstring, sizeof(tempstring),
                 QSPROMPT, savegamestrings[quickSaveSlot]);
    M_StartMessage(tempstring, M_QuickSaveResponse, true);
>>>>>>> 82fa5ea8
}



//
// M_QuickLoad
//
void M_QuickLoadResponse(int key)
{
    if (key == key_menu_confirm)
    {
	M_LoadSelect(quickSaveSlot);
	S_StartSound(NULL,sfx_swtchx);
    }
}


void M_QuickLoad(void)
{
    char *savegamestring;

    // [crispy] allow quickloading game while multiplayer demo playback
    if (netgame && !demoplayback)
    {
	M_StartMessage(DEH_String(QLOADNET),NULL,false);
	return;
    }
	
    if (quickSaveSlot < 0)
    {
	// [crispy] allow quickload before quicksave
	M_StartControlPanel();
	M_ReadSaveStrings();
	M_SetupNextMenu(&LoadDef);
	quickSaveSlot = -2;
	return;
    }
<<<<<<< HEAD
    // [crispy] print savegame name in golden letters
    savegamestring = M_StringJoin(crstr[CR_GOLD],
                                  savegamestrings[quickSaveSlot],
                                  crstr[CR_NONE],
                                  NULL);
    DEH_snprintf(tempstring, 80, QLPROMPT, savegamestring);
    free(savegamestring);
    M_StartMessage(tempstring,M_QuickLoadResponse,true);
=======
    DEH_snprintf(tempstring, sizeof(tempstring),
                 QLPROMPT, savegamestrings[quickSaveSlot]);
    M_StartMessage(tempstring, M_QuickLoadResponse, true);
>>>>>>> 82fa5ea8
}




//
// Read This Menus
// Had a "quick hack to fix romero bug"
//
void M_DrawReadThis1(void)
{
    inhelpscreens = true;

    V_DrawPatchFullScreen(W_CacheLumpName(DEH_String("HELP2"), PU_CACHE), false);
}



//
// Read This Menus - optional second page.
//
void M_DrawReadThis2(void)
{
    inhelpscreens = true;

    // We only ever draw the second page if this is 
    // gameversion == exe_doom_1_9 and gamemode == registered

    V_DrawPatchFullScreen(W_CacheLumpName(DEH_String("HELP1"), PU_CACHE), false);
}

void M_DrawReadThisCommercial(void)
{
    inhelpscreens = true;

    V_DrawPatchFullScreen(W_CacheLumpName(DEH_String("HELP"), PU_CACHE), false);
}


//
// Change Sfx & Music volumes
//
void M_DrawSound(void)
{
    V_DrawPatchShadow2 (60, 38, W_CacheLumpName(DEH_String("M_SVOL"), PU_CACHE));

    M_DrawThermo(SoundDef.x,SoundDef.y+LINEHEIGHT*(sfx_vol+1),
		 16,sfxVolume);

    M_DrawThermo(SoundDef.x,SoundDef.y+LINEHEIGHT*(music_vol+1),
		 16,musicVolume);
}

void M_Sound(int choice)
{
    M_SetupNextMenu(&SoundDef);
}

void M_SfxVol(int choice)
{
    switch(choice)
    {
      case 0:
	if (sfxVolume)
	    sfxVolume--;
	break;
      case 1:
	if (sfxVolume < 15)
	    sfxVolume++;
	break;
    }
	
    S_SetSfxVolume(sfxVolume * 8);
}

void M_MusicVol(int choice)
{
    switch(choice)
    {
      case 0:
	if (musicVolume)
	    musicVolume--;
	break;
      case 1:
	if (musicVolume < 15)
	    musicVolume++;
	break;
    }
	
    S_SetMusicVolume(musicVolume * 8);
}




//
// M_DrawMainMenu
//
void M_DrawMainMenu(void)
{
    V_DrawPatchDirect(94, 2,
                      W_CacheLumpName(DEH_String("M_DOOM"), PU_CACHE));
}




//
// M_NewGame
//
void M_DrawNewGame(void)
{
    V_DrawPatchShadow2(96, 14, W_CacheLumpName(DEH_String("M_NEWG"), PU_CACHE));
    V_DrawPatchShadow2(54, 38, W_CacheLumpName(DEH_String("M_SKILL"), PU_CACHE));
}

void M_NewGame(int choice)
{
    // [crispy] forbid New Game and (Quick) Load while recording a demo
    if (demorecording)
    {
	return;
    }

    if (netgame && !demoplayback)
    {
	M_StartMessage(DEH_String(NEWGAME),NULL,false);
	return;
    }
	
    // Chex Quest disabled the episode select screen, as did Doom II.

    if (nervewadfile)
	M_SetupNextMenu(&ExpDef);
    else
    if (gamemode == commercial || gameversion == exe_chex)
	M_SetupNextMenu(&NewDef);
    else
	M_SetupNextMenu(&EpiDef);
}


//
//      M_Episode
//
int     epi;

void M_DrawEpisode(void)
{
    V_DrawPatchShadow2(54, 38, W_CacheLumpName(DEH_String("M_EPISOD"), PU_CACHE));
}

void M_VerifyNightmare(int key)
{
    if (key != key_menu_confirm)
	return;
		
    G_DeferedInitNew(nightmare,epi+1,1);
    M_ClearMenus ();
}

void M_ChooseSkill(int choice)
{
    if (choice == nightmare)
    {
	M_StartMessage(DEH_String(NIGHTMARE),M_VerifyNightmare,true);
	return;
    }
	
    G_DeferedInitNew(choice,epi+1,1);
    M_ClearMenus ();
}

void M_Episode(int choice)
{
    if ( (gamemode == shareware)
	 && choice)
    {
	M_StartMessage(DEH_String(SWSTRING),NULL,false);
	M_SetupNextMenu(&ReadDef1);
	return;
    }

    epi = choice;
    M_SetupNextMenu(&NewDef);
}

static void M_Expansion(int choice)
{
    epi = choice;
    M_SetupNextMenu(&NewDef);
}


//
// M_Options
//
// [crispy] no patches are drawn in the Options menu anymore
/*
static const char *detailNames[2] = {"M_GDHIGH","M_GDLOW"};
static const char *msgNames[2] = {"M_MSGOFF","M_MSGON"};
*/

void M_DrawOptions(void)
{
    V_DrawPatchShadow2(108, 15, W_CacheLumpName(DEH_String("M_OPTTTL"),
                                               PU_CACHE));
	
// [crispy] no patches are drawn in the Options menu anymore
/*
    V_DrawPatchDirect(OptionsDef.x + 175, OptionsDef.y + LINEHEIGHT * detail,
		      W_CacheLumpName(DEH_String(detailNames[detailLevel]),
			              PU_CACHE));
*/

    M_WriteText(OptionsDef.x + M_StringWidth("Graphic Detail: "),
                OptionsDef.y + LINEHEIGHT * detail + 8 - (M_StringHeight("HighLow")/2),
                detailLevel ? "Low" : "High");

// [crispy] no patches are drawn in the Options menu anymore
/*
    V_DrawPatchDirect(OptionsDef.x + 120, OptionsDef.y + LINEHEIGHT * messages,
                      W_CacheLumpName(DEH_String(msgNames[showMessages]),
                                      PU_CACHE));
*/
    M_WriteText(OptionsDef.x + M_StringWidth("Messages: "),
                OptionsDef.y + LINEHEIGHT * messages + 8 - (M_StringHeight("OnOff")/2),
                showMessages ? "On" : "Off");

    M_DrawThermo(OptionsDef.x,OptionsDef.y+LINEHEIGHT*(scrnsize+1),
		 9 + 2,screenSize); // [crispy] Crispy HUD
}

// [crispy] mouse sensitivity menu
static void M_DrawMouse(void)
{
    char mouse_menu_text[48];

    V_DrawPatchShadow2 (60, 38, W_CacheLumpName(DEH_String("M_MSENS"), PU_CACHE));

    M_WriteText(MouseDef.x, MouseDef.y + LINEHEIGHT * mouse_horiz + 6,
                "HORIZONTAL");

    M_DrawThermo(MouseDef.x, MouseDef.y + LINEHEIGHT * mouse_empty1,
		 21, mouseSensitivity);

    M_WriteText(MouseDef.x, MouseDef.y + LINEHEIGHT * mouse_vert + 6,
                "VERTICAL");

    M_DrawThermo(MouseDef.x, MouseDef.y + LINEHEIGHT * mouse_empty2,
		 21, mouseSensitivity_y);

    M_snprintf(mouse_menu_text, sizeof(mouse_menu_text),
               "%sInvert Vertical Axis: %s%s", crstr[CR_NONE],
               mouse_y_invert ? crstr[CR_GREEN] : crstr[CR_DARK],
               mouse_y_invert ? "On" : "Off");
    M_WriteText(MouseDef.x, MouseDef.y + LINEHEIGHT * mouse_invert + 6,
                mouse_menu_text);

    dp_translation = NULL;
}

// [crispy] Crispness menu
#include "m_background.h"
static void M_DrawCrispnessBackground(void)
{
	const byte *const src = crispness_background;
	pixel_t *dest;
	int x, y;

	dest = I_VideoBuffer;

	for (y = 0; y < SCREENHEIGHT; y++)
	{
		for (x = 0; x < SCREENWIDTH; x++)
		{
			*dest++ = src[(y & 63) * 64 + (x & 63)];
		}
	}

	inhelpscreens = true;
}

static char crispy_menu_text[48];

static void M_DrawCrispnessHeader(char *item)
{
    M_snprintf(crispy_menu_text, sizeof(crispy_menu_text),
               "%s%s", crstr[CR_GOLD], item);
    M_WriteText(ORIGWIDTH/2 - M_StringWidth(item) / 2, 12, crispy_menu_text);
}

static void M_DrawCrispnessSeparator(int y, char *item)
{
    M_snprintf(crispy_menu_text, sizeof(crispy_menu_text),
               "%s%s", crstr[CR_GOLD], item);
    M_WriteText(currentMenu->x - 8, currentMenu->y + CRISPY_LINEHEIGHT * y, crispy_menu_text);
}

static void M_DrawCrispnessItem(int y, char *item, int feat, boolean cond)
{
    M_snprintf(crispy_menu_text, sizeof(crispy_menu_text),
               "%s%s: %s%s", cond ? crstr[CR_NONE] : crstr[CR_DARK], item,
               cond ? (feat ? crstr[CR_GREEN] : crstr[CR_DARK]) : crstr[CR_DARK],
               cond && feat ? "On" : "Off");
    M_WriteText(currentMenu->x, currentMenu->y + CRISPY_LINEHEIGHT * y, crispy_menu_text);
}

static void M_DrawCrispnessMultiItem(int y, char *item, multiitem_t *multiitem, int feat, boolean cond)
{
    M_snprintf(crispy_menu_text, sizeof(crispy_menu_text),
               "%s%s: %s%s", cond ? crstr[CR_NONE] : crstr[CR_DARK], item,
               cond ? (feat ? crstr[CR_GREEN] : crstr[CR_DARK]) : crstr[CR_DARK],
               cond && feat ? multiitem[feat].name : multiitem[0].name);
    M_WriteText(currentMenu->x, currentMenu->y + CRISPY_LINEHEIGHT * y, crispy_menu_text);
}

static void M_DrawCrispnessGoto(int y, char *item)
{
    M_snprintf(crispy_menu_text, sizeof(crispy_menu_text),
               "%s%s", crstr[CR_GOLD], item);
    M_WriteText(currentMenu->x, currentMenu->y + CRISPY_LINEHEIGHT * y, crispy_menu_text);
}

static void M_DrawCrispness1(void)
{
    M_DrawCrispnessBackground();

    M_DrawCrispnessHeader("Crispness 1/4");

    M_DrawCrispnessSeparator(crispness_sep_rendering, "Rendering");
    M_DrawCrispnessItem(crispness_hires, "High Resolution Rendering", crispy->hires, true);
    M_DrawCrispnessItem(crispness_uncapped, "Uncapped Framerate", crispy->uncapped, true);
    M_DrawCrispnessItem(crispness_vsync, "Enable VSync", crispy->vsync, !force_software_renderer);
    M_DrawCrispnessItem(crispness_smoothscaling, "Smooth Pixel Scaling", crispy->smoothscaling, true);
    M_DrawCrispnessMultiItem(crispness_aspectratio, "Force Aspect Ratio", multiitem_aspectratio, aspect_ratio_correct, true);

    M_DrawCrispnessSeparator(crispness_sep_visual, "Visual");
    M_DrawCrispnessMultiItem(crispness_coloredhud, "Colorize HUD Elements", multiitem_coloredhud, crispy->coloredhud, true);
    M_DrawCrispnessMultiItem(crispness_translucency, "Enable Translucency", multiitem_translucency, crispy->translucency, true);
    M_DrawCrispnessItem(crispness_smoothlight, "Smooth Diminishing Lighting", crispy->smoothlight, true);
    M_DrawCrispnessMultiItem(crispness_brightmaps, "Apply Brightmaps to", multiitem_brightmaps, crispy->brightmaps, true);
    M_DrawCrispnessItem(crispness_coloredblood, "Colored Blood and Corpses", crispy->coloredblood, gameversion != exe_chex);
    M_DrawCrispnessItem(crispness_flipcorpses, "Randomly Mirrored Corpses", crispy->flipcorpses, gameversion != exe_chex);

    M_DrawCrispnessGoto(crispness1_next, "Next Page >");
    M_DrawCrispnessGoto(crispness1_prev, "< Last Page");

    dp_translation = NULL;
}

static void M_DrawCrispness2(void)
{
    M_DrawCrispnessBackground();

    M_DrawCrispnessHeader("Crispness 2/4");

    M_DrawCrispnessSeparator(crispness_sep_audible, "Audible");
    M_DrawCrispnessItem(crispness_soundfull, "Play sounds in full length", crispy->soundfull, true);
    M_DrawCrispnessItem(crispness_soundfix, "Misc. Sound Fixes", crispy->soundfix, true);
    M_DrawCrispnessMultiItem(crispness_sndchannels, "Sound Channels", multiitem_sndchannels, snd_channels >> 4, true);
    M_DrawCrispnessItem(crispness_soundmono, "Mono SFX", crispy->soundmono, true);

    M_DrawCrispnessSeparator(crispness_sep_navigational, "Navigational");
    M_DrawCrispnessItem(crispness_extautomap, "Extended Automap colors", crispy->extautomap, true);
    M_DrawCrispnessItem(crispness_automapstats, "Show Level Stats in Automap", crispy->automapstats, true);
    M_DrawCrispnessItem(crispness_secretmessage, "Show Revealed Secrets", crispy->secretmessage, true);

    M_DrawCrispnessGoto(crispness2_next, "Next Page >");
    M_DrawCrispnessGoto(crispness2_prev, "< Prev Page");

    dp_translation = NULL;
}

static void M_DrawCrispness3(void)
{
    M_DrawCrispnessBackground();

    M_DrawCrispnessHeader("Crispness 3/4");

    M_DrawCrispnessSeparator(crispness_sep_tactical, "Tactical");

    M_DrawCrispnessMultiItem(crispness_freelook, "Allow Free Look", multiitem_freelook, crispy->freelook, true);
    M_DrawCrispnessItem(crispness_mouselook, "Permanent Mouse Look", crispy->mouselook, true);
    M_DrawCrispnessItem(crispness_neghealth, "Negative Player Health", crispy->neghealth, true);
    M_DrawCrispnessMultiItem(crispness_centerweapon, "Weapon Attack Alignment", multiitem_centerweapon, crispy->centerweapon, true);
    M_DrawCrispnessItem(crispness_pitch, "Weapon Recoil Pitch", crispy->pitch, true);
    M_DrawCrispnessItem(crispness_weaponsquat, "Squat weapon down on impact", crispy->weaponsquat, true);
//  M_DrawCrispnessItem(crispness_extsaveg, "Extended Savegames", crispy->extsaveg, true);

    M_DrawCrispnessSeparator(crispness_sep_crosshair, "Crosshair");

    M_DrawCrispnessMultiItem(crispness_crosshair, "Draw Crosshair", multiitem_crosshair, crispy->crosshair, true);
    M_DrawCrispnessMultiItem(crispness_crosshairtype, "Crosshair Shape", multiitem_crosshairtype, crispy->crosshairtype + 1, crispy->crosshair);
    M_DrawCrispnessItem(crispness_crosshairhealth, "Color indicates Health", crispy->crosshairhealth, crispy->crosshair);
    M_DrawCrispnessItem(crispness_crosshairtarget, "Highlight on target", crispy->crosshairtarget, crispy->crosshair);

    M_DrawCrispnessGoto(crispness3_next, "Next Page >");
    M_DrawCrispnessGoto(crispness3_prev, "< Prev Page");

    dp_translation = NULL;
}

static void M_DrawCrispness4(void)
{
    M_DrawCrispnessBackground();

    M_DrawCrispnessHeader("Crispness 4/4");

    M_DrawCrispnessSeparator(crispness_sep_physical, "Physical");

    M_DrawCrispnessMultiItem(crispness_freeaim, "Vertical Aiming", multiitem_freeaim, crispy->freeaim, crispy->singleplayer);
    M_DrawCrispnessMultiItem(crispness_jumping, "Allow Jumping", multiitem_jump, crispy->jump, crispy->singleplayer);
    M_DrawCrispnessItem(crispness_overunder, "Walk over/under Monsters", crispy->overunder, crispy->singleplayer);
    M_DrawCrispnessItem(crispness_recoil, "Weapon Recoil Thrust", crispy->recoil, crispy->singleplayer);

    M_DrawCrispnessSeparator(crispness_sep_demos, "Demos");

    M_DrawCrispnessMultiItem(crispness_demotimer, "Show Demo Timer", multiitem_demotimer, crispy->demotimer, true);
    M_DrawCrispnessMultiItem(crispness_demotimerdir, "Playback Timer Direction", multiitem_demotimerdir, crispy->demotimerdir + 1, crispy->demotimer & DEMOTIMER_PLAYBACK);
    M_DrawCrispnessItem(crispness_demobar, "Show Demo Progress Bar", crispy->demobar, true);

    M_DrawCrispnessGoto(crispness4_next, "First Page >");
    M_DrawCrispnessGoto(crispness4_prev, "< Prev Page");

    dp_translation = NULL;
}

void M_Options(int choice)
{
    M_SetupNextMenu(&OptionsDef);
}

// [crispy] correctly handle inverted y-axis
static void M_Mouse(int choice)
{
    if (mouseSensitivity_y < 0)
    {
        mouseSensitivity_y = -mouseSensitivity_y;
        mouse_y_invert = 1;
    }

    if (mouse_acceleration_y < 0)
    {
        mouse_acceleration_y = -mouse_acceleration_y;
        mouse_y_invert = 1;
    }

    M_SetupNextMenu(&MouseDef);
}

static void M_CrispnessCur(int choice)
{
    M_SetupNextMenu(CrispnessMenus[crispness_cur]);
}

static void M_CrispnessNext(int choice)
{
    if (++crispness_cur > arrlen(CrispnessMenus) - 1)
    {
	crispness_cur = 0;
    }

    M_CrispnessCur(0);
}

static void M_CrispnessPrev(int choice)
{
    if (--crispness_cur < 0)
    {
	crispness_cur = arrlen(CrispnessMenus) - 1;
    }

    M_CrispnessCur(0);
}


//
//      Toggle messages on/off
//
void M_ChangeMessages(int choice)
{
    // warning: unused parameter `int choice'
    choice = 0;
    showMessages = 1 - showMessages;
	
    if (!showMessages)
	players[consoleplayer].message = DEH_String(MSGOFF);
    else
	players[consoleplayer].message = DEH_String(MSGON);

    message_dontfuckwithme = true;
}


//
// M_EndGame
//
void M_EndGameResponse(int key)
{
    if (key != key_menu_confirm)
	return;
		
    // [crispy] killough 5/26/98: make endgame quit if recording or playing back demo
    if (demorecording || singledemo)
	G_CheckDemoStatus();

    // [crispy] clear quicksave slot
    quickSaveSlot = -1;
    currentMenu->lastOn = itemOn;
    M_ClearMenus ();
    D_StartTitle ();
}

void M_EndGame(int choice)
{
    choice = 0;
    if (!usergame)
    {
	S_StartSound(NULL,sfx_oof);
	return;
    }
	
    if (netgame)
    {
	M_StartMessage(DEH_String(NETEND),NULL,false);
	return;
    }
	
    M_StartMessage(DEH_String(ENDGAME),M_EndGameResponse,true);
}




//
// M_ReadThis
//
void M_ReadThis(int choice)
{
    choice = 0;
    M_SetupNextMenu(&ReadDef1);
}

void M_ReadThis2(int choice)
{
    choice = 0;
    M_SetupNextMenu(&ReadDef2);
}

void M_FinishReadThis(int choice)
{
    choice = 0;
    M_SetupNextMenu(&MainDef);
}




//
// M_QuitDOOM
//
int     quitsounds[8] =
{
    sfx_pldeth,
    sfx_dmpain,
    sfx_popain,
    sfx_slop,
    sfx_telept,
    sfx_posit1,
    sfx_posit3,
    sfx_sgtatk
};

int     quitsounds2[8] =
{
    sfx_vilact,
    sfx_getpow,
    sfx_boscub,
    sfx_slop,
    sfx_skeswg,
    sfx_kntdth,
    sfx_bspact,
    sfx_sgtatk
};



void M_QuitResponse(int key)
{
    extern int show_endoom;

    if (key != key_menu_confirm)
	return;

    // [crispy] play quit sound only if the ENDOOM screen is also shown
    if (!netgame && show_endoom)
    {
	if (gamemode == commercial)
	    S_StartSound(NULL,quitsounds2[(gametic>>2)&7]);
	else
	    S_StartSound(NULL,quitsounds[(gametic>>2)&7]);
	I_WaitVBL(105);
    }
    I_Quit ();
}


static const char *M_SelectEndMessage(void)
{
    const char **endmsg;

    if (logical_gamemission == doom)
    {
        // Doom 1

        endmsg = doom1_endmsg;
    }
    else
    {
        // Doom 2
        
        endmsg = doom2_endmsg;
    }

    return endmsg[gametic % NUM_QUITMESSAGES];
}


void M_QuitDOOM(int choice)
{
    // [crispy] fast exit if "run" key is held down
    if (speedkeydown())
	I_Quit();

    DEH_snprintf(endstring, sizeof(endstring), "%s\n\n" DOSY,
                 DEH_String(M_SelectEndMessage()));

    M_StartMessage(endstring,M_QuitResponse,true);
}




void M_ChangeSensitivity(int choice)
{
    switch(choice)
    {
      case 0:
	if (mouseSensitivity)
	    mouseSensitivity--;
	break;
      case 1:
	if (mouseSensitivity < 255) // [crispy] extended range
	    mouseSensitivity++;
	break;
    }
}

static void M_ChangeSensitivity_y(int choice)
{
    switch(choice)
    {
      case 0:
	if (mouseSensitivity_y)
	    mouseSensitivity_y--;
	break;
      case 1:
	if (mouseSensitivity_y < 255) // [crispy] extended range
	    mouseSensitivity_y++;
	break;
    }
}

static void M_MouseInvert(int choice)
{
    choice = 0;
    mouse_y_invert = !mouse_y_invert;
}


void M_ChangeDetail(int choice)
{
    choice = 0;
    detailLevel = 1 - detailLevel;

    R_SetViewSize (screenblocks, detailLevel);

    if (!detailLevel)
	players[consoleplayer].message = DEH_String(DETAILHI);
    else
	players[consoleplayer].message = DEH_String(DETAILLO);
}




void M_SizeDisplay(int choice)
{
    switch(choice)
    {
      case 0:
	if (screenSize > 0)
	{
	    screenblocks--;
	    screenSize--;
	}
	break;
      case 1:
	if (screenSize < 8 + 2) // [crispy] Crispy HUD
	{
	    screenblocks++;
	    screenSize++;
	}
	break;
    }
	

    R_SetViewSize (screenblocks, detailLevel);
}




//
//      Menu Functions
//
void
M_DrawThermo
( int	x,
  int	y,
  int	thermWidth,
  int	thermDot )
{
    int		xx;
    int		i;
    char	num[4];

    if (!thermDot)
    {
        dp_translation = cr[CR_DARK];
    }

    xx = x;
    V_DrawPatchDirect(xx, y, W_CacheLumpName(DEH_String("M_THERML"), PU_CACHE));
    xx += 8;
    for (i=0;i<thermWidth;i++)
    {
	V_DrawPatchDirect(xx, y, W_CacheLumpName(DEH_String("M_THERMM"), PU_CACHE));
	xx += 8;
    }
    V_DrawPatchDirect(xx, y, W_CacheLumpName(DEH_String("M_THERMR"), PU_CACHE));

    M_snprintf(num, 4, "%3d", thermDot);
    M_WriteText(xx + 8, y + 3, num);

    // [crispy] do not crash anymore if value exceeds thermometer range
    if (thermDot >= thermWidth)
    {
        thermDot = thermWidth - 1;
        dp_translation = cr[CR_DARK];
    }

    V_DrawPatchDirect((x + 8) + thermDot * 8, y,
		      W_CacheLumpName(DEH_String("M_THERMO"), PU_CACHE));

    dp_translation = NULL;
}


void
M_StartMessage
( const char	*string,
  void*		routine,
  boolean	input )
{
    messageLastMenuActive = menuactive;
    messageToPrint = 1;
    messageString = string;
    messageRoutine = routine;
    messageNeedsInput = input;
    menuactive = true;
    // [crispy] entering menus while recording demos pauses the game
    if (demorecording && !paused)
    {
        sendpause = true;
    }
    return;
}


//
// Find string width from hu_font chars
//
int M_StringWidth(const char *string)
{
    size_t             i;
    int             w = 0;
    int             c;
	
    for (i = 0;i < strlen(string);i++)
    {
	// [crispy] correctly center colorized strings
	if (string[i] == '\x1b')
	{
	    i++;
	    continue;
	}

	c = toupper(string[i]) - HU_FONTSTART;
	if (c < 0 || c >= HU_FONTSIZE)
	    w += 4;
	else
	    w += SHORT (hu_font[c]->width);
    }
		
    return w;
}



//
//      Find string height from hu_font chars
//
int M_StringHeight(const char* string)
{
    size_t             i;
    int             h;
    int             height = SHORT(hu_font[0]->height);
	
    h = height;
    for (i = 0;i < strlen(string);i++)
	if (string[i] == '\n')
	    h += height;
		
    return h;
}


//
//      Write a string using the hu_font
//
void
M_WriteText
( int		x,
  int		y,
  const char *string)
{
    int		w;
    const char *ch;
    int		c;
    int		cx;
    int		cy;
		

    ch = string;
    cx = x;
    cy = y;
	
    while(1)
    {
	c = *ch++;
	if (!c)
	    break;
	if (c == '\n')
	{
	    cx = x;
	    cy += 12;
	    continue;
	}
	// [crispy] support multi-colored text
	if (c == '\x1b')
	{
	    c = *ch++;
	    dp_translation = cr[(int) (c - '0')];
	    continue;
	}
		
	c = toupper(c) - HU_FONTSTART;
	if (c < 0 || c>= HU_FONTSIZE)
	{
	    cx += 4;
	    continue;
	}
		
	w = SHORT (hu_font[c]->width);
	if (cx+w > ORIGWIDTH)
	    break;
	if (!messageToPrint && (currentMenu == &LoadDef || currentMenu == &SaveDef))
	{
	V_DrawPatchDirect(cx, cy, hu_font[c]);
	}
	else
	{
	    V_DrawPatchShadow1(cx, cy, hu_font[c]);
	}
	cx+=w;
    }
}

// These keys evaluate to a "null" key in Vanilla Doom that allows weird
// jumping in the menus. Preserve this behavior for accuracy.

static boolean IsNullKey(int key)
{
    return key == KEY_PAUSE || key == KEY_CAPSLOCK
        || key == KEY_SCRLCK || key == KEY_NUMLOCK;
}

// [crispy] reload current level / go to next level
// adapted from prboom-plus/src/e6y.c:369-449
static int G_ReloadLevel(void)
{
  int result = false;

  if (gamestate == GS_LEVEL)
  {
    G_DeferedInitNew(gameskill, gameepisode, gamemap);
    result = true;
  }

  return result;
}

static int G_GotoNextLevel(void)
{
  static byte doom_next[4][9] = {
    {12, 13, 19, 15, 16, 17, 18, 21, 14},
    {22, 23, 24, 25, 29, 27, 28, 31, 26},
    {32, 33, 34, 35, 36, 39, 38, 41, 37},
    {42, 49, 44, 45, 46, 47, 48, 11, 43}
  };
  static byte doom2_next[33] = {
    0, 3, 4, 5, 6, 7, 8, 9, 10, 11,
    12, 13, 14, 15, 31, 17, 18, 19, 20, 21,
    22, 23, 24, 25, 26, 27, 28, 29, 30, 1,
    32, 16, 3
  };
  static byte nerve_next[9] = {
    2, 3, 4, 9, 6, 7, 8, 1, 5
  };

  int changed = false;

  // [crispy] process only once
  if (!doom2_next[0])
  {
    doom2_next[0] = 2;

    if (gamemode == commercial)
    {
      if (crispy->havemap33)
        doom2_next[1] = 33;

      if (W_CheckNumForName("map31") < 0)
        doom2_next[14] = 16;

      if (gamemission == pack_hacx)
      {
        doom2_next[30] = 16;
        doom2_next[20] = 1;
      }
      if (gamemission == pack_master)
      {
        doom2_next[1] = 3;
        doom2_next[14] = 16;
        doom2_next[20] = 1;
      }
    }
    else
    {
      if (gamemode == shareware)
        doom_next[0][7] = 11;

      if (gamemode == registered)
        doom_next[2][7] = 11;

      if (gameversion == exe_chex)
      {
        doom_next[0][2] = 14;
        doom_next[0][4] = 11;
      }
    }
  }

  if (gamestate == GS_LEVEL)
  {
    int epsd, map;

    if (gamemode == commercial)
    {
      epsd = gameepisode;
      if (gamemission == pack_nerve)
        map = nerve_next[gamemap-1];
      else
        map = doom2_next[gamemap-1];
    }
    else
    {
      epsd = doom_next[gameepisode-1][gamemap-1] / 10;
      map = doom_next[gameepisode-1][gamemap-1] % 10;
    }

    // [crispy] special-casing for E1M10 "Sewers" support
    if (crispy->havee1m10 && gameepisode == 1)
    {
	if (gamemap == 1)
	{
	    map = 10;
	}
	else
	if (gamemap == 10)
	{
	    epsd = 1;
	    map = 2;
	}
    }

    G_DeferedInitNew(gameskill, epsd, map);
    changed = true;
  }

  return changed;
}

//
// CONTROL PANEL
//

//
// M_Responder
//
boolean M_Responder (event_t* ev)
{
    int             ch;
    int             key;
    int             i;
    static  int     mousewait = 0;
    static  int     mousey = 0;
    static  int     lasty = 0;
    static  int     mousex = 0;
    static  int     lastx = 0;

    // In testcontrols mode, none of the function keys should do anything
    // - the only key is escape to quit.

    if (testcontrols)
    {
        if (ev->type == ev_quit
         || (ev->type == ev_keydown
          && (ev->data1 == key_menu_activate || ev->data1 == key_menu_quit)))
        {
            I_Quit();
            return true;
        }

        return false;
    }

    // "close" button pressed on window?
    if (ev->type == ev_quit)
    {
        // First click on close button = bring up quit confirm message.
        // Second click on close button = confirm quit

        if (menuactive && messageToPrint && messageRoutine == M_QuitResponse)
        {
            M_QuitResponse(key_menu_confirm);
        }
        else
        {
            S_StartSound(NULL,sfx_swtchn);
            M_QuitDOOM(0);
        }

        return true;
    }

    // key is the key pressed, ch is the actual character typed
  
    ch = 0;
    key = -1;
	
    if (ev->type == ev_joystick)
    {
        // Simulate key presses from joystick events to interact with the menu.

        if (menuactive)
        {
            if (ev->data3 < 0)
            {
                key = key_menu_up;
                joywait = I_GetTime() + 5;
            }
            else if (ev->data3 > 0)
            {
                key = key_menu_down;
                joywait = I_GetTime() + 5;
            }
            if (ev->data2 < 0)
            {
                key = key_menu_left;
                joywait = I_GetTime() + 2;
            }
            else if (ev->data2 > 0)
            {
                key = key_menu_right;
                joywait = I_GetTime() + 2;
            }

#define JOY_BUTTON_MAPPED(x) ((x) >= 0)
#define JOY_BUTTON_PRESSED(x) (JOY_BUTTON_MAPPED(x) && (ev->data1 & (1 << (x))) != 0)

            if (JOY_BUTTON_PRESSED(joybfire))
            {
                // Simulate a 'Y' keypress when Doom show a Y/N dialog with Fire button.
                if (messageToPrint && messageNeedsInput)
                {
                    key = key_menu_confirm;
                }
                // Simulate pressing "Enter" when we are supplying a save slot name
                else if (saveStringEnter)
                {
                    key = KEY_ENTER;
                }
                else
                {
                    // if selecting a save slot via joypad, set a flag
                    if (currentMenu == &SaveDef)
                    {
                        joypadSave = true;
                    }
                    key = key_menu_forward;
                }
                joywait = I_GetTime() + 5;
            }
            if (JOY_BUTTON_PRESSED(joybuse))
            {
                // Simulate a 'N' keypress when Doom show a Y/N dialog with Use button.
                if (messageToPrint && messageNeedsInput)
                {
                    key = key_menu_abort;
                }
                // If user was entering a save name, back out
                else if (saveStringEnter)
                {
                    key = KEY_ESCAPE;
                }
                else
                {
                    key = key_menu_back;
                }
                joywait = I_GetTime() + 5;
            }
        }
        if (JOY_BUTTON_PRESSED(joybmenu))
        {
            key = key_menu_activate;
            joywait = I_GetTime() + 5;
        }
    }
    else
    {
	if (ev->type == ev_mouse && mousewait < I_GetTime())
	{
	    mousey += ev->data3;
	    if (mousey < lasty-30)
	    {
		key = key_menu_down;
		mousewait = I_GetTime() + 5;
		mousey = lasty -= 30;
	    }
	    else if (mousey > lasty+30)
	    {
		key = key_menu_up;
		mousewait = I_GetTime() + 5;
		mousey = lasty += 30;
	    }
		
	    mousex += ev->data2;
	    if (mousex < lastx-30)
	    {
		key = key_menu_left;
		mousewait = I_GetTime() + 5;
		mousex = lastx -= 30;
	    }
	    else if (mousex > lastx+30)
	    {
		key = key_menu_right;
		mousewait = I_GetTime() + 5;
		mousex = lastx += 30;
	    }
		
	    if (ev->data1&1)
	    {
		key = key_menu_forward;
		mousewait = I_GetTime() + 15;
	    }
			
	    if (ev->data1&2)
	    {
		key = key_menu_back;
		mousewait = I_GetTime() + 15;
	    }

	    // [crispy] scroll menus with mouse wheel
	    if (mousebprevweapon >= 0 && ev->data1 & (1 << mousebprevweapon))
	    {
		key = key_menu_down;
		mousewait = I_GetTime() + 5;
	    }
	    else
	    if (mousebnextweapon >= 0 && ev->data1 & (1 << mousebnextweapon))
	    {
		key = key_menu_up;
		mousewait = I_GetTime() + 5;
	    }
	}
	else
	{
	    if (ev->type == ev_keydown)
	    {
		key = ev->data1;
		ch = ev->data2;
	    }
	}
    }
    
    if (key == -1)
	return false;

    // Save Game string input
    if (saveStringEnter)
    {
	switch(key)
	{
	  case KEY_BACKSPACE:
	    if (saveCharIndex > 0)
	    {
		saveCharIndex--;
		savegamestrings[saveSlot][saveCharIndex] = 0;
	    }
	    break;

          case KEY_ESCAPE:
            saveStringEnter = 0;
            I_StopTextInput();
            M_StringCopy(savegamestrings[saveSlot], saveOldString,
                         SAVESTRINGSIZE);
            break;

	  case KEY_ENTER:
	    saveStringEnter = 0;
            I_StopTextInput();
	    if (savegamestrings[saveSlot][0])
		M_DoSave(saveSlot);
	    break;

	  default:
            // Savegame name entry. This is complicated.
            // Vanilla has a bug where the shift key is ignored when entering
            // a savegame name. If vanilla_keyboard_mapping is on, we want
            // to emulate this bug by using ev->data1. But if it's turned off,
            // it implies the user doesn't care about Vanilla emulation:
            // instead, use ev->data3 which gives the fully-translated and
            // modified key input.

            if (ev->type != ev_keydown)
            {
                break;
            }
            if (vanilla_keyboard_mapping)
            {
                ch = ev->data1;
            }
            else
            {
                ch = ev->data3;
            }

            ch = toupper(ch);

            if (ch != ' '
             && (ch - HU_FONTSTART < 0 || ch - HU_FONTSTART >= HU_FONTSIZE))
            {
                break;
            }

	    if (ch >= 32 && ch <= 127 &&
		saveCharIndex < SAVESTRINGSIZE-1 &&
		M_StringWidth(savegamestrings[saveSlot]) <
		(SAVESTRINGSIZE-2)*8)
	    {
		savegamestrings[saveSlot][saveCharIndex++] = ch;
		savegamestrings[saveSlot][saveCharIndex] = 0;
	    }
	    break;
	}
	return true;
    }

    // Take care of any messages that need input
    if (messageToPrint)
    {
	if (messageNeedsInput)
        {
            if (key != ' ' && key != KEY_ESCAPE
             && key != key_menu_confirm && key != key_menu_abort)
            {
                return false;
            }
	}

	menuactive = messageLastMenuActive;
	if (messageRoutine)
	    messageRoutine(key);

	// [crispy] stay in menu
	if (messageToPrint < 2)
	{
	menuactive = false;
	}
	messageToPrint = 0; // [crispy] moved here
	S_StartSound(NULL,sfx_swtchx);
	return true;
    }

    // [crispy] take screen shot without weapons and HUD
    if (key != 0 && key == key_menu_cleanscreenshot)
    {
	crispy->cleanscreenshot = (screenblocks > 10) ? 2 : 1;
    }

    if ((devparm && key == key_menu_help) ||
        (key != 0 && (key == key_menu_screenshot || key == key_menu_cleanscreenshot)))
    {
	G_ScreenShot ();
	return true;
    }

    // F-Keys
    if (!menuactive)
    {
	if (key == key_menu_decscreen)      // Screen size down
        {
	    if (automapactive || chat_on)
		return false;
	    M_SizeDisplay(0);
	    S_StartSound(NULL,sfx_stnmov);
	    return true;
	}
        else if (key == key_menu_incscreen) // Screen size up
        {
	    if (automapactive || chat_on)
		return false;
	    M_SizeDisplay(1);
	    S_StartSound(NULL,sfx_stnmov);
	    return true;
	}
        else if (key == key_menu_help)     // Help key
        {
	    M_StartControlPanel ();

	    if (gameversion >= exe_ultimate)
	      currentMenu = &ReadDef2;
	    else
	      currentMenu = &ReadDef1;

	    itemOn = 0;
	    S_StartSound(NULL,sfx_swtchn);
	    return true;
	}
        else if (key == key_menu_save)     // Save
        {
	    M_StartControlPanel();
	    S_StartSound(NULL,sfx_swtchn);
	    M_SaveGame(0);
	    return true;
        }
        else if (key == key_menu_load)     // Load
        {
	    // [crispy] forbid New Game and (Quick) Load while recording a demo
	    if (demorecording)
	    {
		S_StartSound(NULL,sfx_oof);
	    }
	    else
	    {
	    M_StartControlPanel();
	    S_StartSound(NULL,sfx_swtchn);
	    M_LoadGame(0);
	    }
	    return true;
        }
        else if (key == key_menu_volume)   // Sound Volume
        {
	    M_StartControlPanel ();
	    currentMenu = &SoundDef;
	    itemOn = sfx_vol;
	    S_StartSound(NULL,sfx_swtchn);
	    return true;
	}
        else if (key == key_menu_detail)   // Detail toggle
        {
	    M_ChangeDetail(0);
	    S_StartSound(NULL,sfx_swtchn);
	    return true;
        }
        else if (key == key_menu_qsave)    // Quicksave
        {
	    S_StartSound(NULL,sfx_swtchn);
	    M_QuickSave();
	    return true;
        }
        else if (key == key_menu_endgame)  // End game
        {
	    S_StartSound(NULL,sfx_swtchn);
	    M_EndGame(0);
	    return true;
        }
        else if (key == key_menu_messages) // Toggle messages
        {
	    M_ChangeMessages(0);
	    S_StartSound(NULL,sfx_swtchn);
	    return true;
        }
        else if (key == key_menu_qload)    // Quickload
        {
	    // [crispy] forbid New Game and (Quick) Load while recording a demo
	    if (demorecording)
	    {
		S_StartSound(NULL,sfx_oof);
	    }
	    else
	    {
	    S_StartSound(NULL,sfx_swtchn);
	    M_QuickLoad();
	    }
	    return true;
        }
        else if (key == key_menu_quit)     // Quit DOOM
        {
	    S_StartSound(NULL,sfx_swtchn);
	    M_QuitDOOM(0);
	    return true;
        }
        else if (key == key_menu_gamma)    // gamma toggle
        {
	    usegamma++;
	    if (usegamma > 4+4) // [crispy] intermediate gamma levels
		usegamma = 0;
	    players[consoleplayer].message = DEH_String(gammamsg[usegamma]);
            I_SetPalette (W_CacheLumpName (DEH_String("PLAYPAL"),PU_CACHE));
	    return true;
	}
        // [crispy] those two can be considered as shortcuts for the IDCLEV cheat
        // and should be treated as such, i.e. add "if (!netgame)"
        else if (!netgame && key != 0 && key == key_menu_reloadlevel)
        {
	    if (G_ReloadLevel())
		return true;
        }
        else if (!netgame && key != 0 && key == key_menu_nextlevel)
        {
	    if (G_GotoNextLevel())
		return true;
        }

    }

    // Pop-up menu?
    if (!menuactive)
    {
	if (key == key_menu_activate)
	{
	    M_StartControlPanel ();
	    S_StartSound(NULL,sfx_swtchn);
	    return true;
	}
	return false;
    }

    // Keys usable within menu

    if (key == key_menu_down)
    {
        // Move down to next item

        do
	{
	    if (itemOn+1 > currentMenu->numitems-1)
		itemOn = 0;
	    else itemOn++;
	    S_StartSound(NULL,sfx_pstop);
	} while(currentMenu->menuitems[itemOn].status==-1);

	return true;
    }
    else if (key == key_menu_up)
    {
        // Move back up to previous item

	do
	{
	    if (!itemOn)
		itemOn = currentMenu->numitems-1;
	    else itemOn--;
	    S_StartSound(NULL,sfx_pstop);
	} while(currentMenu->menuitems[itemOn].status==-1);

	return true;
    }
    else if (key == key_menu_left)
    {
        // Slide slider left

	if (currentMenu->menuitems[itemOn].routine &&
	    currentMenu->menuitems[itemOn].status == 2)
	{
	    S_StartSound(NULL,sfx_stnmov);
	    currentMenu->menuitems[itemOn].routine(0);
	}
	return true;
    }
    else if (key == key_menu_right)
    {
        // Slide slider right

	if (currentMenu->menuitems[itemOn].routine &&
	    currentMenu->menuitems[itemOn].status == 2)
	{
	    S_StartSound(NULL,sfx_stnmov);
	    currentMenu->menuitems[itemOn].routine(1);
	}
	return true;
    }
    else if (key == key_menu_forward)
    {
        // Activate menu item

	if (currentMenu->menuitems[itemOn].routine &&
	    currentMenu->menuitems[itemOn].status)
	{
	    currentMenu->lastOn = itemOn;
	    if (currentMenu->menuitems[itemOn].status == 2)
	    {
		currentMenu->menuitems[itemOn].routine(1);      // right arrow
		S_StartSound(NULL,sfx_stnmov);
	    }
	    else
	    {
		currentMenu->menuitems[itemOn].routine(itemOn);
		S_StartSound(NULL,sfx_pistol);
	    }
	}
	return true;
    }
    else if (key == key_menu_activate)
    {
        // Deactivate menu

	currentMenu->lastOn = itemOn;
	M_ClearMenus ();
	S_StartSound(NULL,sfx_swtchx);
	return true;
    }
    else if (key == key_menu_back)
    {
        // Go back to previous menu

	currentMenu->lastOn = itemOn;
	if (currentMenu->prevMenu)
	{
	    currentMenu = currentMenu->prevMenu;
	    itemOn = currentMenu->lastOn;
	    S_StartSound(NULL,sfx_swtchn);
	}
	return true;
    }
    // [crispy] delete a savegame
    else if (key == key_menu_del)
    {
	if (currentMenu == &LoadDef || currentMenu == &SaveDef)
	{
	    if (LoadMenu[itemOn].status)
	    {
		currentMenu->lastOn = itemOn;
		M_ConfirmDeleteGame();
		return true;
	    }
	    else
	    {
		S_StartSound(NULL,sfx_oof);
	    }
	}
    }
    // [crispy] next/prev Crispness menu
    else if (key == KEY_PGUP)
    {
	if (currentMenu == CrispnessMenus[crispness_cur])
	{
	    M_CrispnessPrev(0);
	    S_StartSound(NULL,sfx_swtchn);
	    return true;
	}
    }
    else if (key == KEY_PGDN)
    {
	if (currentMenu == CrispnessMenus[crispness_cur])
	{
	    M_CrispnessNext(0);
	    S_StartSound(NULL,sfx_swtchn);
	    return true;
	}
    }

    // Keyboard shortcut?
    // Vanilla Doom has a weird behavior where it jumps to the scroll bars
    // when the certain keys are pressed, so emulate this.

    else if (ch != 0 || IsNullKey(key))
    {
	for (i = itemOn+1;i < currentMenu->numitems;i++)
        {
	    if (currentMenu->menuitems[i].alphaKey == ch)
	    {
		itemOn = i;
		S_StartSound(NULL,sfx_pstop);
		return true;
	    }
        }

	for (i = 0;i <= itemOn;i++)
        {
	    if (currentMenu->menuitems[i].alphaKey == ch)
	    {
		itemOn = i;
		S_StartSound(NULL,sfx_pstop);
		return true;
	    }
        }
    }

    return false;
}



//
// M_StartControlPanel
//
void M_StartControlPanel (void)
{
    // intro might call this repeatedly
    if (menuactive)
	return;

    // [crispy] entering menus while recording demos pauses the game
    if (demorecording && !paused)
        sendpause = true;
    
    menuactive = 1;
    currentMenu = &MainDef;         // JDC
    itemOn = currentMenu->lastOn;   // JDC
}

// Display OPL debug messages - hack for GENMIDI development.

static void M_DrawOPLDev(void)
{
    extern void I_OPL_DevMessages(char *, size_t);
    char debug[1024];
    char *curr, *p;
    int line;

    I_OPL_DevMessages(debug, sizeof(debug));
    curr = debug;
    line = 0;

    for (;;)
    {
        p = strchr(curr, '\n');

        if (p != NULL)
        {
            *p = '\0';
        }

        M_WriteText(0, line * 8, curr);
        ++line;

        if (p == NULL)
        {
            break;
        }

        curr = p + 1;
    }
}

//
// M_Drawer
// Called after the view has been rendered,
// but before it has been blitted.
//
void M_Drawer (void)
{
    static short	x;
    static short	y;
    unsigned int	i;
    unsigned int	max;
    char		string[80];
    const char          *name;
    int			start;

    inhelpscreens = false;
    
    // Horiz. & Vertically center string and print it.
    if (messageToPrint)
    {
	// [crispy] draw a background for important questions
	if (messageToPrint == 2)
	{
	    M_DrawCrispnessBackground();
	}

	start = 0;
	y = ORIGHEIGHT/2 - M_StringHeight(messageString) / 2;
	while (messageString[start] != '\0')
	{
	    boolean foundnewline = false;

            for (i = 0; messageString[start + i] != '\0'; i++)
            {
                if (messageString[start + i] == '\n')
                {
                    M_StringCopy(string, messageString + start,
                                 sizeof(string));
                    if (i < sizeof(string))
                    {
                        string[i] = '\0';
                    }

                    foundnewline = true;
                    start += i + 1;
                    break;
                }
            }

            if (!foundnewline)
            {
                M_StringCopy(string, messageString + start, sizeof(string));
                start += strlen(string);
            }

	    x = ORIGWIDTH/2 - M_StringWidth(string) / 2;
	    M_WriteText(x > 0 ? x : 0, y, string); // [crispy] prevent negative x-coords
	    y += SHORT(hu_font[0]->height);
	}

	return;
    }

    if (opldev)
    {
        M_DrawOPLDev();
    }

    if (!menuactive)
	return;

    if (currentMenu->routine)
	currentMenu->routine();         // call Draw routine
    
    // DRAW MENU
    x = currentMenu->x;
    y = currentMenu->y;
    max = currentMenu->numitems;

    for (i=0;i<max;i++)
    {
        name = DEH_String(currentMenu->menuitems[i].name);

	if (name[0])
	{
	    // [crispy] shade unavailable menu items
	    if ((currentMenu == &MainDef && i == savegame && (!usergame || gamestate != GS_LEVEL)) ||
	        (currentMenu == &OptionsDef && i == endgame && (!usergame || netgame)) ||
	        (currentMenu == &MainDef && i == loadgame && ((netgame && !demoplayback) || demorecording)) ||
	        (currentMenu == &MainDef && i == newgame && (demorecording || (netgame && !demoplayback))))
	        dp_translation = cr[CR_DARK];

	    if (currentMenu == &OptionsDef)
	    {
		char *alttext = currentMenu->menuitems[i].alttext;

		if (alttext)
		    M_WriteText(x, y+8-(M_StringHeight(alttext)/2), alttext);
	    }
	    else
	    V_DrawPatchShadow2 (x, y, W_CacheLumpName(name, PU_CACHE));

	    dp_translation = NULL;
	}
	y += LINEHEIGHT;
    }

    
    // DRAW SKULL
    if (currentMenu == CrispnessMenus[crispness_cur])
    {
	char item[4];
	M_snprintf(item, sizeof(item), "%s>", whichSkull ? crstr[CR_NONE] : crstr[CR_DARK]);
	M_WriteText(currentMenu->x - 8, currentMenu->y + CRISPY_LINEHEIGHT * itemOn, item);
	dp_translation = NULL;
    }
    else
    V_DrawPatchDirect(x + SKULLXOFF, currentMenu->y - 5 + itemOn*LINEHEIGHT,
		      W_CacheLumpName(DEH_String(skullName[whichSkull]),
				      PU_CACHE));
}


//
// M_ClearMenus
//
void M_ClearMenus (void)
{
    menuactive = 0;

    // [crispy] entering menus while recording demos pauses the game
    if (demorecording && paused)
        sendpause = true;

    // if (!netgame && usergame && paused)
    //       sendpause = true;
}




//
// M_SetupNextMenu
//
void M_SetupNextMenu(menu_t *menudef)
{
    currentMenu = menudef;
    itemOn = currentMenu->lastOn;
}


//
// M_Ticker
//
void M_Ticker (void)
{
    if (--skullAnimCounter <= 0)
    {
	whichSkull ^= 1;
	skullAnimCounter = 8;
    }
}


//
// M_Init
//
void M_Init (void)
{
    currentMenu = &MainDef;
    menuactive = 0;
    itemOn = currentMenu->lastOn;
    whichSkull = 0;
    skullAnimCounter = 10;
    screenSize = screenblocks - 3;
    messageToPrint = 0;
    messageString = NULL;
    messageLastMenuActive = menuactive;
    quickSaveSlot = -1;

    // Here we could catch other version dependencies,
    //  like HELP1/2, and four episodes.

    // The same hacks were used in the original Doom EXEs.

    if (gameversion >= exe_ultimate)
    {
        MainMenu[readthis].routine = M_ReadThis2;
        ReadDef2.prevMenu = NULL;
    }

    if (gameversion >= exe_final && gameversion <= exe_final2)
    {
        ReadDef2.routine = M_DrawReadThisCommercial;
        // [crispy] rearrange Skull in Final Doom HELP screen
        ReadDef2.y -= 10;
    }

    if (gamemode == commercial)
    {
        MainMenu[readthis] = MainMenu[quitdoom];
        MainDef.numitems--;
        MainDef.y += 8;
        NewDef.prevMenu = nervewadfile ? &ExpDef : &MainDef;
        ReadDef1.routine = M_DrawReadThisCommercial;
        ReadDef1.x = 330;
        ReadDef1.y = 165;
        ReadMenu1[rdthsempty1].routine = M_FinishReadThis;
    }

    // Versions of doom.exe before the Ultimate Doom release only had
    // three episodes; if we're emulating one of those then don't try
    // to show episode four. If we are, then do show episode four
    // (should crash if missing).
    if (gameversion < exe_ultimate)
    {
        EpiDef.numitems--;
    }
    // chex.exe shows only one episode.
    else if (gameversion == exe_chex)
    {
        EpiDef.numitems = 1;
        // [crispy] never show the Episode menu
        NewDef.prevMenu = &MainDef;
    }

    // [crispy] rearrange Load Game and Save Game menus
    {
	const patch_t *patchl, *patchs, *patchm;
	short captionheight, vstep;

	patchl = W_CacheLumpName(DEH_String("M_LOADG"), PU_CACHE);
	patchs = W_CacheLumpName(DEH_String("M_SAVEG"), PU_CACHE);
	patchm = W_CacheLumpName(DEH_String("M_LSLEFT"), PU_CACHE);

	LoadDef_x = (ORIGWIDTH - SHORT(patchl->width)) / 2 + SHORT(patchl->leftoffset);
	SaveDef_x = (ORIGWIDTH - SHORT(patchs->width)) / 2 + SHORT(patchs->leftoffset);
	LoadDef.x = SaveDef.x = (ORIGWIDTH - 24 * 8) / 2 + SHORT(patchm->leftoffset); // [crispy] see M_DrawSaveLoadBorder()

	captionheight = MAX(SHORT(patchl->height), SHORT(patchs->height));

	vstep = ORIGHEIGHT - 32; // [crispy] ST_HEIGHT
	vstep -= captionheight;
	vstep -= (load_end - 1) * LINEHEIGHT + SHORT(patchm->height);
	vstep /= 3;

	if (vstep > 0)
	{
		LoadDef_y = vstep + captionheight - SHORT(patchl->height) + SHORT(patchl->topoffset);
		SaveDef_y = vstep + captionheight - SHORT(patchs->height) + SHORT(patchs->topoffset);
		LoadDef.y = SaveDef.y = vstep + captionheight + vstep + SHORT(patchm->topoffset) - 7; // [crispy] see M_DrawSaveLoadBorder()
	}
    }

    // [crispy] remove DOS reference from the game quit confirmation dialogs
    if (!M_ParmExists("-nodeh"))
    {
	const char *string;
	char *replace;

	// [crispy] "i wouldn't leave if i were you.\ndos is much worse."
	string = doom1_endmsg[3];
	if (!strcmp(string, DEH_String(string)))
	{
		replace = M_StringReplace(string, "dos", crispy->platform);
		DEH_AddStringReplacement(string, replace);
		free(replace);
	}

	// [crispy] "you're trying to say you like dos\nbetter than me, right?"
	string = doom1_endmsg[4];
	if (!strcmp(string, DEH_String(string)))
	{
		replace = M_StringReplace(string, "dos", crispy->platform);
		DEH_AddStringReplacement(string, replace);
		free(replace);
	}

	// [crispy] "don't go now, there's a \ndimensional shambler waiting\nat the dos prompt!"
	string = doom2_endmsg[2];
	if (!strcmp(string, DEH_String(string)))
	{
		replace = M_StringReplace(string, "dos", "command");
		DEH_AddStringReplacement(string, replace);
		free(replace);
	}
    }

    opldev = M_CheckParm("-opldev") > 0;
}

// [crispy] extended savegames
static char *savegwarning;
static void M_ForceLoadGameResponse(int key)
{
	free(savegwarning);
	free(savewadfilename);

	if (key != key_menu_confirm || !savemaplumpinfo)
	{
		// [crispy] no need to end game anymore when denied to load savegame
		//M_EndGameResponse(key_menu_confirm);
		savewadfilename = NULL;

		// [crispy] reload Load Game menu
		M_StartControlPanel();
		M_LoadGame(0);
		return;
	}

	savewadfilename = (char *)savemaplumpinfo->wad_file->basename;
	gameaction = ga_loadgame;
}

void M_ForceLoadGame()
{
	savegwarning =
	savemaplumpinfo ?
	M_StringJoin("This savegame requires the file\n",
	             crstr[CR_GOLD], savewadfilename, crstr[CR_NONE], "\n",
	             "to restore ", crstr[CR_GOLD], savemaplumpinfo->name, crstr[CR_NONE], " .\n\n",
	             "Continue to restore from\n",
	             crstr[CR_GOLD], savemaplumpinfo->wad_file->basename, crstr[CR_NONE], " ?\n\n",
	             PRESSYN, NULL) :
	M_StringJoin("This savegame requires the file\n",
	             crstr[CR_GOLD], savewadfilename, crstr[CR_NONE], "\n",
	             "to restore a map that is\n",
	             "currently not available!\n\n",
	             PRESSKEY, NULL) ;

	M_StartMessage(savegwarning, M_ForceLoadGameResponse, savemaplumpinfo != NULL);
	messageToPrint = 2;
	S_StartSound(NULL,sfx_swtchn);
}

static void M_ConfirmDeleteGameResponse (int key)
{
	free(savegwarning);

	if (key == key_menu_confirm)
	{
		char name[256];

		M_StringCopy(name, P_SaveGameFile(itemOn), sizeof(name));
		remove(name);

		M_ReadSaveStrings();
	}
}

void M_ConfirmDeleteGame ()
{
	savegwarning =
	M_StringJoin("delete savegame\n\n",
	             crstr[CR_GOLD], savegamestrings[itemOn], crstr[CR_NONE], " ?\n\n",
	             PRESSYN, NULL);

	M_StartMessage(savegwarning, M_ConfirmDeleteGameResponse, true);
	messageToPrint = 2;
	S_StartSound(NULL,sfx_swtchn);
}

// [crispy] indicate game version mismatch
void M_LoadGameVerMismatch ()
{
	M_StartMessage("Game Version Mismatch\n\n"PRESSKEY, NULL, false);
	messageToPrint = 2;
	S_StartSound(NULL,sfx_swtchn);
}<|MERGE_RESOLUTION|>--- conflicted
+++ resolved
@@ -1051,20 +1051,15 @@
 	quickSaveSlot = -2;	// means to pick a slot now
 	return;
     }
-<<<<<<< HEAD
     // [crispy] print savegame name in golden letters
     savegamestring = M_StringJoin(crstr[CR_GOLD],
                                   savegamestrings[quickSaveSlot],
                                   crstr[CR_NONE],
                                   NULL);
-    DEH_snprintf(tempstring, 80, QSPROMPT, savegamestring);
+    DEH_snprintf(tempstring, sizeof(tempstring),
+                 QSPROMPT, savegamestring);
     free(savegamestring);
-    M_StartMessage(tempstring,M_QuickSaveResponse,true);
-=======
-    DEH_snprintf(tempstring, sizeof(tempstring),
-                 QSPROMPT, savegamestrings[quickSaveSlot]);
     M_StartMessage(tempstring, M_QuickSaveResponse, true);
->>>>>>> 82fa5ea8
 }
 
 
@@ -1102,20 +1097,15 @@
 	quickSaveSlot = -2;
 	return;
     }
-<<<<<<< HEAD
     // [crispy] print savegame name in golden letters
     savegamestring = M_StringJoin(crstr[CR_GOLD],
                                   savegamestrings[quickSaveSlot],
                                   crstr[CR_NONE],
                                   NULL);
-    DEH_snprintf(tempstring, 80, QLPROMPT, savegamestring);
+    DEH_snprintf(tempstring, sizeof(tempstring),
+                 QLPROMPT, savegamestring);
     free(savegamestring);
-    M_StartMessage(tempstring,M_QuickLoadResponse,true);
-=======
-    DEH_snprintf(tempstring, sizeof(tempstring),
-                 QLPROMPT, savegamestrings[quickSaveSlot]);
     M_StartMessage(tempstring, M_QuickLoadResponse, true);
->>>>>>> 82fa5ea8
 }
 
 
