//
// Copyright(C) 1993-1996 Id Software, Inc.
// Copyright(C) 2005-2014 Simon Howard
//
// This program is free software; you can redistribute it and/or
// modify it under the terms of the GNU General Public License
// as published by the Free Software Foundation; either version 2
// of the License, or (at your option) any later version.
//
// This program is distributed in the hope that it will be useful,
// but WITHOUT ANY WARRANTY; without even the implied warranty of
// MERCHANTABILITY or FITNESS FOR A PARTICULAR PURPOSE.  See the
// GNU General Public License for more details.
//
// DESCRIPTION:
//	DOOM selection menu, options, episode etc.
//	Sliders and icons. Kinda widget stuff.
//


#include <stdlib.h>
#include <ctype.h>


#include "doomdef.h"
#include "doomkeys.h"
#include "dstrings.h"

#include "d_main.h"
#include "deh_main.h"

#include "i_input.h"
#include "i_swap.h"
#include "i_system.h"
#include "i_timer.h"
#include "i_video.h"
#include "m_misc.h"
#include "v_video.h"
#include "w_wad.h"
#include "z_zone.h"

#include "r_local.h"


#include "hu_stuff.h"

#include "g_game.h"

#include "m_argv.h"
#include "m_controls.h"
#include "p_saveg.h"
<<<<<<< HEAD
#include "p_extsaveg.h" // [crispy] savewadfilename
#include "p_local.h" // [crispy] struct maplumpinfo
=======
#include "p_setup.h"
>>>>>>> 7f7a72d6

#include "s_sound.h"

#include "doomstat.h"

// Data.
#include "sounds.h"

#include "m_menu.h"
#include "m_crispy.h" // [crispy] Crispness menu

#include "v_trans.h" // [crispy] colored "invert mouse" message

extern patch_t*		hu_font[HU_FONTSIZE];
extern boolean		message_dontfuckwithme;

extern boolean		chat_on;		// in heads-up code

//
// defaulted values
//
int			mouseSensitivity = 5;
int			mouseSensitivity_y = 5; // [crispy] mouse sensitivity menu

// Show messages has default, 0 = off, 1 = on
int			showMessages = 1;
	

// Blocky mode, has default, 0 = high, 1 = normal
int			detailLevel = 0;
int			screenblocks = 10; // [crispy] increased

// temp for screenblocks (0-9)
int			screenSize;

// -1 = no quicksave slot picked!
int			quickSaveSlot;

 // 1 = message to be printed
int			messageToPrint;
// ...and here is the message string!
const char		*messageString;

// message x & y
int			messx;
int			messy;
int			messageLastMenuActive;

// timed message = no input from user
boolean			messageNeedsInput;

void    (*messageRoutine)(int response);

// [crispy] intermediate gamma levels
char gammamsg[5+4][26+2] =
{
    GAMMALVL0,
    GAMMALVL05,
    GAMMALVL1,
    GAMMALVL15,
    GAMMALVL2,
    GAMMALVL25,
    GAMMALVL3,
    GAMMALVL35,
    GAMMALVL4
};

// we are going to be entering a savegame string
int			saveStringEnter;              
int             	saveSlot;	// which slot to save in
int			saveCharIndex;	// which char we're editing
static boolean          joypadSave = false; // was the save action initiated by joypad?
// old save description before edit
char			saveOldString[SAVESTRINGSIZE];  

boolean			inhelpscreens;
boolean			menuactive;

#define SKULLXOFF		-32
#define LINEHEIGHT		16
#define CRISPY_LINEHEIGHT	10 // [crispy] Crispness menu

extern boolean		sendpause;
char			savegamestrings[10][SAVESTRINGSIZE];

char	endstring[160];

static boolean opldev;

extern boolean speedkeydown (void);

//
// MENU TYPEDEFS
//
typedef struct
{
    // 0 = no cursor here, 1 = ok, 2 = arrows ok
    short	status;
    
    char	name[10];
    
    // choice = menu item #.
    // if status = 2,
    //   choice=0:leftarrow,1:rightarrow
    void	(*routine)(int choice);
    
    // hotkey in menu
    char	alphaKey;			
    char	*alttext; // [crispy] alternative text for the Options menu
} menuitem_t;



typedef struct menu_s
{
    short		numitems;	// # of menu items
    struct menu_s*	prevMenu;	// previous menu
    menuitem_t*		menuitems;	// menu items
    void		(*routine)();	// draw routine
    short		x;
    short		y;		// x,y of menu
    short		lastOn;		// last item user was on in menu
} menu_t;

short		itemOn;			// menu item skull is on
short		skullAnimCounter;	// skull animation counter
short		whichSkull;		// which skull to draw

// graphic name of skulls
// warning: initializer-string for array of chars is too long
const char *skullName[2] = {"M_SKULL1","M_SKULL2"};

// current menudef
menu_t*	currentMenu;                          

//
// PROTOTYPES
//
static void M_NewGame(int choice);
static void M_Episode(int choice);
static void M_Expansion(int choice); // [crispy] NRFTL
static void M_ChooseSkill(int choice);
static void M_LoadGame(int choice);
static void M_SaveGame(int choice);
static void M_Options(int choice);
static void M_EndGame(int choice);
static void M_ReadThis(int choice);
static void M_ReadThis2(int choice);
static void M_QuitDOOM(int choice);

static void M_ChangeMessages(int choice);
static void M_ChangeSensitivity(int choice);
static void M_ChangeSensitivity_y(int choice); // [crispy] mouse sensitivity menu
static void M_MouseInvert(int choice); // [crispy] mouse sensitivity menu
static void M_SfxVol(int choice);
static void M_MusicVol(int choice);
static void M_ChangeDetail(int choice);
static void M_SizeDisplay(int choice);
static void M_Mouse(int choice); // [crispy] mouse sensitivity menu
static void M_Sound(int choice);

static void M_FinishReadThis(int choice);
static void M_LoadSelect(int choice);
static void M_SaveSelect(int choice);
static void M_ReadSaveStrings(void);
static void M_QuickSave(void);
static void M_QuickLoad(void);

static void M_DrawMainMenu(void);
static void M_DrawReadThis1(void);
static void M_DrawReadThis2(void);
static void M_DrawNewGame(void);
static void M_DrawEpisode(void);
static void M_DrawOptions(void);
static void M_DrawMouse(void); // [crispy] mouse sensitivity menu
static void M_DrawSound(void);
static void M_DrawLoad(void);
static void M_DrawSave(void);

static void M_DrawSaveLoadBorder(int x,int y);
static void M_SetupNextMenu(menu_t *menudef);
static void M_DrawThermo(int x,int y,int thermWidth,int thermDot);
static void M_WriteText(int x, int y, const char *string);
static int  M_StringWidth(const char *string);
static int  M_StringHeight(const char *string);
static void M_StartMessage(const char *string, void *routine, boolean input);
static void M_ClearMenus (void);

// [crispy] Crispness menu
static void M_CrispnessCur(int choice);
static void M_CrispnessNext(int choice);
static void M_CrispnessPrev(int choice);
static void M_DrawCrispness1(void);
static void M_DrawCrispness2(void);
static void M_DrawCrispness3(void);
static void M_DrawCrispness4(void);



//
// DOOM MENU
//
enum
{
    newgame = 0,
    options,
    loadgame,
    savegame,
    readthis,
    quitdoom,
    main_end
} main_e;

menuitem_t MainMenu[]=
{
    {1,"M_NGAME",M_NewGame,'n'},
    {1,"M_OPTION",M_Options,'o'},
    {1,"M_LOADG",M_LoadGame,'l'},
    {1,"M_SAVEG",M_SaveGame,'s'},
    // Another hickup with Special edition.
    {1,"M_RDTHIS",M_ReadThis,'r'},
    {1,"M_QUITG",M_QuitDOOM,'q'}
};

menu_t  MainDef =
{
    main_end,
    NULL,
    MainMenu,
    M_DrawMainMenu,
    97,64,
    0
};


//
// EPISODE SELECT
//
enum
{
    ep1,
    ep2,
    ep3,
    ep4,
    ep_end
} episodes_e;

menuitem_t EpisodeMenu[]=
{
    {1,"M_EPI1", M_Episode,'k'},
    {1,"M_EPI2", M_Episode,'t'},
    {1,"M_EPI3", M_Episode,'i'},
    {1,"M_EPI4", M_Episode,'t'}
};

menu_t  EpiDef =
{
    ep_end,		// # of menu items
    &MainDef,		// previous menu
    EpisodeMenu,	// menuitem_t ->
    M_DrawEpisode,	// drawing routine ->
    48,63,              // x,y
    ep1			// lastOn
};

//
// EXPANSION SELECT
//
enum
{
    ex1,
    ex2,
    ex_end
} expansions_e;

static menuitem_t ExpansionMenu[]=
{
    {1,"M_EPI1", M_Expansion,'h'},
    {1,"M_EPI2", M_Expansion,'n'},
};

static menu_t  ExpDef =
{
    ex_end,		// # of menu items
    &MainDef,		// previous menu
    ExpansionMenu,	// menuitem_t ->
    M_DrawEpisode,	// drawing routine ->
    48,63,              // x,y
    ex1			// lastOn
};

//
// NEW GAME
//
enum
{
    killthings,
    toorough,
    hurtme,
    violence,
    nightmare,
    newg_end
} newgame_e;

menuitem_t NewGameMenu[]=
{
    {1,"M_JKILL",	M_ChooseSkill, 'i'},
    {1,"M_ROUGH",	M_ChooseSkill, 'h'},
    {1,"M_HURT",	M_ChooseSkill, 'h'},
    {1,"M_ULTRA",	M_ChooseSkill, 'u'},
    {1,"M_NMARE",	M_ChooseSkill, 'n'}
};

menu_t  NewDef =
{
    newg_end,		// # of menu items
    &EpiDef,		// previous menu
    NewGameMenu,	// menuitem_t ->
    M_DrawNewGame,	// drawing routine ->
    48,63,              // x,y
    hurtme		// lastOn
};



//
// OPTIONS MENU
//
enum
{
    endgame,
    messages,
    detail,
    scrnsize,
    option_empty1,
    mousesens,
    soundvol,
    crispness, // [crispy] Crispness menu
    opt_end
} options_e;

menuitem_t OptionsMenu[]=
{
    {1,"M_ENDGAM",	M_EndGame,'e', "End Game"},
    {1,"M_MESSG",	M_ChangeMessages,'m', "Messages: "},
    {1,"M_DETAIL",	M_ChangeDetail,'g', "Graphic Detail: "},
    {2,"M_SCRNSZ",	M_SizeDisplay,'s', "Screen Size"},
    {-1,"",0,'\0'},
    {1,"M_MSENS",	M_Mouse,'m', "Mouse Sensitivity"}, // [crispy] mouse sensitivity menu
    {1,"M_SVOL",	M_Sound,'s', "Sound Volume"},
    {1,"M_CRISPY",	M_CrispnessCur,'c', "Crispness"} // [crispy] Crispness menu
};

menu_t  OptionsDef =
{
    opt_end,
    &MainDef,
    OptionsMenu,
    M_DrawOptions,
    60,37,
    0
};

// [crispy] mouse sensitivity menu
enum
{
    mouse_horiz,
    mouse_empty1,
    mouse_vert,
    mouse_empty2,
    mouse_invert,
    mouse_end
} mouse_e;

static menuitem_t MouseMenu[]=
{
    {2,"",	M_ChangeSensitivity,'h'},
    {-1,"",0,'\0'},
    {2,"",	M_ChangeSensitivity_y,'v'},
    {-1,"",0,'\0'},
    {1,"",	M_MouseInvert,'i'},
};

static menu_t  MouseDef =
{
    mouse_end,
    &OptionsDef,
    MouseMenu,
    M_DrawMouse,
    80,64,
    0
};

// [crispy] Crispness menu
enum
{
    crispness_sep_rendering,
    crispness_hires,
    crispness_uncapped,
    crispness_vsync,
    crispness_smoothscaling,
    crispness_aspectratio,
    crispness_sep_rendering_,

    crispness_sep_visual,
    crispness_coloredhud,
    crispness_translucency,
    crispness_smoothlight,
    crispness_brightmaps,
    crispness_coloredblood,
    crispness_flipcorpses,
    crispness_sep_visual_,

    crispness1_next,
    crispness1_prev,
    crispness1_end
} crispness1_e;

static menuitem_t Crispness1Menu[]=
{
    {-1,"",0,'\0'},
    {1,"",	M_CrispyToggleHires,'h'},
    {1,"",	M_CrispyToggleUncapped,'u'},
    {1,"",	M_CrispyToggleVsync,'v'},
    {1,"",	M_CrispyToggleSmoothScaling,'s'},
    {1,"",	M_CrispyToggleAspectRatio,'f'},
    {-1,"",0,'\0'},
    {-1,"",0,'\0'},
    {1,"",	M_CrispyToggleColoredhud,'c'},
    {1,"",	M_CrispyToggleTranslucency,'e'},
    {1,"",	M_CrispyToggleSmoothLighting,'s'},
    {1,"",	M_CrispyToggleBrightmaps,'b'},
    {1,"",	M_CrispyToggleColoredblood,'c'},
    {1,"",	M_CrispyToggleFlipcorpses,'r'},
    {-1,"",0,'\0'},
    {1,"",	M_CrispnessNext,'n'},
    {1,"",	M_CrispnessPrev,'p'},
};

static menu_t  Crispness1Def =
{
    crispness1_end,
    &OptionsDef,
    Crispness1Menu,
    M_DrawCrispness1,
    48,28,
    1
};

enum
{
    crispness_sep_audible,
    crispness_soundfull,
    crispness_soundfix,
    crispness_sndchannels,
    crispness_soundmono,
    crispness_sep_audible_,

    crispness_sep_navigational,
    crispness_extautomap,
    crispness_automapstats,
    crispness_leveltime,
    crispness_playercoords,
    crispness_secretmessage,
    crispness_sep_navigational_,

    crispness2_next,
    crispness2_prev,
    crispness2_end
} crispness2_e;

static menuitem_t Crispness2Menu[]=
{
    {-1,"",0,'\0'},
    {1,"",	M_CrispyToggleFullsounds,'p'},
    {1,"",	M_CrispyToggleSoundfixes,'m'},
    {1,"",	M_CrispyToggleSndChannels,'s'},
    {1,"",	M_CrispyToggleSoundMono,'m'},
    {-1,"",0,'\0'},
    {-1,"",0,'\0'},
    {1,"",	M_CrispyToggleExtAutomap,'e'},
    {1,"",	M_CrispyToggleAutomapstats,'s'},
    {1,"",	M_CrispyToggleLeveltime,'l'},
    {1,"",	M_CrispyTogglePlayerCoords,'p'},
    {1,"",	M_CrispyToggleSecretmessage,'s'},
    {-1,"",0,'\0'},
    {1,"",	M_CrispnessNext,'n'},
    {1,"",	M_CrispnessPrev,'p'},
};

static menu_t  Crispness2Def =
{
    crispness2_end,
    &OptionsDef,
    Crispness2Menu,
    M_DrawCrispness2,
    48,28,
    1
};

enum
{
    crispness_sep_tactical,
    crispness_freelook,
    crispness_mouselook,
    crispness_neghealth,
    crispness_centerweapon,
    crispness_pitch,
    crispness_weaponsquat,
    crispness_sep_tactical_,

    crispness_sep_crosshair,
    crispness_crosshair,
    crispness_crosshairtype,
    crispness_crosshairhealth,
    crispness_crosshairtarget,
    crispness_sep_crosshair_,

    crispness3_next,
    crispness3_prev,
    crispness3_end
} crispness3_e;

static menuitem_t Crispness3Menu[]=
{
    {-1,"",0,'\0'},
    {1,"",	M_CrispyToggleFreelook,'a'},
    {1,"",	M_CrispyToggleMouseLook,'p'},
    {1,"",	M_CrispyToggleNeghealth,'n'},
    {1,"",	M_CrispyToggleCenterweapon,'c'},
    {1,"",	M_CrispyTogglePitch,'w'},
    {1,"",	M_CrispyToggleWeaponSquat,'w'},
    {-1,"",0,'\0'},
    {-1,"",0,'\0'},
    {1,"",	M_CrispyToggleCrosshair,'d'},
    {1,"",	M_CrispyToggleCrosshairtype,'c'},
    {1,"",	M_CrispyToggleCrosshairHealth,'c'},
    {1,"",	M_CrispyToggleCrosshairTarget,'h'},
    {-1,"",0,'\0'},
    {1,"",	M_CrispnessNext,'n'},
    {1,"",	M_CrispnessPrev,'p'},
};

static menu_t  Crispness3Def =
{
    crispness3_end,
    &OptionsDef,
    Crispness3Menu,
    M_DrawCrispness3,
    48,28,
    1
};

enum
{
    crispness_sep_physical,
    crispness_freeaim,
    crispness_jumping,
    crispness_overunder,
    crispness_recoil,
    crispness_sep_physical_,

    crispness_sep_demos,
    crispness_demotimer,
    crispness_demotimerdir,
    crispness_demobar,
    crispness_sep_demos_,

    crispness4_next,
    crispness4_prev,
    crispness4_end
} crispness4_e;


static menuitem_t Crispness4Menu[]=
{
    {-1,"",0,'\0'},
    {1,"",	M_CrispyToggleFreeaim,'v'},
    {1,"",	M_CrispyToggleJumping,'a'},
    {1,"",	M_CrispyToggleOverunder,'w'},
    {1,"",	M_CrispyToggleRecoil,'w'},
    {-1,"",0,'\0'},
    {-1,"",0,'\0'},
    {1,"",	M_CrispyToggleDemoTimer,'v'},
    {1,"",	M_CrispyToggleDemoTimerDir,'a'},
    {1,"",	M_CrispyToggleDemoBar,'w'},
    {-1,"",0,'\0'},
    {1,"",	M_CrispnessNext,'n'},
    {1,"",	M_CrispnessPrev,'p'},
};

static menu_t  Crispness4Def =
{
    crispness4_end,
    &OptionsDef,
    Crispness4Menu,
    M_DrawCrispness4,
    48,28,
    1
};

static menu_t *CrispnessMenus[] =
{
	&Crispness1Def,
	&Crispness2Def,
	&Crispness3Def,
	&Crispness4Def,
};

static int crispness_cur;

//
// Read This! MENU 1 & 2
//
enum
{
    rdthsempty1,
    read1_end
} read_e;

menuitem_t ReadMenu1[] =
{
    {1,"",M_ReadThis2,0}
};

menu_t  ReadDef1 =
{
    read1_end,
    &MainDef,
    ReadMenu1,
    M_DrawReadThis1,
    280,185,
    0
};

enum
{
    rdthsempty2,
    read2_end
} read_e2;

menuitem_t ReadMenu2[]=
{
    {1,"",M_FinishReadThis,0}
};

menu_t  ReadDef2 =
{
    read2_end,
    &ReadDef1,
    ReadMenu2,
    M_DrawReadThis2,
    330,175,
    0
};

//
// SOUND VOLUME MENU
//
enum
{
    sfx_vol,
    sfx_empty1,
    music_vol,
    sfx_empty2,
    sound_end
} sound_e;

menuitem_t SoundMenu[]=
{
    {2,"M_SFXVOL",M_SfxVol,'s'},
    {-1,"",0,'\0'},
    {2,"M_MUSVOL",M_MusicVol,'m'},
    {-1,"",0,'\0'}
};

menu_t  SoundDef =
{
    sound_end,
    &OptionsDef,
    SoundMenu,
    M_DrawSound,
    80,64,
    0
};

//
// LOAD GAME MENU
//
enum
{
    load1,
    load2,
    load3,
    load4,
    load5,
    load6,
    load7, // [crispy] up to 8 savegames
    load8, // [crispy] up to 8 savegames
    load_end
} load_e;

menuitem_t LoadMenu[]=
{
    {1,"", M_LoadSelect,'1'},
    {1,"", M_LoadSelect,'2'},
    {1,"", M_LoadSelect,'3'},
    {1,"", M_LoadSelect,'4'},
    {1,"", M_LoadSelect,'5'},
    {1,"", M_LoadSelect,'6'},
    {1,"", M_LoadSelect,'7'}, // [crispy] up to 8 savegames
    {1,"", M_LoadSelect,'8'}  // [crispy] up to 8 savegames
};

menu_t  LoadDef =
{
    load_end,
    &MainDef,
    LoadMenu,
    M_DrawLoad,
    80,54,
    0
};

//
// SAVE GAME MENU
//
menuitem_t SaveMenu[]=
{
    {1,"", M_SaveSelect,'1'},
    {1,"", M_SaveSelect,'2'},
    {1,"", M_SaveSelect,'3'},
    {1,"", M_SaveSelect,'4'},
    {1,"", M_SaveSelect,'5'},
    {1,"", M_SaveSelect,'6'},
    {1,"", M_SaveSelect,'7'}, // [crispy] up to 8 savegames
    {1,"", M_SaveSelect,'8'}  // [crispy] up to 8 savegames
};

menu_t  SaveDef =
{
    load_end,
    &MainDef,
    SaveMenu,
    M_DrawSave,
    80,54,
    0
};


//
// M_ReadSaveStrings
//  read the strings from the savegame files
//
void M_ReadSaveStrings(void)
{
    FILE   *handle;
    int     i;
    char    name[256];

    for (i = 0;i < load_end;i++)
    {
        int retval;
        M_StringCopy(name, P_SaveGameFile(i), sizeof(name));

	handle = fopen(name, "rb");
        if (handle == NULL)
        {
            M_StringCopy(savegamestrings[i], EMPTYSTRING, SAVESTRINGSIZE);
            LoadMenu[i].status = 0;
            continue;
        }
        retval = fread(&savegamestrings[i], 1, SAVESTRINGSIZE, handle);
	fclose(handle);
        LoadMenu[i].status = retval == SAVESTRINGSIZE;
    }
}


//
// M_LoadGame & Cie.
//
static int LoadDef_x = 72, LoadDef_y = 28;
void M_DrawLoad(void)
{
    int             i;
	
    V_DrawPatchShadow2(LoadDef_x, LoadDef_y,
                      W_CacheLumpName(DEH_String("M_LOADG"), PU_CACHE));

    for (i = 0;i < load_end; i++)
    {
	M_DrawSaveLoadBorder(LoadDef.x,LoadDef.y+LINEHEIGHT*i);

	// [crispy] shade empty savegame slots
	if (!LoadMenu[i].status)
	    dp_translation = cr[CR_DARK];

	M_WriteText(LoadDef.x,LoadDef.y+LINEHEIGHT*i,savegamestrings[i]);

	dp_translation = NULL;
    }
}



//
// Draw border for the savegame description
//
void M_DrawSaveLoadBorder(int x,int y)
{
    int             i;
	
    V_DrawPatchDirect(x - 8, y + 7,
                      W_CacheLumpName(DEH_String("M_LSLEFT"), PU_CACHE));
	
    for (i = 0;i < 24;i++)
    {
	V_DrawPatchDirect(x, y + 7,
                          W_CacheLumpName(DEH_String("M_LSCNTR"), PU_CACHE));
	x += 8;
    }

    V_DrawPatchDirect(x, y + 7, 
                      W_CacheLumpName(DEH_String("M_LSRGHT"), PU_CACHE));
}



//
// User wants to load this game
//
void M_LoadSelect(int choice)
{
    char    name[256];
	
    M_StringCopy(name, P_SaveGameFile(choice), sizeof(name));

    // [crispy] save the last game you loaded
    SaveDef.lastOn = choice;
    G_LoadGame (name);
    M_ClearMenus ();

    // [crispy] allow quickload before quicksave
    if (quickSaveSlot == -2)
	quickSaveSlot = choice;
}

//
// Selected from DOOM menu
//
void M_LoadGame (int choice)
{
    // [crispy] allow loading game while multiplayer demo playback
    if (netgame && !demoplayback)
    {
	M_StartMessage(DEH_String(LOADNET),NULL,false);
	return;
    }
	
    M_SetupNextMenu(&LoadDef);
    M_ReadSaveStrings();
}


//
//  M_SaveGame & Cie.
//
static int SaveDef_x = 72, SaveDef_y = 28;
void M_DrawSave(void)
{
    int             i;
	
    V_DrawPatchShadow2(SaveDef_x, SaveDef_y, W_CacheLumpName(DEH_String("M_SAVEG"), PU_CACHE));
    for (i = 0;i < load_end; i++)
    {
	M_DrawSaveLoadBorder(LoadDef.x,LoadDef.y+LINEHEIGHT*i);
	M_WriteText(LoadDef.x,LoadDef.y+LINEHEIGHT*i,savegamestrings[i]);
    }
	
    if (saveStringEnter)
    {
	i = M_StringWidth(savegamestrings[saveSlot]);
	M_WriteText(LoadDef.x + i,LoadDef.y+LINEHEIGHT*saveSlot,"_");
    }
}

//
// M_Responder calls this when user is finished
//
void M_DoSave(int slot)
{
    G_SaveGame (slot,savegamestrings[slot]);
    M_ClearMenus ();

    // PICK QUICKSAVE SLOT YET?
    if (quickSaveSlot == -2)
	quickSaveSlot = slot;
}

//
// Generate a default save slot name when the user saves to
// an empty slot via the joypad.
//
static void SetDefaultSaveName(int slot)
{
    // map from IWAD or PWAD?
    if (W_IsIWADLump(maplumpinfo))
    {
        M_snprintf(savegamestrings[itemOn], SAVESTRINGSIZE,
                   "%s", maplumpinfo->name);
    }
    else
    {
        M_snprintf(savegamestrings[itemOn], SAVESTRINGSIZE,
                   "%s: %s", W_WadNameForLump(maplumpinfo),
                   maplumpinfo->name);
    }
    M_ForceUppercase(savegamestrings[itemOn]);
    joypadSave = false;
}

//
// User wants to save. Start string input for M_Responder
//
void M_SaveSelect(int choice)
{
    int x, y;

    // we are going to be intercepting all chars
    saveStringEnter = 1;

    // [crispy] load the last game you saved
    LoadDef.lastOn = choice;

    // We need to turn on text input:
    x = LoadDef.x - 11;
    y = LoadDef.y + choice * LINEHEIGHT - 4;
    I_StartTextInput(x, y, x + 8 + 24 * 8 + 8, y + LINEHEIGHT - 2);

    saveSlot = choice;
    M_StringCopy(saveOldString,savegamestrings[choice], SAVESTRINGSIZE);
    if (!strcmp(savegamestrings[choice], EMPTYSTRING))
    {
        savegamestrings[choice][0] = 0;

        if (joypadSave)
        {
            SetDefaultSaveName(choice);
        }
    }
    saveCharIndex = strlen(savegamestrings[choice]);
}

//
// Selected from DOOM menu
//
void M_SaveGame (int choice)
{
    if (!usergame)
    {
	M_StartMessage(DEH_String(SAVEDEAD),NULL,false);
	return;
    }
	
    if (gamestate != GS_LEVEL)
	return;
	
    M_SetupNextMenu(&SaveDef);
    M_ReadSaveStrings();
}



//
//      M_QuickSave
//
static char tempstring[90];

void M_QuickSaveResponse(int key)
{
    if (key == key_menu_confirm)
    {
	M_DoSave(quickSaveSlot);
	S_StartSound(NULL,sfx_swtchx);
    }
}

void M_QuickSave(void)
{
    char *savegamestring;

    if (!usergame)
    {
	S_StartSound(NULL,sfx_oof);
	return;
    }

    if (gamestate != GS_LEVEL)
	return;
	
    if (quickSaveSlot < 0)
    {
	M_StartControlPanel();
	M_ReadSaveStrings();
	M_SetupNextMenu(&SaveDef);
	quickSaveSlot = -2;	// means to pick a slot now
	return;
    }
    // [crispy] print savegame name in golden letters
    savegamestring = M_StringJoin(crstr[CR_GOLD],
                                  savegamestrings[quickSaveSlot],
                                  crstr[CR_NONE],
                                  NULL);
    DEH_snprintf(tempstring, sizeof(tempstring),
                 QSPROMPT, savegamestring);
    free(savegamestring);
    M_StartMessage(tempstring, M_QuickSaveResponse, true);
}



//
// M_QuickLoad
//
void M_QuickLoadResponse(int key)
{
    if (key == key_menu_confirm)
    {
	M_LoadSelect(quickSaveSlot);
	S_StartSound(NULL,sfx_swtchx);
    }
}


void M_QuickLoad(void)
{
    char *savegamestring;

    // [crispy] allow quickloading game while multiplayer demo playback
    if (netgame && !demoplayback)
    {
	M_StartMessage(DEH_String(QLOADNET),NULL,false);
	return;
    }
	
    if (quickSaveSlot < 0)
    {
	// [crispy] allow quickload before quicksave
	M_StartControlPanel();
	M_ReadSaveStrings();
	M_SetupNextMenu(&LoadDef);
	quickSaveSlot = -2;
	return;
    }
    // [crispy] print savegame name in golden letters
    savegamestring = M_StringJoin(crstr[CR_GOLD],
                                  savegamestrings[quickSaveSlot],
                                  crstr[CR_NONE],
                                  NULL);
    DEH_snprintf(tempstring, sizeof(tempstring),
                 QLPROMPT, savegamestring);
    free(savegamestring);
    M_StartMessage(tempstring, M_QuickLoadResponse, true);
}




//
// Read This Menus
// Had a "quick hack to fix romero bug"
//
void M_DrawReadThis1(void)
{
    inhelpscreens = true;

    V_DrawPatchFullScreen(W_CacheLumpName(DEH_String("HELP2"), PU_CACHE), false);
}



//
// Read This Menus - optional second page.
//
void M_DrawReadThis2(void)
{
    inhelpscreens = true;

    // We only ever draw the second page if this is 
    // gameversion == exe_doom_1_9 and gamemode == registered

    V_DrawPatchFullScreen(W_CacheLumpName(DEH_String("HELP1"), PU_CACHE), false);
}

void M_DrawReadThisCommercial(void)
{
    inhelpscreens = true;

    V_DrawPatchFullScreen(W_CacheLumpName(DEH_String("HELP"), PU_CACHE), false);
}


//
// Change Sfx & Music volumes
//
void M_DrawSound(void)
{
    V_DrawPatchShadow2 (60, 38, W_CacheLumpName(DEH_String("M_SVOL"), PU_CACHE));

    M_DrawThermo(SoundDef.x,SoundDef.y+LINEHEIGHT*(sfx_vol+1),
		 16,sfxVolume);

    M_DrawThermo(SoundDef.x,SoundDef.y+LINEHEIGHT*(music_vol+1),
		 16,musicVolume);
}

void M_Sound(int choice)
{
    M_SetupNextMenu(&SoundDef);
}

void M_SfxVol(int choice)
{
    switch(choice)
    {
      case 0:
	if (sfxVolume)
	    sfxVolume--;
	break;
      case 1:
	if (sfxVolume < 15)
	    sfxVolume++;
	break;
    }
	
    S_SetSfxVolume(sfxVolume * 8);
}

void M_MusicVol(int choice)
{
    switch(choice)
    {
      case 0:
	if (musicVolume)
	    musicVolume--;
	break;
      case 1:
	if (musicVolume < 15)
	    musicVolume++;
	break;
    }
	
    S_SetMusicVolume(musicVolume * 8);
}




//
// M_DrawMainMenu
//
void M_DrawMainMenu(void)
{
    V_DrawPatchDirect(94, 2,
                      W_CacheLumpName(DEH_String("M_DOOM"), PU_CACHE));
}




//
// M_NewGame
//
void M_DrawNewGame(void)
{
    V_DrawPatchShadow2(96, 14, W_CacheLumpName(DEH_String("M_NEWG"), PU_CACHE));
    V_DrawPatchShadow2(54, 38, W_CacheLumpName(DEH_String("M_SKILL"), PU_CACHE));
}

void M_NewGame(int choice)
{
    // [crispy] forbid New Game while recording a demo
    if (demorecording)
    {
	return;
    }

    if (netgame && !demoplayback)
    {
	M_StartMessage(DEH_String(NEWGAME),NULL,false);
	return;
    }
	
    // Chex Quest disabled the episode select screen, as did Doom II.

    if (nervewadfile)
	M_SetupNextMenu(&ExpDef);
    else
    if (gamemode == commercial || gameversion == exe_chex)
	M_SetupNextMenu(&NewDef);
    else
	M_SetupNextMenu(&EpiDef);
}


//
//      M_Episode
//
int     epi;

void M_DrawEpisode(void)
{
    V_DrawPatchShadow2(54, 38, W_CacheLumpName(DEH_String("M_EPISOD"), PU_CACHE));
}

void M_VerifyNightmare(int key)
{
    if (key != key_menu_confirm)
	return;
		
    G_DeferedInitNew(nightmare,epi+1,1);
    M_ClearMenus ();
}

void M_ChooseSkill(int choice)
{
    if (choice == nightmare)
    {
	M_StartMessage(DEH_String(NIGHTMARE),M_VerifyNightmare,true);
	return;
    }
	
    G_DeferedInitNew(choice,epi+1,1);
    M_ClearMenus ();
}

void M_Episode(int choice)
{
    if ( (gamemode == shareware)
	 && choice)
    {
	M_StartMessage(DEH_String(SWSTRING),NULL,false);
	M_SetupNextMenu(&ReadDef1);
	return;
    }

    epi = choice;
    M_SetupNextMenu(&NewDef);
}

static void M_Expansion(int choice)
{
    epi = choice;
    M_SetupNextMenu(&NewDef);
}


//
// M_Options
//
// [crispy] no patches are drawn in the Options menu anymore
/*
static const char *detailNames[2] = {"M_GDHIGH","M_GDLOW"};
static const char *msgNames[2] = {"M_MSGOFF","M_MSGON"};
*/

void M_DrawOptions(void)
{
    V_DrawPatchShadow2(108, 15, W_CacheLumpName(DEH_String("M_OPTTTL"),
                                               PU_CACHE));
	
// [crispy] no patches are drawn in the Options menu anymore
/*
    V_DrawPatchDirect(OptionsDef.x + 175, OptionsDef.y + LINEHEIGHT * detail,
		      W_CacheLumpName(DEH_String(detailNames[detailLevel]),
			              PU_CACHE));
*/

    M_WriteText(OptionsDef.x + M_StringWidth("Graphic Detail: "),
                OptionsDef.y + LINEHEIGHT * detail + 8 - (M_StringHeight("HighLow")/2),
                detailLevel ? "Low" : "High");

// [crispy] no patches are drawn in the Options menu anymore
/*
    V_DrawPatchDirect(OptionsDef.x + 120, OptionsDef.y + LINEHEIGHT * messages,
                      W_CacheLumpName(DEH_String(msgNames[showMessages]),
                                      PU_CACHE));
*/
    M_WriteText(OptionsDef.x + M_StringWidth("Messages: "),
                OptionsDef.y + LINEHEIGHT * messages + 8 - (M_StringHeight("OnOff")/2),
                showMessages ? "On" : "Off");

    M_DrawThermo(OptionsDef.x,OptionsDef.y+LINEHEIGHT*(scrnsize+1),
		 9 + 2,screenSize); // [crispy] Crispy HUD
}

// [crispy] mouse sensitivity menu
static void M_DrawMouse(void)
{
    char mouse_menu_text[48];

    V_DrawPatchShadow2 (60, 38, W_CacheLumpName(DEH_String("M_MSENS"), PU_CACHE));

    M_WriteText(MouseDef.x, MouseDef.y + LINEHEIGHT * mouse_horiz + 6,
                "HORIZONTAL");

    M_DrawThermo(MouseDef.x, MouseDef.y + LINEHEIGHT * mouse_empty1,
		 21, mouseSensitivity);

    M_WriteText(MouseDef.x, MouseDef.y + LINEHEIGHT * mouse_vert + 6,
                "VERTICAL");

    M_DrawThermo(MouseDef.x, MouseDef.y + LINEHEIGHT * mouse_empty2,
		 21, mouseSensitivity_y);

    M_snprintf(mouse_menu_text, sizeof(mouse_menu_text),
               "%sInvert Vertical Axis: %s%s", crstr[CR_NONE],
               mouse_y_invert ? crstr[CR_GREEN] : crstr[CR_DARK],
               mouse_y_invert ? "On" : "Off");
    M_WriteText(MouseDef.x, MouseDef.y + LINEHEIGHT * mouse_invert + 6,
                mouse_menu_text);

    dp_translation = NULL;
}

// [crispy] Crispness menu
#include "m_background.h"
static void M_DrawCrispnessBackground(void)
{
	const byte *const src = crispness_background;
	pixel_t *dest;
	int x, y;

	dest = I_VideoBuffer;

	for (y = 0; y < SCREENHEIGHT; y++)
	{
		for (x = 0; x < SCREENWIDTH; x++)
		{
			*dest++ = src[(y & 63) * 64 + (x & 63)];
		}
	}

	inhelpscreens = true;
}

static char crispy_menu_text[48];

static void M_DrawCrispnessHeader(char *item)
{
    M_snprintf(crispy_menu_text, sizeof(crispy_menu_text),
               "%s%s", crstr[CR_GOLD], item);
    M_WriteText(ORIGWIDTH/2 - M_StringWidth(item) / 2, 12, crispy_menu_text);
}

static void M_DrawCrispnessSeparator(int y, char *item)
{
    M_snprintf(crispy_menu_text, sizeof(crispy_menu_text),
               "%s%s", crstr[CR_GOLD], item);
    M_WriteText(currentMenu->x - 8, currentMenu->y + CRISPY_LINEHEIGHT * y, crispy_menu_text);
}

static void M_DrawCrispnessItem(int y, char *item, int feat, boolean cond)
{
    M_snprintf(crispy_menu_text, sizeof(crispy_menu_text),
               "%s%s: %s%s", cond ? crstr[CR_NONE] : crstr[CR_DARK], item,
               cond ? (feat ? crstr[CR_GREEN] : crstr[CR_DARK]) : crstr[CR_DARK],
               cond && feat ? "On" : "Off");
    M_WriteText(currentMenu->x, currentMenu->y + CRISPY_LINEHEIGHT * y, crispy_menu_text);
}

static void M_DrawCrispnessMultiItem(int y, char *item, multiitem_t *multiitem, int feat, boolean cond)
{
    M_snprintf(crispy_menu_text, sizeof(crispy_menu_text),
               "%s%s: %s%s", cond ? crstr[CR_NONE] : crstr[CR_DARK], item,
               cond ? (feat ? crstr[CR_GREEN] : crstr[CR_DARK]) : crstr[CR_DARK],
               cond && feat ? multiitem[feat].name : multiitem[0].name);
    M_WriteText(currentMenu->x, currentMenu->y + CRISPY_LINEHEIGHT * y, crispy_menu_text);
}

static void M_DrawCrispnessGoto(int y, char *item)
{
    M_snprintf(crispy_menu_text, sizeof(crispy_menu_text),
               "%s%s", crstr[CR_GOLD], item);
    M_WriteText(currentMenu->x, currentMenu->y + CRISPY_LINEHEIGHT * y, crispy_menu_text);
}

static void M_DrawCrispness1(void)
{
    M_DrawCrispnessBackground();

    M_DrawCrispnessHeader("Crispness 1/4");

    M_DrawCrispnessSeparator(crispness_sep_rendering, "Rendering");
    M_DrawCrispnessItem(crispness_hires, "High Resolution Rendering", crispy->hires, true);
    M_DrawCrispnessItem(crispness_uncapped, "Uncapped Framerate", crispy->uncapped, true);
    M_DrawCrispnessItem(crispness_vsync, "Enable VSync", crispy->vsync, !force_software_renderer);
    M_DrawCrispnessItem(crispness_smoothscaling, "Smooth Pixel Scaling", crispy->smoothscaling, true);
    M_DrawCrispnessMultiItem(crispness_aspectratio, "Force Aspect Ratio", multiitem_aspectratio, aspect_ratio_correct, true);

    M_DrawCrispnessSeparator(crispness_sep_visual, "Visual");
    M_DrawCrispnessMultiItem(crispness_coloredhud, "Colorize HUD Elements", multiitem_coloredhud, crispy->coloredhud, true);
    M_DrawCrispnessMultiItem(crispness_translucency, "Enable Translucency", multiitem_translucency, crispy->translucency, true);
    M_DrawCrispnessItem(crispness_smoothlight, "Smooth Diminishing Lighting", crispy->smoothlight, true);
    M_DrawCrispnessMultiItem(crispness_brightmaps, "Apply Brightmaps to", multiitem_brightmaps, crispy->brightmaps, true);
    M_DrawCrispnessItem(crispness_coloredblood, "Colored Blood and Corpses", crispy->coloredblood, gameversion != exe_chex);
    M_DrawCrispnessItem(crispness_flipcorpses, "Randomly Mirrored Corpses", crispy->flipcorpses, gameversion != exe_chex);

    M_DrawCrispnessGoto(crispness1_next, "Next Page >");
    M_DrawCrispnessGoto(crispness1_prev, "< Last Page");

    dp_translation = NULL;
}

static void M_DrawCrispness2(void)
{
    M_DrawCrispnessBackground();

    M_DrawCrispnessHeader("Crispness 2/4");

    M_DrawCrispnessSeparator(crispness_sep_audible, "Audible");
    M_DrawCrispnessItem(crispness_soundfull, "Play sounds in full length", crispy->soundfull, true);
    M_DrawCrispnessItem(crispness_soundfix, "Misc. Sound Fixes", crispy->soundfix, true);
    M_DrawCrispnessMultiItem(crispness_sndchannels, "Sound Channels", multiitem_sndchannels, snd_channels >> 4, true);
    M_DrawCrispnessItem(crispness_soundmono, "Mono SFX", crispy->soundmono, true);

    M_DrawCrispnessSeparator(crispness_sep_navigational, "Navigational");
    M_DrawCrispnessItem(crispness_extautomap, "Extended Automap colors", crispy->extautomap, true);
    M_DrawCrispnessMultiItem(crispness_automapstats, "Show Level Stats", multiitem_widgets, crispy->automapstats, true);
    M_DrawCrispnessMultiItem(crispness_leveltime, "Show Level Time", multiitem_widgets, crispy->leveltime, true);
    M_DrawCrispnessMultiItem(crispness_playercoords, "Show Player Coords", multiitem_widgets, crispy->playercoords, true);
    M_DrawCrispnessItem(crispness_secretmessage, "Show Revealed Secrets", crispy->secretmessage, true);

    M_DrawCrispnessGoto(crispness2_next, "Next Page >");
    M_DrawCrispnessGoto(crispness2_prev, "< Prev Page");

    dp_translation = NULL;
}

static void M_DrawCrispness3(void)
{
    M_DrawCrispnessBackground();

    M_DrawCrispnessHeader("Crispness 3/4");

    M_DrawCrispnessSeparator(crispness_sep_tactical, "Tactical");

    M_DrawCrispnessMultiItem(crispness_freelook, "Allow Free Look", multiitem_freelook, crispy->freelook, true);
    M_DrawCrispnessItem(crispness_mouselook, "Permanent Mouse Look", crispy->mouselook, true);
    M_DrawCrispnessItem(crispness_neghealth, "Negative Player Health", crispy->neghealth, true);
    M_DrawCrispnessMultiItem(crispness_centerweapon, "Weapon Attack Alignment", multiitem_centerweapon, crispy->centerweapon, true);
    M_DrawCrispnessItem(crispness_pitch, "Weapon Recoil Pitch", crispy->pitch, true);
    M_DrawCrispnessItem(crispness_weaponsquat, "Squat weapon down on impact", crispy->weaponsquat, true);
//  M_DrawCrispnessItem(crispness_extsaveg, "Extended Savegames", crispy->extsaveg, true);

    M_DrawCrispnessSeparator(crispness_sep_crosshair, "Crosshair");

    M_DrawCrispnessMultiItem(crispness_crosshair, "Draw Crosshair", multiitem_crosshair, crispy->crosshair, true);
    M_DrawCrispnessMultiItem(crispness_crosshairtype, "Crosshair Shape", multiitem_crosshairtype, crispy->crosshairtype + 1, crispy->crosshair);
    M_DrawCrispnessItem(crispness_crosshairhealth, "Color indicates Health", crispy->crosshairhealth, crispy->crosshair);
    M_DrawCrispnessItem(crispness_crosshairtarget, "Highlight on target", crispy->crosshairtarget, crispy->crosshair);

    M_DrawCrispnessGoto(crispness3_next, "Next Page >");
    M_DrawCrispnessGoto(crispness3_prev, "< Prev Page");

    dp_translation = NULL;
}

static void M_DrawCrispness4(void)
{
    M_DrawCrispnessBackground();

    M_DrawCrispnessHeader("Crispness 4/4");

    M_DrawCrispnessSeparator(crispness_sep_physical, "Physical");

    M_DrawCrispnessMultiItem(crispness_freeaim, "Vertical Aiming", multiitem_freeaim, crispy->freeaim, crispy->singleplayer);
    M_DrawCrispnessMultiItem(crispness_jumping, "Allow Jumping", multiitem_jump, crispy->jump, crispy->singleplayer);
    M_DrawCrispnessItem(crispness_overunder, "Walk over/under Monsters", crispy->overunder, crispy->singleplayer);
    M_DrawCrispnessItem(crispness_recoil, "Weapon Recoil Thrust", crispy->recoil, crispy->singleplayer);

    M_DrawCrispnessSeparator(crispness_sep_demos, "Demos");

    M_DrawCrispnessMultiItem(crispness_demotimer, "Show Demo Timer", multiitem_demotimer, crispy->demotimer, true);
    M_DrawCrispnessMultiItem(crispness_demotimerdir, "Playback Timer Direction", multiitem_demotimerdir, crispy->demotimerdir + 1, crispy->demotimer & DEMOTIMER_PLAYBACK);
    M_DrawCrispnessItem(crispness_demobar, "Show Demo Progress Bar", crispy->demobar, true);

    M_DrawCrispnessGoto(crispness4_next, "First Page >");
    M_DrawCrispnessGoto(crispness4_prev, "< Prev Page");

    dp_translation = NULL;
}

void M_Options(int choice)
{
    M_SetupNextMenu(&OptionsDef);
}

// [crispy] correctly handle inverted y-axis
static void M_Mouse(int choice)
{
    if (mouseSensitivity_y < 0)
    {
        mouseSensitivity_y = -mouseSensitivity_y;
        mouse_y_invert = 1;
    }

    if (mouse_acceleration_y < 0)
    {
        mouse_acceleration_y = -mouse_acceleration_y;
        mouse_y_invert = 1;
    }

    M_SetupNextMenu(&MouseDef);
}

static void M_CrispnessCur(int choice)
{
    M_SetupNextMenu(CrispnessMenus[crispness_cur]);
}

static void M_CrispnessNext(int choice)
{
    if (++crispness_cur > arrlen(CrispnessMenus) - 1)
    {
	crispness_cur = 0;
    }

    M_CrispnessCur(0);
}

static void M_CrispnessPrev(int choice)
{
    if (--crispness_cur < 0)
    {
	crispness_cur = arrlen(CrispnessMenus) - 1;
    }

    M_CrispnessCur(0);
}


//
//      Toggle messages on/off
//
void M_ChangeMessages(int choice)
{
    // warning: unused parameter `int choice'
    choice = 0;
    showMessages = 1 - showMessages;
	
    if (!showMessages)
	players[consoleplayer].message = DEH_String(MSGOFF);
    else
	players[consoleplayer].message = DEH_String(MSGON);

    message_dontfuckwithme = true;
}


//
// M_EndGame
//
void M_EndGameResponse(int key)
{
    if (key != key_menu_confirm)
	return;
		
    // [crispy] killough 5/26/98: make endgame quit if recording or playing back demo
    if (demorecording || singledemo)
	G_CheckDemoStatus();

    // [crispy] clear quicksave slot
    quickSaveSlot = -1;
    currentMenu->lastOn = itemOn;
    M_ClearMenus ();
    D_StartTitle ();
}

void M_EndGame(int choice)
{
    choice = 0;
    if (!usergame)
    {
	S_StartSound(NULL,sfx_oof);
	return;
    }
	
    if (netgame)
    {
	M_StartMessage(DEH_String(NETEND),NULL,false);
	return;
    }
	
    M_StartMessage(DEH_String(ENDGAME),M_EndGameResponse,true);
}




//
// M_ReadThis
//
void M_ReadThis(int choice)
{
    choice = 0;
    M_SetupNextMenu(&ReadDef1);
}

void M_ReadThis2(int choice)
{
    choice = 0;
    M_SetupNextMenu(&ReadDef2);
}

void M_FinishReadThis(int choice)
{
    choice = 0;
    M_SetupNextMenu(&MainDef);
}




//
// M_QuitDOOM
//
int     quitsounds[8] =
{
    sfx_pldeth,
    sfx_dmpain,
    sfx_popain,
    sfx_slop,
    sfx_telept,
    sfx_posit1,
    sfx_posit3,
    sfx_sgtatk
};

int     quitsounds2[8] =
{
    sfx_vilact,
    sfx_getpow,
    sfx_boscub,
    sfx_slop,
    sfx_skeswg,
    sfx_kntdth,
    sfx_bspact,
    sfx_sgtatk
};



void M_QuitResponse(int key)
{
    extern int show_endoom;

    if (key != key_menu_confirm)
	return;

    // [crispy] play quit sound only if the ENDOOM screen is also shown
    if (!netgame && show_endoom)
    {
	if (gamemode == commercial)
	    S_StartSound(NULL,quitsounds2[(gametic>>2)&7]);
	else
	    S_StartSound(NULL,quitsounds[(gametic>>2)&7]);
	I_WaitVBL(105);
    }
    I_Quit ();
}


static const char *M_SelectEndMessage(void)
{
    const char **endmsg;

    if (logical_gamemission == doom)
    {
        // Doom 1

        endmsg = doom1_endmsg;
    }
    else
    {
        // Doom 2
        
        endmsg = doom2_endmsg;
    }

    return endmsg[gametic % NUM_QUITMESSAGES];
}


void M_QuitDOOM(int choice)
{
    // [crispy] fast exit if "run" key is held down
    if (speedkeydown())
	I_Quit();

    DEH_snprintf(endstring, sizeof(endstring), "%s\n\n" DOSY,
                 DEH_String(M_SelectEndMessage()));

    M_StartMessage(endstring,M_QuitResponse,true);
}




void M_ChangeSensitivity(int choice)
{
    switch(choice)
    {
      case 0:
	if (mouseSensitivity)
	    mouseSensitivity--;
	break;
      case 1:
	if (mouseSensitivity < 255) // [crispy] extended range
	    mouseSensitivity++;
	break;
    }
}

static void M_ChangeSensitivity_y(int choice)
{
    switch(choice)
    {
      case 0:
	if (mouseSensitivity_y)
	    mouseSensitivity_y--;
	break;
      case 1:
	if (mouseSensitivity_y < 255) // [crispy] extended range
	    mouseSensitivity_y++;
	break;
    }
}

static void M_MouseInvert(int choice)
{
    choice = 0;
    mouse_y_invert = !mouse_y_invert;
}


void M_ChangeDetail(int choice)
{
    choice = 0;
    detailLevel = 1 - detailLevel;

    R_SetViewSize (screenblocks, detailLevel);

    if (!detailLevel)
	players[consoleplayer].message = DEH_String(DETAILHI);
    else
	players[consoleplayer].message = DEH_String(DETAILLO);
}




void M_SizeDisplay(int choice)
{
    switch(choice)
    {
      case 0:
	if (screenSize > 0)
	{
	    screenblocks--;
	    screenSize--;
	}
	break;
      case 1:
	if (screenSize < 8 + 2) // [crispy] Crispy HUD
	{
	    screenblocks++;
	    screenSize++;
	}
	break;
    }
	

    R_SetViewSize (screenblocks, detailLevel);
}




//
//      Menu Functions
//
void
M_DrawThermo
( int	x,
  int	y,
  int	thermWidth,
  int	thermDot )
{
    int		xx;
    int		i;
    char	num[4];

    if (!thermDot)
    {
        dp_translation = cr[CR_DARK];
    }

    xx = x;
    V_DrawPatchDirect(xx, y, W_CacheLumpName(DEH_String("M_THERML"), PU_CACHE));
    xx += 8;
    for (i=0;i<thermWidth;i++)
    {
	V_DrawPatchDirect(xx, y, W_CacheLumpName(DEH_String("M_THERMM"), PU_CACHE));
	xx += 8;
    }
    V_DrawPatchDirect(xx, y, W_CacheLumpName(DEH_String("M_THERMR"), PU_CACHE));

    M_snprintf(num, 4, "%3d", thermDot);
    M_WriteText(xx + 8, y + 3, num);

    // [crispy] do not crash anymore if value exceeds thermometer range
    if (thermDot >= thermWidth)
    {
        thermDot = thermWidth - 1;
        dp_translation = cr[CR_DARK];
    }

    V_DrawPatchDirect((x + 8) + thermDot * 8, y,
		      W_CacheLumpName(DEH_String("M_THERMO"), PU_CACHE));

    dp_translation = NULL;
}


void
M_StartMessage
( const char	*string,
  void*		routine,
  boolean	input )
{
    messageLastMenuActive = menuactive;
    messageToPrint = 1;
    messageString = string;
    messageRoutine = routine;
    messageNeedsInput = input;
    menuactive = true;
    // [crispy] entering menus while recording demos pauses the game
    if (demorecording && !paused)
    {
        sendpause = true;
    }
    return;
}


//
// Find string width from hu_font chars
//
int M_StringWidth(const char *string)
{
    size_t             i;
    int             w = 0;
    int             c;
	
    for (i = 0;i < strlen(string);i++)
    {
	// [crispy] correctly center colorized strings
	if (string[i] == cr_esc)
	{
	    if (string[i+1] >= '0' && string[i+1] <= '0' + CRMAX - 1)
	    {
		i++;
		continue;
	    }
	}

	c = toupper(string[i]) - HU_FONTSTART;
	if (c < 0 || c >= HU_FONTSIZE)
	    w += 4;
	else
	    w += SHORT (hu_font[c]->width);
    }
		
    return w;
}



//
//      Find string height from hu_font chars
//
int M_StringHeight(const char* string)
{
    size_t             i;
    int             h;
    int             height = SHORT(hu_font[0]->height);
	
    h = height;
    for (i = 0;i < strlen(string);i++)
	if (string[i] == '\n')
	    h += height;
		
    return h;
}


//
//      Write a string using the hu_font
//
void
M_WriteText
( int		x,
  int		y,
  const char *string)
{
    int		w;
    const char *ch;
    int		c;
    int		cx;
    int		cy;
		

    ch = string;
    cx = x;
    cy = y;
	
    while(1)
    {
	c = *ch++;
	if (!c)
	    break;
	if (c == '\n')
	{
	    cx = x;
	    cy += 12;
	    continue;
	}
	// [crispy] support multi-colored text
	if (c == cr_esc)
	{
	    if (*ch >= '0' && *ch <= '0' + CRMAX - 1)
	    {
		c = *ch++;
		dp_translation = cr[(int) (c - '0')];
		continue;
	    }
	}
		
	c = toupper(c) - HU_FONTSTART;
	if (c < 0 || c>= HU_FONTSIZE)
	{
	    cx += 4;
	    continue;
	}
		
	w = SHORT (hu_font[c]->width);
	if (cx+w > ORIGWIDTH)
	    break;
	if (!messageToPrint && (currentMenu == &LoadDef || currentMenu == &SaveDef))
	{
	V_DrawPatchDirect(cx, cy, hu_font[c]);
	}
	else
	{
	    V_DrawPatchShadow1(cx, cy, hu_font[c]);
	}
	cx+=w;
    }
}

// These keys evaluate to a "null" key in Vanilla Doom that allows weird
// jumping in the menus. Preserve this behavior for accuracy.

static boolean IsNullKey(int key)
{
    return key == KEY_PAUSE || key == KEY_CAPSLOCK
        || key == KEY_SCRLCK || key == KEY_NUMLOCK;
}

// [crispy] reload current level / go to next level
// adapted from prboom-plus/src/e6y.c:369-449
static int G_ReloadLevel(void)
{
  int result = false;

  if (gamestate == GS_LEVEL)
  {
    G_DeferedInitNew(gameskill, gameepisode, gamemap);
    result = true;
  }

  return result;
}

static int G_GotoNextLevel(void)
{
  static byte doom_next[4][9] = {
    {12, 13, 19, 15, 16, 17, 18, 21, 14},
    {22, 23, 24, 25, 29, 27, 28, 31, 26},
    {32, 33, 34, 35, 36, 39, 38, 41, 37},
    {42, 49, 44, 45, 46, 47, 48, 11, 43}
  };
  static byte doom2_next[33] = {
    0, 3, 4, 5, 6, 7, 8, 9, 10, 11,
    12, 13, 14, 15, 31, 17, 18, 19, 20, 21,
    22, 23, 24, 25, 26, 27, 28, 29, 30, 1,
    32, 16, 3
  };
  static byte nerve_next[9] = {
    2, 3, 4, 9, 6, 7, 8, 1, 5
  };

  int changed = false;

  // [crispy] process only once
  if (!doom2_next[0])
  {
    doom2_next[0] = 2;

    if (gamemode == commercial)
    {
      if (crispy->havemap33)
        doom2_next[1] = 33;

      if (W_CheckNumForName("map31") < 0)
        doom2_next[14] = 16;

      if (gamemission == pack_hacx)
      {
        doom2_next[30] = 16;
        doom2_next[20] = 1;
      }
      if (gamemission == pack_master)
      {
        doom2_next[1] = 3;
        doom2_next[14] = 16;
        doom2_next[20] = 1;
      }
    }
    else
    {
      if (gamemode == shareware)
        doom_next[0][7] = 11;

      if (gamemode == registered)
        doom_next[2][7] = 11;

      if (gameversion == exe_chex)
      {
        doom_next[0][2] = 14;
        doom_next[0][4] = 11;
      }
    }
  }

  if (gamestate == GS_LEVEL)
  {
    int epsd, map;

    if (gamemode == commercial)
    {
      epsd = gameepisode;
      if (gamemission == pack_nerve)
        map = nerve_next[gamemap-1];
      else
        map = doom2_next[gamemap-1];
    }
    else
    {
      epsd = doom_next[gameepisode-1][gamemap-1] / 10;
      map = doom_next[gameepisode-1][gamemap-1] % 10;
    }

    // [crispy] special-casing for E1M10 "Sewers" support
    if (crispy->havee1m10 && gameepisode == 1)
    {
	if (gamemap == 1)
	{
	    map = 10;
	}
	else
	if (gamemap == 10)
	{
	    epsd = 1;
	    map = 2;
	}
    }

    G_DeferedInitNew(gameskill, epsd, map);
    changed = true;
  }

  return changed;
}

//
// CONTROL PANEL
//

//
// M_Responder
//
boolean M_Responder (event_t* ev)
{
    int             ch;
    int             key;
    int             i;
    static  int     mousewait = 0;
    static  int     mousey = 0;
    static  int     lasty = 0;
    static  int     mousex = 0;
    static  int     lastx = 0;

    // In testcontrols mode, none of the function keys should do anything
    // - the only key is escape to quit.

    if (testcontrols)
    {
        if (ev->type == ev_quit
         || (ev->type == ev_keydown
          && (ev->data1 == key_menu_activate || ev->data1 == key_menu_quit)))
        {
            I_Quit();
            return true;
        }

        return false;
    }

    // "close" button pressed on window?
    if (ev->type == ev_quit)
    {
        // First click on close button = bring up quit confirm message.
        // Second click on close button = confirm quit

        if (menuactive && messageToPrint && messageRoutine == M_QuitResponse)
        {
            M_QuitResponse(key_menu_confirm);
        }
        else
        {
            S_StartSound(NULL,sfx_swtchn);
            M_QuitDOOM(0);
        }

        return true;
    }

    // key is the key pressed, ch is the actual character typed
  
    ch = 0;
    key = -1;
	
    if (ev->type == ev_joystick)
    {
        // Simulate key presses from joystick events to interact with the menu.

        if (menuactive)
        {
            if (ev->data3 < 0)
            {
                key = key_menu_up;
                joywait = I_GetTime() + 5;
            }
            else if (ev->data3 > 0)
            {
                key = key_menu_down;
                joywait = I_GetTime() + 5;
            }
            if (ev->data2 < 0)
            {
                key = key_menu_left;
                joywait = I_GetTime() + 2;
            }
            else if (ev->data2 > 0)
            {
                key = key_menu_right;
                joywait = I_GetTime() + 2;
            }

#define JOY_BUTTON_MAPPED(x) ((x) >= 0)
#define JOY_BUTTON_PRESSED(x) (JOY_BUTTON_MAPPED(x) && (ev->data1 & (1 << (x))) != 0)

            if (JOY_BUTTON_PRESSED(joybfire))
            {
                // Simulate a 'Y' keypress when Doom show a Y/N dialog with Fire button.
                if (messageToPrint && messageNeedsInput)
                {
                    key = key_menu_confirm;
                }
                // Simulate pressing "Enter" when we are supplying a save slot name
                else if (saveStringEnter)
                {
                    key = KEY_ENTER;
                }
                else
                {
                    // if selecting a save slot via joypad, set a flag
                    if (currentMenu == &SaveDef)
                    {
                        joypadSave = true;
                    }
                    key = key_menu_forward;
                }
                joywait = I_GetTime() + 5;
            }
            if (JOY_BUTTON_PRESSED(joybuse))
            {
                // Simulate a 'N' keypress when Doom show a Y/N dialog with Use button.
                if (messageToPrint && messageNeedsInput)
                {
                    key = key_menu_abort;
                }
                // If user was entering a save name, back out
                else if (saveStringEnter)
                {
                    key = KEY_ESCAPE;
                }
                else
                {
                    key = key_menu_back;
                }
                joywait = I_GetTime() + 5;
            }
        }
        if (JOY_BUTTON_PRESSED(joybmenu))
        {
            key = key_menu_activate;
            joywait = I_GetTime() + 5;
        }
    }
    else
    {
	if (ev->type == ev_mouse && mousewait < I_GetTime())
	{
	    mousey += ev->data3;
	    if (mousey < lasty-30)
	    {
		key = key_menu_down;
		mousewait = I_GetTime() + 5;
		mousey = lasty -= 30;
	    }
	    else if (mousey > lasty+30)
	    {
		key = key_menu_up;
		mousewait = I_GetTime() + 5;
		mousey = lasty += 30;
	    }
		
	    mousex += ev->data2;
	    if (mousex < lastx-30)
	    {
		key = key_menu_left;
		mousewait = I_GetTime() + 5;
		mousex = lastx -= 30;
	    }
	    else if (mousex > lastx+30)
	    {
		key = key_menu_right;
		mousewait = I_GetTime() + 5;
		mousex = lastx += 30;
	    }
		
	    if (ev->data1&1)
	    {
		key = key_menu_forward;
		mousewait = I_GetTime() + 15;
	    }
			
	    if (ev->data1&2)
	    {
		key = key_menu_back;
		mousewait = I_GetTime() + 15;
	    }

	    // [crispy] scroll menus with mouse wheel
	    if (mousebprevweapon >= 0 && ev->data1 & (1 << mousebprevweapon))
	    {
		key = key_menu_down;
		mousewait = I_GetTime() + 5;
	    }
	    else
	    if (mousebnextweapon >= 0 && ev->data1 & (1 << mousebnextweapon))
	    {
		key = key_menu_up;
		mousewait = I_GetTime() + 5;
	    }
	}
	else
	{
	    if (ev->type == ev_keydown)
	    {
		key = ev->data1;
		ch = ev->data2;
	    }
	}
    }
    
    if (key == -1)
	return false;

    // Save Game string input
    if (saveStringEnter)
    {
	switch(key)
	{
	  case KEY_BACKSPACE:
	    if (saveCharIndex > 0)
	    {
		saveCharIndex--;
		savegamestrings[saveSlot][saveCharIndex] = 0;
	    }
	    break;

          case KEY_ESCAPE:
            saveStringEnter = 0;
            I_StopTextInput();
            M_StringCopy(savegamestrings[saveSlot], saveOldString,
                         SAVESTRINGSIZE);
            break;

	  case KEY_ENTER:
	    saveStringEnter = 0;
            I_StopTextInput();
	    if (savegamestrings[saveSlot][0])
		M_DoSave(saveSlot);
	    break;

	  default:
            // Savegame name entry. This is complicated.
            // Vanilla has a bug where the shift key is ignored when entering
            // a savegame name. If vanilla_keyboard_mapping is on, we want
            // to emulate this bug by using ev->data1. But if it's turned off,
            // it implies the user doesn't care about Vanilla emulation:
            // instead, use ev->data3 which gives the fully-translated and
            // modified key input.

            if (ev->type != ev_keydown)
            {
                break;
            }
            if (vanilla_keyboard_mapping)
            {
                ch = ev->data1;
            }
            else
            {
                ch = ev->data3;
            }

            ch = toupper(ch);

            if (ch != ' '
             && (ch - HU_FONTSTART < 0 || ch - HU_FONTSTART >= HU_FONTSIZE))
            {
                break;
            }

	    if (ch >= 32 && ch <= 127 &&
		saveCharIndex < SAVESTRINGSIZE-1 &&
		M_StringWidth(savegamestrings[saveSlot]) <
		(SAVESTRINGSIZE-2)*8)
	    {
		savegamestrings[saveSlot][saveCharIndex++] = ch;
		savegamestrings[saveSlot][saveCharIndex] = 0;
	    }
	    break;
	}
	return true;
    }

    // Take care of any messages that need input
    if (messageToPrint)
    {
	if (messageNeedsInput)
        {
            if (key != ' ' && key != KEY_ESCAPE
             && key != key_menu_confirm && key != key_menu_abort)
            {
                return false;
            }
	}

	menuactive = messageLastMenuActive;
	if (messageRoutine)
	    messageRoutine(key);

	// [crispy] stay in menu
	if (messageToPrint < 2)
	{
	menuactive = false;
	}
	messageToPrint = 0; // [crispy] moved here
	S_StartSound(NULL,sfx_swtchx);
	return true;
    }

    // [crispy] take screen shot without weapons and HUD
    if (key != 0 && key == key_menu_cleanscreenshot)
    {
	crispy->cleanscreenshot = (screenblocks > 10) ? 2 : 1;
    }

    if ((devparm && key == key_menu_help) ||
        (key != 0 && (key == key_menu_screenshot || key == key_menu_cleanscreenshot)))
    {
	G_ScreenShot ();
	return true;
    }

    // F-Keys
    if (!menuactive)
    {
	if (key == key_menu_decscreen)      // Screen size down
        {
	    if (automapactive || chat_on)
		return false;
	    M_SizeDisplay(0);
	    S_StartSound(NULL,sfx_stnmov);
	    return true;
	}
        else if (key == key_menu_incscreen) // Screen size up
        {
	    if (automapactive || chat_on)
		return false;
	    M_SizeDisplay(1);
	    S_StartSound(NULL,sfx_stnmov);
	    return true;
	}
        else if (key == key_menu_help)     // Help key
        {
	    M_StartControlPanel ();

	    if (gameversion >= exe_ultimate)
	      currentMenu = &ReadDef2;
	    else
	      currentMenu = &ReadDef1;

	    itemOn = 0;
	    S_StartSound(NULL,sfx_swtchn);
	    return true;
	}
        else if (key == key_menu_save)     // Save
        {
	    M_StartControlPanel();
	    S_StartSound(NULL,sfx_swtchn);
	    M_SaveGame(0);
	    return true;
        }
        else if (key == key_menu_load)     // Load
        {
	    M_StartControlPanel();
	    S_StartSound(NULL,sfx_swtchn);
	    M_LoadGame(0);
	    return true;
        }
        else if (key == key_menu_volume)   // Sound Volume
        {
	    M_StartControlPanel ();
	    currentMenu = &SoundDef;
	    itemOn = sfx_vol;
	    S_StartSound(NULL,sfx_swtchn);
	    return true;
	}
        else if (key == key_menu_detail)   // Detail toggle
        {
	    M_ChangeDetail(0);
	    S_StartSound(NULL,sfx_swtchn);
	    return true;
        }
        else if (key == key_menu_qsave)    // Quicksave
        {
	    S_StartSound(NULL,sfx_swtchn);
	    M_QuickSave();
	    return true;
        }
        else if (key == key_menu_endgame)  // End game
        {
	    S_StartSound(NULL,sfx_swtchn);
	    M_EndGame(0);
	    return true;
        }
        else if (key == key_menu_messages) // Toggle messages
        {
	    M_ChangeMessages(0);
	    S_StartSound(NULL,sfx_swtchn);
	    return true;
        }
        else if (key == key_menu_qload)    // Quickload
        {
	    S_StartSound(NULL,sfx_swtchn);
	    M_QuickLoad();
	    return true;
        }
        else if (key == key_menu_quit)     // Quit DOOM
        {
	    S_StartSound(NULL,sfx_swtchn);
	    M_QuitDOOM(0);
	    return true;
        }
        else if (key == key_menu_gamma)    // gamma toggle
        {
	    usegamma++;
	    if (usegamma > 4+4) // [crispy] intermediate gamma levels
		usegamma = 0;
	    players[consoleplayer].message = DEH_String(gammamsg[usegamma]);
            I_SetPalette (W_CacheLumpName (DEH_String("PLAYPAL"),PU_CACHE));
	    return true;
	}
        // [crispy] those two can be considered as shortcuts for the IDCLEV cheat
        // and should be treated as such, i.e. add "if (!netgame)"
        else if (!netgame && key != 0 && key == key_menu_reloadlevel)
        {
	    if (G_ReloadLevel())
		return true;
        }
        else if (!netgame && key != 0 && key == key_menu_nextlevel)
        {
	    if (G_GotoNextLevel())
		return true;
        }

    }

    // Pop-up menu?
    if (!menuactive)
    {
	if (key == key_menu_activate)
	{
	    M_StartControlPanel ();
	    S_StartSound(NULL,sfx_swtchn);
	    return true;
	}
	return false;
    }

    // Keys usable within menu

    if (key == key_menu_down)
    {
        // Move down to next item

        do
	{
	    if (itemOn+1 > currentMenu->numitems-1)
		itemOn = 0;
	    else itemOn++;
	    S_StartSound(NULL,sfx_pstop);
	} while(currentMenu->menuitems[itemOn].status==-1);

	return true;
    }
    else if (key == key_menu_up)
    {
        // Move back up to previous item

	do
	{
	    if (!itemOn)
		itemOn = currentMenu->numitems-1;
	    else itemOn--;
	    S_StartSound(NULL,sfx_pstop);
	} while(currentMenu->menuitems[itemOn].status==-1);

	return true;
    }
    else if (key == key_menu_left)
    {
        // Slide slider left

	if (currentMenu->menuitems[itemOn].routine &&
	    currentMenu->menuitems[itemOn].status == 2)
	{
	    S_StartSound(NULL,sfx_stnmov);
	    currentMenu->menuitems[itemOn].routine(0);
	}
	return true;
    }
    else if (key == key_menu_right)
    {
        // Slide slider right

	if (currentMenu->menuitems[itemOn].routine &&
	    currentMenu->menuitems[itemOn].status == 2)
	{
	    S_StartSound(NULL,sfx_stnmov);
	    currentMenu->menuitems[itemOn].routine(1);
	}
	return true;
    }
    else if (key == key_menu_forward)
    {
        // Activate menu item

	if (currentMenu->menuitems[itemOn].routine &&
	    currentMenu->menuitems[itemOn].status)
	{
	    currentMenu->lastOn = itemOn;
	    if (currentMenu->menuitems[itemOn].status == 2)
	    {
		currentMenu->menuitems[itemOn].routine(1);      // right arrow
		S_StartSound(NULL,sfx_stnmov);
	    }
	    else
	    {
		currentMenu->menuitems[itemOn].routine(itemOn);
		S_StartSound(NULL,sfx_pistol);
	    }
	}
	return true;
    }
    else if (key == key_menu_activate)
    {
        // Deactivate menu

	currentMenu->lastOn = itemOn;
	M_ClearMenus ();
	S_StartSound(NULL,sfx_swtchx);
	return true;
    }
    else if (key == key_menu_back)
    {
        // Go back to previous menu

	currentMenu->lastOn = itemOn;
	if (currentMenu->prevMenu)
	{
	    currentMenu = currentMenu->prevMenu;
	    itemOn = currentMenu->lastOn;
	    S_StartSound(NULL,sfx_swtchn);
	}
	return true;
    }
    // [crispy] delete a savegame
    else if (key == key_menu_del)
    {
	if (currentMenu == &LoadDef || currentMenu == &SaveDef)
	{
	    if (LoadMenu[itemOn].status)
	    {
		currentMenu->lastOn = itemOn;
		M_ConfirmDeleteGame();
		return true;
	    }
	    else
	    {
		S_StartSound(NULL,sfx_oof);
	    }
	}
    }
    // [crispy] next/prev Crispness menu
    else if (key == KEY_PGUP)
    {
	if (currentMenu == CrispnessMenus[crispness_cur])
	{
	    M_CrispnessPrev(0);
	    S_StartSound(NULL,sfx_swtchn);
	    return true;
	}
    }
    else if (key == KEY_PGDN)
    {
	if (currentMenu == CrispnessMenus[crispness_cur])
	{
	    M_CrispnessNext(0);
	    S_StartSound(NULL,sfx_swtchn);
	    return true;
	}
    }

    // Keyboard shortcut?
    // Vanilla Doom has a weird behavior where it jumps to the scroll bars
    // when the certain keys are pressed, so emulate this.

    else if (ch != 0 || IsNullKey(key))
    {
	for (i = itemOn+1;i < currentMenu->numitems;i++)
        {
	    if (currentMenu->menuitems[i].alphaKey == ch)
	    {
		itemOn = i;
		S_StartSound(NULL,sfx_pstop);
		return true;
	    }
        }

	for (i = 0;i <= itemOn;i++)
        {
	    if (currentMenu->menuitems[i].alphaKey == ch)
	    {
		itemOn = i;
		S_StartSound(NULL,sfx_pstop);
		return true;
	    }
        }
    }

    return false;
}



//
// M_StartControlPanel
//
void M_StartControlPanel (void)
{
    // intro might call this repeatedly
    if (menuactive)
	return;

    // [crispy] entering menus while recording demos pauses the game
    if (demorecording && !paused)
        sendpause = true;
    
    menuactive = 1;
    currentMenu = &MainDef;         // JDC
    itemOn = currentMenu->lastOn;   // JDC
}

// Display OPL debug messages - hack for GENMIDI development.

static void M_DrawOPLDev(void)
{
    extern void I_OPL_DevMessages(char *, size_t);
    char debug[1024];
    char *curr, *p;
    int line;

    I_OPL_DevMessages(debug, sizeof(debug));
    curr = debug;
    line = 0;

    for (;;)
    {
        p = strchr(curr, '\n');

        if (p != NULL)
        {
            *p = '\0';
        }

        M_WriteText(0, line * 8, curr);
        ++line;

        if (p == NULL)
        {
            break;
        }

        curr = p + 1;
    }
}

//
// M_Drawer
// Called after the view has been rendered,
// but before it has been blitted.
//
void M_Drawer (void)
{
    static short	x;
    static short	y;
    unsigned int	i;
    unsigned int	max;
    char		string[80];
    const char          *name;
    int			start;

    inhelpscreens = false;
    
    // Horiz. & Vertically center string and print it.
    if (messageToPrint)
    {
	// [crispy] draw a background for important questions
	if (messageToPrint == 2)
	{
	    M_DrawCrispnessBackground();
	}

	start = 0;
	y = ORIGHEIGHT/2 - M_StringHeight(messageString) / 2;
	while (messageString[start] != '\0')
	{
	    boolean foundnewline = false;

            for (i = 0; messageString[start + i] != '\0'; i++)
            {
                if (messageString[start + i] == '\n')
                {
                    M_StringCopy(string, messageString + start,
                                 sizeof(string));
                    if (i < sizeof(string))
                    {
                        string[i] = '\0';
                    }

                    foundnewline = true;
                    start += i + 1;
                    break;
                }
            }

            if (!foundnewline)
            {
                M_StringCopy(string, messageString + start, sizeof(string));
                start += strlen(string);
            }

	    x = ORIGWIDTH/2 - M_StringWidth(string) / 2;
	    M_WriteText(x > 0 ? x : 0, y, string); // [crispy] prevent negative x-coords
	    y += SHORT(hu_font[0]->height);
	}

	return;
    }

    if (opldev)
    {
        M_DrawOPLDev();
    }

    if (!menuactive)
	return;

    if (currentMenu->routine)
	currentMenu->routine();         // call Draw routine
    
    // DRAW MENU
    x = currentMenu->x;
    y = currentMenu->y;
    max = currentMenu->numitems;

    for (i=0;i<max;i++)
    {
        name = DEH_String(currentMenu->menuitems[i].name);

	if (name[0])
	{
	    // [crispy] shade unavailable menu items
	    if ((currentMenu == &MainDef && i == savegame && (!usergame || gamestate != GS_LEVEL)) ||
	        (currentMenu == &OptionsDef && i == endgame && (!usergame || netgame)) ||
	        (currentMenu == &MainDef && i == loadgame && (netgame && !demoplayback)) ||
	        (currentMenu == &MainDef && i == newgame && (demorecording || (netgame && !demoplayback))))
	        dp_translation = cr[CR_DARK];

	    if (currentMenu == &OptionsDef)
	    {
		char *alttext = currentMenu->menuitems[i].alttext;

		if (alttext)
		    M_WriteText(x, y+8-(M_StringHeight(alttext)/2), alttext);
	    }
	    else
	    V_DrawPatchShadow2 (x, y, W_CacheLumpName(name, PU_CACHE));

	    dp_translation = NULL;
	}
	y += LINEHEIGHT;
    }

    
    // DRAW SKULL
    if (currentMenu == CrispnessMenus[crispness_cur])
    {
	char item[4];
	M_snprintf(item, sizeof(item), "%s>", whichSkull ? crstr[CR_NONE] : crstr[CR_DARK]);
	M_WriteText(currentMenu->x - 8, currentMenu->y + CRISPY_LINEHEIGHT * itemOn, item);
	dp_translation = NULL;
    }
    else
    V_DrawPatchDirect(x + SKULLXOFF, currentMenu->y - 5 + itemOn*LINEHEIGHT,
		      W_CacheLumpName(DEH_String(skullName[whichSkull]),
				      PU_CACHE));
}


//
// M_ClearMenus
//
void M_ClearMenus (void)
{
    menuactive = 0;

    // [crispy] entering menus while recording demos pauses the game
    if (demorecording && paused)
        sendpause = true;

    // if (!netgame && usergame && paused)
    //       sendpause = true;
}




//
// M_SetupNextMenu
//
void M_SetupNextMenu(menu_t *menudef)
{
    currentMenu = menudef;
    itemOn = currentMenu->lastOn;
}


//
// M_Ticker
//
void M_Ticker (void)
{
    if (--skullAnimCounter <= 0)
    {
	whichSkull ^= 1;
	skullAnimCounter = 8;
    }
}


//
// M_Init
//
void M_Init (void)
{
    currentMenu = &MainDef;
    menuactive = 0;
    itemOn = currentMenu->lastOn;
    whichSkull = 0;
    skullAnimCounter = 10;
    screenSize = screenblocks - 3;
    messageToPrint = 0;
    messageString = NULL;
    messageLastMenuActive = menuactive;
    quickSaveSlot = -1;

    // Here we could catch other version dependencies,
    //  like HELP1/2, and four episodes.

    // The same hacks were used in the original Doom EXEs.

    if (gameversion >= exe_ultimate)
    {
        MainMenu[readthis].routine = M_ReadThis2;
        ReadDef2.prevMenu = NULL;
    }

    if (gameversion >= exe_final && gameversion <= exe_final2)
    {
        ReadDef2.routine = M_DrawReadThisCommercial;
        // [crispy] rearrange Skull in Final Doom HELP screen
        ReadDef2.y -= 10;
    }

    if (gamemode == commercial)
    {
        MainMenu[readthis] = MainMenu[quitdoom];
        MainDef.numitems--;
        MainDef.y += 8;
        NewDef.prevMenu = nervewadfile ? &ExpDef : &MainDef;
        ReadDef1.routine = M_DrawReadThisCommercial;
        ReadDef1.x = 330;
        ReadDef1.y = 165;
        ReadMenu1[rdthsempty1].routine = M_FinishReadThis;
    }

    // Versions of doom.exe before the Ultimate Doom release only had
    // three episodes; if we're emulating one of those then don't try
    // to show episode four. If we are, then do show episode four
    // (should crash if missing).
    if (gameversion < exe_ultimate)
    {
        EpiDef.numitems--;
    }
    // chex.exe shows only one episode.
    else if (gameversion == exe_chex)
    {
        EpiDef.numitems = 1;
        // [crispy] never show the Episode menu
        NewDef.prevMenu = &MainDef;
    }

    // [crispy] rearrange Load Game and Save Game menus
    {
	const patch_t *patchl, *patchs, *patchm;
	short captionheight, vstep;

	patchl = W_CacheLumpName(DEH_String("M_LOADG"), PU_CACHE);
	patchs = W_CacheLumpName(DEH_String("M_SAVEG"), PU_CACHE);
	patchm = W_CacheLumpName(DEH_String("M_LSLEFT"), PU_CACHE);

	LoadDef_x = (ORIGWIDTH - SHORT(patchl->width)) / 2 + SHORT(patchl->leftoffset);
	SaveDef_x = (ORIGWIDTH - SHORT(patchs->width)) / 2 + SHORT(patchs->leftoffset);
	LoadDef.x = SaveDef.x = (ORIGWIDTH - 24 * 8) / 2 + SHORT(patchm->leftoffset); // [crispy] see M_DrawSaveLoadBorder()

	captionheight = MAX(SHORT(patchl->height), SHORT(patchs->height));

	vstep = ORIGHEIGHT - 32; // [crispy] ST_HEIGHT
	vstep -= captionheight;
	vstep -= (load_end - 1) * LINEHEIGHT + SHORT(patchm->height);
	vstep /= 3;

	if (vstep > 0)
	{
		LoadDef_y = vstep + captionheight - SHORT(patchl->height) + SHORT(patchl->topoffset);
		SaveDef_y = vstep + captionheight - SHORT(patchs->height) + SHORT(patchs->topoffset);
		LoadDef.y = SaveDef.y = vstep + captionheight + vstep + SHORT(patchm->topoffset) - 7; // [crispy] see M_DrawSaveLoadBorder()
	}
    }

    // [crispy] remove DOS reference from the game quit confirmation dialogs
    if (!M_ParmExists("-nodeh"))
    {
	const char *string;
	char *replace;

	// [crispy] "i wouldn't leave if i were you.\ndos is much worse."
	string = doom1_endmsg[3];
	if (!strcmp(string, DEH_String(string)))
	{
		replace = M_StringReplace(string, "dos", crispy->platform);
		DEH_AddStringReplacement(string, replace);
		free(replace);
	}

	// [crispy] "you're trying to say you like dos\nbetter than me, right?"
	string = doom1_endmsg[4];
	if (!strcmp(string, DEH_String(string)))
	{
		replace = M_StringReplace(string, "dos", crispy->platform);
		DEH_AddStringReplacement(string, replace);
		free(replace);
	}

	// [crispy] "don't go now, there's a \ndimensional shambler waiting\nat the dos prompt!"
	string = doom2_endmsg[2];
	if (!strcmp(string, DEH_String(string)))
	{
		replace = M_StringReplace(string, "dos", "command");
		DEH_AddStringReplacement(string, replace);
		free(replace);
	}
    }

    opldev = M_CheckParm("-opldev") > 0;
}

// [crispy] extended savegames
static char *savegwarning;
static void M_ForceLoadGameResponse(int key)
{
	free(savegwarning);
	free(savewadfilename);

	if (key != key_menu_confirm || !savemaplumpinfo)
	{
		// [crispy] no need to end game anymore when denied to load savegame
		//M_EndGameResponse(key_menu_confirm);
		savewadfilename = NULL;

		// [crispy] reload Load Game menu
		M_StartControlPanel();
		M_LoadGame(0);
		return;
	}

	savewadfilename = (char *)savemaplumpinfo->wad_file->basename;
	gameaction = ga_loadgame;
}

void M_ForceLoadGame()
{
	savegwarning =
	savemaplumpinfo ?
	M_StringJoin("This savegame requires the file\n",
	             crstr[CR_GOLD], savewadfilename, crstr[CR_NONE], "\n",
	             "to restore ", crstr[CR_GOLD], savemaplumpinfo->name, crstr[CR_NONE], " .\n\n",
	             "Continue to restore from\n",
	             crstr[CR_GOLD], savemaplumpinfo->wad_file->basename, crstr[CR_NONE], " ?\n\n",
	             PRESSYN, NULL) :
	M_StringJoin("This savegame requires the file\n",
	             crstr[CR_GOLD], savewadfilename, crstr[CR_NONE], "\n",
	             "to restore a map that is\n",
	             "currently not available!\n\n",
	             PRESSKEY, NULL) ;

	M_StartMessage(savegwarning, M_ForceLoadGameResponse, savemaplumpinfo != NULL);
	messageToPrint = 2;
	S_StartSound(NULL,sfx_swtchn);
}

static void M_ConfirmDeleteGameResponse (int key)
{
	free(savegwarning);

	if (key == key_menu_confirm)
	{
		char name[256];

		M_StringCopy(name, P_SaveGameFile(itemOn), sizeof(name));
		remove(name);

		M_ReadSaveStrings();
	}
}

void M_ConfirmDeleteGame ()
{
	savegwarning =
	M_StringJoin("delete savegame\n\n",
	             crstr[CR_GOLD], savegamestrings[itemOn], crstr[CR_NONE], " ?\n\n",
	             PRESSYN, NULL);

	M_StartMessage(savegwarning, M_ConfirmDeleteGameResponse, true);
	messageToPrint = 2;
	S_StartSound(NULL,sfx_swtchn);
}

// [crispy] indicate game version mismatch
void M_LoadGameVerMismatch ()
{
	M_StartMessage("Game Version Mismatch\n\n"PRESSKEY, NULL, false);
	messageToPrint = 2;
	S_StartSound(NULL,sfx_swtchn);
}<|MERGE_RESOLUTION|>--- conflicted
+++ resolved
@@ -49,12 +49,8 @@
 #include "m_argv.h"
 #include "m_controls.h"
 #include "p_saveg.h"
-<<<<<<< HEAD
+#include "p_setup.h"
 #include "p_extsaveg.h" // [crispy] savewadfilename
-#include "p_local.h" // [crispy] struct maplumpinfo
-=======
-#include "p_setup.h"
->>>>>>> 7f7a72d6
 
 #include "s_sound.h"
 
