--- conflicted
+++ resolved
@@ -1137,42 +1137,17 @@
 {
     V_DrawPatchDirect(108, 15, W_CacheLumpName(DEH_String("M_OPTTTL"),
                                                PU_CACHE));
-<<<<<<< HEAD
-
-    // Workaround for BFG edition IWAD weirdness.
-    // The BFG edition doesn't have the "low detail" menu option (fair
-    // enough). But bizarrely, it reuses the M_GDHIGH patch as a label
-    // for the options menu (says "Fullscreen:"). Why the perpetrators
-    // couldn't just add a new graphic lump and had to reuse this one,
-    // I don't know.
-    //
-    // The end result is that M_GDHIGH is too wide and causes the game
-    // to crash. As a workaround to get a minimum level of support for
-    // the BFG edition IWADs, use the "ON"/"OFF" graphics instead.
-    if (bfgedition)
-    {
-        detail_patch = msgNames[!detailLevel];
-    }
-    else
-    {
-        detail_patch = detailNames[detailLevel];
-    }
-
+	
 // [crispy] no patches are drawn in the Options menu anymore
 /*
     V_DrawPatchDirect(OptionsDef.x + 175, OptionsDef.y + LINEHEIGHT * detail,
-		      W_CacheLumpName(DEH_String(detail_patch), PU_CACHE));
+		      W_CacheLumpName(DEH_String(detailNames[detailLevel]),
+			              PU_CACHE));
 */
 
     M_WriteText(OptionsDef.x + M_StringWidth("Graphic Detail: "),
                 OptionsDef.y + LINEHEIGHT * detail + 8 - (M_StringHeight("HighLow")/2),
                 detailLevel ? "Low" : "High");
-=======
-	
-    V_DrawPatchDirect(OptionsDef.x + 175, OptionsDef.y + LINEHEIGHT * detail,
-		      W_CacheLumpName(DEH_String(detailNames[detailLevel]),
-			              PU_CACHE));
->>>>>>> c2c46389
 
 // [crispy] no patches are drawn in the Options menu anymore
 /*
@@ -1183,8 +1158,6 @@
     M_WriteText(OptionsDef.x + M_StringWidth("Messages: "),
                 OptionsDef.y + LINEHEIGHT * messages + 8 - (M_StringHeight("OnOff")/2),
                 showMessages ? "On" : "Off");
-
-    V_ClearDPTranslation();
 
     M_DrawThermo(OptionsDef.x,OptionsDef.y+LINEHEIGHT*(scrnsize+1),
 		 9 + (crispy_translucency ? 2 : 1),screenSize); // [crispy] Crispy HUD
