--- conflicted
+++ resolved
@@ -189,63 +189,9 @@
 //
 // PROTOTYPES
 //
-<<<<<<< HEAD
-void M_NewGame(int choice);
-void M_Episode(int choice);
-static void M_Expansion(int choice);
-void M_ChooseSkill(int choice);
-void M_LoadGame(int choice);
-void M_SaveGame(int choice);
-void M_Options(int choice);
-void M_EndGame(int choice);
-void M_ReadThis(int choice);
-void M_ReadThis2(int choice);
-void M_QuitDOOM(int choice);
-
-void M_ChangeMessages(int choice);
-void M_ChangeSensitivity(int choice);
-static void M_ChangeSensitivity_y(int choice); // [crispy] mouse sensitivity menu
-static void M_MouseInvert(int choice); // [crispy] mouse sensitivity menu
-void M_SfxVol(int choice);
-void M_MusicVol(int choice);
-void M_ChangeDetail(int choice);
-void M_SizeDisplay(int choice);
-void M_StartGame(int choice);
-static void M_Mouse(int choice); // [crispy] mouse sensitivity menu
-void M_Sound(int choice);
-
-void M_FinishReadThis(int choice);
-void M_LoadSelect(int choice);
-void M_SaveSelect(int choice);
-void M_ReadSaveStrings(void);
-void M_QuickSave(void);
-void M_QuickLoad(void);
-
-void M_DrawMainMenu(void);
-void M_DrawReadThis1(void);
-void M_DrawReadThis2(void);
-void M_DrawNewGame(void);
-void M_DrawEpisode(void);
-void M_DrawOptions(void);
-static void M_DrawMouse(void); // [crispy] mouse sensitivity menu
-void M_DrawSound(void);
-void M_DrawLoad(void);
-void M_DrawSave(void);
-
-void M_DrawSaveLoadBorder(int x,int y);
-void M_SetupNextMenu(menu_t *menudef);
-void M_DrawThermo(int x,int y,int thermWidth,int thermDot);
-void M_DrawEmptyCell(menu_t *menu,int item);
-void M_DrawSelCell(menu_t *menu,int item);
-void M_WriteText(int x, int y, char *string);
-int  M_StringWidth(char *string);
-int  M_StringHeight(char *string);
-void M_StartMessage(char *string,void *routine,boolean input);
-void M_StopMessage(void);
-void M_ClearMenus (void);
-=======
 static void M_NewGame(int choice);
 static void M_Episode(int choice);
+static void M_Expansion(int choice); // [crispy] NRFTL
 static void M_ChooseSkill(int choice);
 static void M_LoadGame(int choice);
 static void M_SaveGame(int choice);
@@ -257,10 +203,13 @@
 
 static void M_ChangeMessages(int choice);
 static void M_ChangeSensitivity(int choice);
+static void M_ChangeSensitivity_y(int choice); // [crispy] mouse sensitivity menu
+static void M_MouseInvert(int choice); // [crispy] mouse sensitivity menu
 static void M_SfxVol(int choice);
 static void M_MusicVol(int choice);
 static void M_ChangeDetail(int choice);
 static void M_SizeDisplay(int choice);
+static void M_Mouse(int choice); // [crispy] mouse sensitivity menu
 static void M_Sound(int choice);
 
 static void M_FinishReadThis(int choice);
@@ -276,6 +225,7 @@
 static void M_DrawNewGame(void);
 static void M_DrawEpisode(void);
 static void M_DrawOptions(void);
+static void M_DrawMouse(void); // [crispy] mouse sensitivity menu
 static void M_DrawSound(void);
 static void M_DrawLoad(void);
 static void M_DrawSave(void);
@@ -288,7 +238,6 @@
 static int  M_StringHeight(const char *string);
 static void M_StartMessage(const char *string, void *routine, boolean input);
 static void M_ClearMenus (void);
->>>>>>> 1f7fa579
 
 // [crispy] Crispness menu
 static void M_CrispnessCur(int choice);
