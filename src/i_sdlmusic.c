--- conflicted
+++ resolved
@@ -1244,35 +1244,27 @@
             fprintf(stderr, "Error loading midi: %s\n", Mix_GetError());
         }
     }
-<<<<<<< HEAD
-#else
-    music = Mix_LoadMUS(filename);
-    if (music == NULL)
-    {
-        // [crispy] neither MID nor MUS, try again with a generic file name
-        // and let SDL_mixer figure out the actual file type
-        {
-            remove(filename);
-            free(filename);
-
-            filename = M_TempFile("doom");
-            M_WriteFile(filename, data, len);
-
-            playing_substitute = true;
-            ReadLoopPoints(filename, &file_metadata);
-
-            music = Mix_LoadMUS(filename);
-        }
-
+
+    // [crispy] neither MID nor MUS, try again with a generic file name
+    // and let SDL_mixer figure out the actual file type
+    if (music == NULL && !midi_server_registered)
+    {
+        remove(filename);
+        free(filename);
+
+        filename = M_TempFile("doom");
+        M_WriteFile(filename, data, len);
+
+        playing_substitute = true;
+        ReadLoopPoints(filename, &file_metadata);
+
+        music = Mix_LoadMUS(filename);
         if (music == NULL)
         {
-        // Failed to load
-        fprintf(stderr, "Error loading midi: %s\n", Mix_GetError());
-        }
-    }
-#endif
-=======
->>>>>>> f4abf51e
+            // Failed to load
+            fprintf(stderr, "Error loading music: %s\n", Mix_GetError());
+        }
+    }
 
     // Remove the temporary MIDI file; however, when using an external
     // MIDI program we can't delete the file. Otherwise, the program
